// Code generated by MockGen. DO NOT EDIT.
// Source: github.com/juju/juju/core/charm/downloader (interfaces: Storage)

// Package mocks is a generated GoMock package.
package mocks

import (
	reflect "reflect"

<<<<<<< HEAD
	charm "github.com/juju/charm/v11"
=======
	charm "github.com/juju/juju/core/charm"
>>>>>>> 3e561add
	downloader "github.com/juju/juju/core/charm/downloader"
	gomock "go.uber.org/mock/gomock"
)

<<<<<<< HEAD
=======
// MockRepositoryGetter is a mock of RepositoryGetter interface.
type MockRepositoryGetter struct {
	ctrl     *gomock.Controller
	recorder *MockRepositoryGetterMockRecorder
}

// MockRepositoryGetterMockRecorder is the mock recorder for MockRepositoryGetter.
type MockRepositoryGetterMockRecorder struct {
	mock *MockRepositoryGetter
}

// NewMockRepositoryGetter creates a new mock instance.
func NewMockRepositoryGetter(ctrl *gomock.Controller) *MockRepositoryGetter {
	mock := &MockRepositoryGetter{ctrl: ctrl}
	mock.recorder = &MockRepositoryGetterMockRecorder{mock}
	return mock
}

// EXPECT returns an object that allows the caller to indicate expected use.
func (m *MockRepositoryGetter) EXPECT() *MockRepositoryGetterMockRecorder {
	return m.recorder
}

// GetCharmRepository mocks base method.
func (m *MockRepositoryGetter) GetCharmRepository(arg0 charm.Source) (downloader.CharmRepository, error) {
	m.ctrl.T.Helper()
	ret := m.ctrl.Call(m, "GetCharmRepository", arg0)
	ret0, _ := ret[0].(downloader.CharmRepository)
	ret1, _ := ret[1].(error)
	return ret0, ret1
}

// GetCharmRepository indicates an expected call of GetCharmRepository.
func (mr *MockRepositoryGetterMockRecorder) GetCharmRepository(arg0 interface{}) *gomock.Call {
	mr.mock.ctrl.T.Helper()
	return mr.mock.ctrl.RecordCallWithMethodType(mr.mock, "GetCharmRepository", reflect.TypeOf((*MockRepositoryGetter)(nil).GetCharmRepository), arg0)
}

>>>>>>> 3e561add
// MockStorage is a mock of Storage interface.
type MockStorage struct {
	ctrl     *gomock.Controller
	recorder *MockStorageMockRecorder
}

// MockStorageMockRecorder is the mock recorder for MockStorage.
type MockStorageMockRecorder struct {
	mock *MockStorage
}

// NewMockStorage creates a new mock instance.
func NewMockStorage(ctrl *gomock.Controller) *MockStorage {
	mock := &MockStorage{ctrl: ctrl}
	mock.recorder = &MockStorageMockRecorder{mock}
	return mock
}

// EXPECT returns an object that allows the caller to indicate expected use.
func (m *MockStorage) EXPECT() *MockStorageMockRecorder {
	return m.recorder
}

// PrepareToStoreCharm mocks base method.
func (m *MockStorage) PrepareToStoreCharm(arg0 string) error {
	m.ctrl.T.Helper()
	ret := m.ctrl.Call(m, "PrepareToStoreCharm", arg0)
	ret0, _ := ret[0].(error)
	return ret0
}

// PrepareToStoreCharm indicates an expected call of PrepareToStoreCharm.
func (mr *MockStorageMockRecorder) PrepareToStoreCharm(arg0 interface{}) *gomock.Call {
	mr.mock.ctrl.T.Helper()
	return mr.mock.ctrl.RecordCallWithMethodType(mr.mock, "PrepareToStoreCharm", reflect.TypeOf((*MockStorage)(nil).PrepareToStoreCharm), arg0)
}

// Store mocks base method.
func (m *MockStorage) Store(arg0 string, arg1 downloader.DownloadedCharm) error {
	m.ctrl.T.Helper()
	ret := m.ctrl.Call(m, "Store", arg0, arg1)
	ret0, _ := ret[0].(error)
	return ret0
}

// Store indicates an expected call of Store.
func (mr *MockStorageMockRecorder) Store(arg0, arg1 interface{}) *gomock.Call {
	mr.mock.ctrl.T.Helper()
	return mr.mock.ctrl.RecordCallWithMethodType(mr.mock, "Store", reflect.TypeOf((*MockStorage)(nil).Store), arg0, arg1)
}<|MERGE_RESOLUTION|>--- conflicted
+++ resolved
@@ -7,56 +7,10 @@
 import (
 	reflect "reflect"
 
-<<<<<<< HEAD
-	charm "github.com/juju/charm/v11"
-=======
-	charm "github.com/juju/juju/core/charm"
->>>>>>> 3e561add
 	downloader "github.com/juju/juju/core/charm/downloader"
 	gomock "go.uber.org/mock/gomock"
 )
 
-<<<<<<< HEAD
-=======
-// MockRepositoryGetter is a mock of RepositoryGetter interface.
-type MockRepositoryGetter struct {
-	ctrl     *gomock.Controller
-	recorder *MockRepositoryGetterMockRecorder
-}
-
-// MockRepositoryGetterMockRecorder is the mock recorder for MockRepositoryGetter.
-type MockRepositoryGetterMockRecorder struct {
-	mock *MockRepositoryGetter
-}
-
-// NewMockRepositoryGetter creates a new mock instance.
-func NewMockRepositoryGetter(ctrl *gomock.Controller) *MockRepositoryGetter {
-	mock := &MockRepositoryGetter{ctrl: ctrl}
-	mock.recorder = &MockRepositoryGetterMockRecorder{mock}
-	return mock
-}
-
-// EXPECT returns an object that allows the caller to indicate expected use.
-func (m *MockRepositoryGetter) EXPECT() *MockRepositoryGetterMockRecorder {
-	return m.recorder
-}
-
-// GetCharmRepository mocks base method.
-func (m *MockRepositoryGetter) GetCharmRepository(arg0 charm.Source) (downloader.CharmRepository, error) {
-	m.ctrl.T.Helper()
-	ret := m.ctrl.Call(m, "GetCharmRepository", arg0)
-	ret0, _ := ret[0].(downloader.CharmRepository)
-	ret1, _ := ret[1].(error)
-	return ret0, ret1
-}
-
-// GetCharmRepository indicates an expected call of GetCharmRepository.
-func (mr *MockRepositoryGetterMockRecorder) GetCharmRepository(arg0 interface{}) *gomock.Call {
-	mr.mock.ctrl.T.Helper()
-	return mr.mock.ctrl.RecordCallWithMethodType(mr.mock, "GetCharmRepository", reflect.TypeOf((*MockRepositoryGetter)(nil).GetCharmRepository), arg0)
-}
-
->>>>>>> 3e561add
 // MockStorage is a mock of Storage interface.
 type MockStorage struct {
 	ctrl     *gomock.Controller
