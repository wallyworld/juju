--- conflicted
+++ resolved
@@ -8,12 +8,7 @@
 	reflect "reflect"
 
 	gomock "github.com/golang/mock/gomock"
-<<<<<<< HEAD
-	charm "github.com/juju/charm/v10"
-=======
 	charm "github.com/juju/charm/v11"
-	charm0 "github.com/juju/juju/core/charm"
->>>>>>> 576c4872
 )
 
 // MockCharmArchive is a mock of CharmArchive interface.
@@ -149,79 +144,4 @@
 func (mr *MockCharmArchiveMockRecorder) Version() *gomock.Call {
 	mr.mock.ctrl.T.Helper()
 	return mr.mock.ctrl.RecordCallWithMethodType(mr.mock, "Version", reflect.TypeOf((*MockCharmArchive)(nil).Version))
-<<<<<<< HEAD
-=======
-}
-
-// MockCharmRepository is a mock of CharmRepository interface.
-type MockCharmRepository struct {
-	ctrl     *gomock.Controller
-	recorder *MockCharmRepositoryMockRecorder
-}
-
-// MockCharmRepositoryMockRecorder is the mock recorder for MockCharmRepository.
-type MockCharmRepositoryMockRecorder struct {
-	mock *MockCharmRepository
-}
-
-// NewMockCharmRepository creates a new mock instance.
-func NewMockCharmRepository(ctrl *gomock.Controller) *MockCharmRepository {
-	mock := &MockCharmRepository{ctrl: ctrl}
-	mock.recorder = &MockCharmRepositoryMockRecorder{mock}
-	return mock
-}
-
-// EXPECT returns an object that allows the caller to indicate expected use.
-func (m *MockCharmRepository) EXPECT() *MockCharmRepositoryMockRecorder {
-	return m.recorder
-}
-
-// DownloadCharm mocks base method.
-func (m *MockCharmRepository) DownloadCharm(arg0 *charm.URL, arg1 charm0.Origin, arg2 string) (charm0.CharmArchive, charm0.Origin, error) {
-	m.ctrl.T.Helper()
-	ret := m.ctrl.Call(m, "DownloadCharm", arg0, arg1, arg2)
-	ret0, _ := ret[0].(charm0.CharmArchive)
-	ret1, _ := ret[1].(charm0.Origin)
-	ret2, _ := ret[2].(error)
-	return ret0, ret1, ret2
-}
-
-// DownloadCharm indicates an expected call of DownloadCharm.
-func (mr *MockCharmRepositoryMockRecorder) DownloadCharm(arg0, arg1, arg2 interface{}) *gomock.Call {
-	mr.mock.ctrl.T.Helper()
-	return mr.mock.ctrl.RecordCallWithMethodType(mr.mock, "DownloadCharm", reflect.TypeOf((*MockCharmRepository)(nil).DownloadCharm), arg0, arg1, arg2)
-}
-
-// GetDownloadURL mocks base method.
-func (m *MockCharmRepository) GetDownloadURL(arg0 *charm.URL, arg1 charm0.Origin) (*url.URL, charm0.Origin, error) {
-	m.ctrl.T.Helper()
-	ret := m.ctrl.Call(m, "GetDownloadURL", arg0, arg1)
-	ret0, _ := ret[0].(*url.URL)
-	ret1, _ := ret[1].(charm0.Origin)
-	ret2, _ := ret[2].(error)
-	return ret0, ret1, ret2
-}
-
-// GetDownloadURL indicates an expected call of GetDownloadURL.
-func (mr *MockCharmRepositoryMockRecorder) GetDownloadURL(arg0, arg1 interface{}) *gomock.Call {
-	mr.mock.ctrl.T.Helper()
-	return mr.mock.ctrl.RecordCallWithMethodType(mr.mock, "GetDownloadURL", reflect.TypeOf((*MockCharmRepository)(nil).GetDownloadURL), arg0, arg1)
-}
-
-// ResolveWithPreferredChannel mocks base method.
-func (m *MockCharmRepository) ResolveWithPreferredChannel(arg0 *charm.URL, arg1 charm0.Origin) (*charm.URL, charm0.Origin, []charm0.Platform, error) {
-	m.ctrl.T.Helper()
-	ret := m.ctrl.Call(m, "ResolveWithPreferredChannel", arg0, arg1)
-	ret0, _ := ret[0].(*charm.URL)
-	ret1, _ := ret[1].(charm0.Origin)
-	ret2, _ := ret[2].([]charm0.Platform)
-	ret3, _ := ret[3].(error)
-	return ret0, ret1, ret2, ret3
-}
-
-// ResolveWithPreferredChannel indicates an expected call of ResolveWithPreferredChannel.
-func (mr *MockCharmRepositoryMockRecorder) ResolveWithPreferredChannel(arg0, arg1 interface{}) *gomock.Call {
-	mr.mock.ctrl.T.Helper()
-	return mr.mock.ctrl.RecordCallWithMethodType(mr.mock, "ResolveWithPreferredChannel", reflect.TypeOf((*MockCharmRepository)(nil).ResolveWithPreferredChannel), arg0, arg1)
->>>>>>> 576c4872
 }