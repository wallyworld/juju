// Code generated by MockGen. DO NOT EDIT.
// Source: github.com/juju/juju/core/charm/downloader (interfaces: CharmArchive,CharmRepository)

// Package mocks is a generated GoMock package.
package mocks

import (
	url "net/url"
	reflect "reflect"

<<<<<<< HEAD
	gomock "github.com/golang/mock/gomock"
	charm "github.com/juju/charm/v11"
=======
	charm "github.com/juju/charm/v10"
>>>>>>> 8e630b34
	charm0 "github.com/juju/juju/core/charm"
	gomock "go.uber.org/mock/gomock"
)

// MockCharmArchive is a mock of CharmArchive interface.
type MockCharmArchive struct {
	ctrl     *gomock.Controller
	recorder *MockCharmArchiveMockRecorder
}

// MockCharmArchiveMockRecorder is the mock recorder for MockCharmArchive.
type MockCharmArchiveMockRecorder struct {
	mock *MockCharmArchive
}

// NewMockCharmArchive creates a new mock instance.
func NewMockCharmArchive(ctrl *gomock.Controller) *MockCharmArchive {
	mock := &MockCharmArchive{ctrl: ctrl}
	mock.recorder = &MockCharmArchiveMockRecorder{mock}
	return mock
}

// EXPECT returns an object that allows the caller to indicate expected use.
func (m *MockCharmArchive) EXPECT() *MockCharmArchiveMockRecorder {
	return m.recorder
}

// Actions mocks base method.
func (m *MockCharmArchive) Actions() *charm.Actions {
	m.ctrl.T.Helper()
	ret := m.ctrl.Call(m, "Actions")
	ret0, _ := ret[0].(*charm.Actions)
	return ret0
}

// Actions indicates an expected call of Actions.
func (mr *MockCharmArchiveMockRecorder) Actions() *gomock.Call {
	mr.mock.ctrl.T.Helper()
	return mr.mock.ctrl.RecordCallWithMethodType(mr.mock, "Actions", reflect.TypeOf((*MockCharmArchive)(nil).Actions))
}

// Config mocks base method.
func (m *MockCharmArchive) Config() *charm.Config {
	m.ctrl.T.Helper()
	ret := m.ctrl.Call(m, "Config")
	ret0, _ := ret[0].(*charm.Config)
	return ret0
}

// Config indicates an expected call of Config.
func (mr *MockCharmArchiveMockRecorder) Config() *gomock.Call {
	mr.mock.ctrl.T.Helper()
	return mr.mock.ctrl.RecordCallWithMethodType(mr.mock, "Config", reflect.TypeOf((*MockCharmArchive)(nil).Config))
}

// LXDProfile mocks base method.
func (m *MockCharmArchive) LXDProfile() *charm.LXDProfile {
	m.ctrl.T.Helper()
	ret := m.ctrl.Call(m, "LXDProfile")
	ret0, _ := ret[0].(*charm.LXDProfile)
	return ret0
}

// LXDProfile indicates an expected call of LXDProfile.
func (mr *MockCharmArchiveMockRecorder) LXDProfile() *gomock.Call {
	mr.mock.ctrl.T.Helper()
	return mr.mock.ctrl.RecordCallWithMethodType(mr.mock, "LXDProfile", reflect.TypeOf((*MockCharmArchive)(nil).LXDProfile))
}

// Manifest mocks base method.
func (m *MockCharmArchive) Manifest() *charm.Manifest {
	m.ctrl.T.Helper()
	ret := m.ctrl.Call(m, "Manifest")
	ret0, _ := ret[0].(*charm.Manifest)
	return ret0
}

// Manifest indicates an expected call of Manifest.
func (mr *MockCharmArchiveMockRecorder) Manifest() *gomock.Call {
	mr.mock.ctrl.T.Helper()
	return mr.mock.ctrl.RecordCallWithMethodType(mr.mock, "Manifest", reflect.TypeOf((*MockCharmArchive)(nil).Manifest))
}

// Meta mocks base method.
func (m *MockCharmArchive) Meta() *charm.Meta {
	m.ctrl.T.Helper()
	ret := m.ctrl.Call(m, "Meta")
	ret0, _ := ret[0].(*charm.Meta)
	return ret0
}

// Meta indicates an expected call of Meta.
func (mr *MockCharmArchiveMockRecorder) Meta() *gomock.Call {
	mr.mock.ctrl.T.Helper()
	return mr.mock.ctrl.RecordCallWithMethodType(mr.mock, "Meta", reflect.TypeOf((*MockCharmArchive)(nil).Meta))
}

// Metrics mocks base method.
func (m *MockCharmArchive) Metrics() *charm.Metrics {
	m.ctrl.T.Helper()
	ret := m.ctrl.Call(m, "Metrics")
	ret0, _ := ret[0].(*charm.Metrics)
	return ret0
}

// Metrics indicates an expected call of Metrics.
func (mr *MockCharmArchiveMockRecorder) Metrics() *gomock.Call {
	mr.mock.ctrl.T.Helper()
	return mr.mock.ctrl.RecordCallWithMethodType(mr.mock, "Metrics", reflect.TypeOf((*MockCharmArchive)(nil).Metrics))
}

// Revision mocks base method.
func (m *MockCharmArchive) Revision() int {
	m.ctrl.T.Helper()
	ret := m.ctrl.Call(m, "Revision")
	ret0, _ := ret[0].(int)
	return ret0
}

// Revision indicates an expected call of Revision.
func (mr *MockCharmArchiveMockRecorder) Revision() *gomock.Call {
	mr.mock.ctrl.T.Helper()
	return mr.mock.ctrl.RecordCallWithMethodType(mr.mock, "Revision", reflect.TypeOf((*MockCharmArchive)(nil).Revision))
}

// Version mocks base method.
func (m *MockCharmArchive) Version() string {
	m.ctrl.T.Helper()
	ret := m.ctrl.Call(m, "Version")
	ret0, _ := ret[0].(string)
	return ret0
}

// Version indicates an expected call of Version.
func (mr *MockCharmArchiveMockRecorder) Version() *gomock.Call {
	mr.mock.ctrl.T.Helper()
	return mr.mock.ctrl.RecordCallWithMethodType(mr.mock, "Version", reflect.TypeOf((*MockCharmArchive)(nil).Version))
}

// MockCharmRepository is a mock of CharmRepository interface.
type MockCharmRepository struct {
	ctrl     *gomock.Controller
	recorder *MockCharmRepositoryMockRecorder
}

// MockCharmRepositoryMockRecorder is the mock recorder for MockCharmRepository.
type MockCharmRepositoryMockRecorder struct {
	mock *MockCharmRepository
}

// NewMockCharmRepository creates a new mock instance.
func NewMockCharmRepository(ctrl *gomock.Controller) *MockCharmRepository {
	mock := &MockCharmRepository{ctrl: ctrl}
	mock.recorder = &MockCharmRepositoryMockRecorder{mock}
	return mock
}

// EXPECT returns an object that allows the caller to indicate expected use.
func (m *MockCharmRepository) EXPECT() *MockCharmRepositoryMockRecorder {
	return m.recorder
}

// DownloadCharm mocks base method.
func (m *MockCharmRepository) DownloadCharm(arg0 *charm.URL, arg1 charm0.Origin, arg2 string) (charm0.CharmArchive, charm0.Origin, error) {
	m.ctrl.T.Helper()
	ret := m.ctrl.Call(m, "DownloadCharm", arg0, arg1, arg2)
	ret0, _ := ret[0].(charm0.CharmArchive)
	ret1, _ := ret[1].(charm0.Origin)
	ret2, _ := ret[2].(error)
	return ret0, ret1, ret2
}

// DownloadCharm indicates an expected call of DownloadCharm.
func (mr *MockCharmRepositoryMockRecorder) DownloadCharm(arg0, arg1, arg2 interface{}) *gomock.Call {
	mr.mock.ctrl.T.Helper()
	return mr.mock.ctrl.RecordCallWithMethodType(mr.mock, "DownloadCharm", reflect.TypeOf((*MockCharmRepository)(nil).DownloadCharm), arg0, arg1, arg2)
}

// GetDownloadURL mocks base method.
func (m *MockCharmRepository) GetDownloadURL(arg0 *charm.URL, arg1 charm0.Origin) (*url.URL, charm0.Origin, error) {
	m.ctrl.T.Helper()
	ret := m.ctrl.Call(m, "GetDownloadURL", arg0, arg1)
	ret0, _ := ret[0].(*url.URL)
	ret1, _ := ret[1].(charm0.Origin)
	ret2, _ := ret[2].(error)
	return ret0, ret1, ret2
}

// GetDownloadURL indicates an expected call of GetDownloadURL.
func (mr *MockCharmRepositoryMockRecorder) GetDownloadURL(arg0, arg1 interface{}) *gomock.Call {
	mr.mock.ctrl.T.Helper()
	return mr.mock.ctrl.RecordCallWithMethodType(mr.mock, "GetDownloadURL", reflect.TypeOf((*MockCharmRepository)(nil).GetDownloadURL), arg0, arg1)
}

// ResolveWithPreferredChannel mocks base method.
func (m *MockCharmRepository) ResolveWithPreferredChannel(arg0 *charm.URL, arg1 charm0.Origin) (*charm.URL, charm0.Origin, []charm0.Platform, error) {
	m.ctrl.T.Helper()
	ret := m.ctrl.Call(m, "ResolveWithPreferredChannel", arg0, arg1)
	ret0, _ := ret[0].(*charm.URL)
	ret1, _ := ret[1].(charm0.Origin)
	ret2, _ := ret[2].([]charm0.Platform)
	ret3, _ := ret[3].(error)
	return ret0, ret1, ret2, ret3
}

// ResolveWithPreferredChannel indicates an expected call of ResolveWithPreferredChannel.
func (mr *MockCharmRepositoryMockRecorder) ResolveWithPreferredChannel(arg0, arg1 interface{}) *gomock.Call {
	mr.mock.ctrl.T.Helper()
	return mr.mock.ctrl.RecordCallWithMethodType(mr.mock, "ResolveWithPreferredChannel", reflect.TypeOf((*MockCharmRepository)(nil).ResolveWithPreferredChannel), arg0, arg1)
}<|MERGE_RESOLUTION|>--- conflicted
+++ resolved
@@ -8,12 +8,7 @@
 	url "net/url"
 	reflect "reflect"
 
-<<<<<<< HEAD
-	gomock "github.com/golang/mock/gomock"
 	charm "github.com/juju/charm/v11"
-=======
-	charm "github.com/juju/charm/v10"
->>>>>>> 8e630b34
 	charm0 "github.com/juju/juju/core/charm"
 	gomock "go.uber.org/mock/gomock"
 )
