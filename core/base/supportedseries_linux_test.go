// Copyright 2021 Canonical Ltd.
// Licensed under the AGPLv3, see LICENCE file for details.

package base

import (
	"time"

	jujuos "github.com/juju/os/v2"
	jujuseries "github.com/juju/os/v2/series"
	"github.com/juju/testing"
	jc "github.com/juju/testing/checkers"
	gc "gopkg.in/check.v1"
)

type SupportedSeriesLinuxSuite struct {
	testing.IsolationSuite
}

var _ = gc.Suite(&SupportedSeriesLinuxSuite{})

func (s *SupportedSeriesLinuxSuite) SetUpTest(c *gc.C) {
	s.IsolationSuite.SetUpTest(c)
	s.PatchValue(&LocalSeriesVersionInfo, func() (jujuos.OSType, map[string]jujuseries.SeriesVersionInfo, error) {
		return jujuos.Ubuntu, map[string]jujuseries.SeriesVersionInfo{
			"hairy": {},
		}, nil
	})
}

func (s *SupportedSeriesLinuxSuite) TestLatestLts(c *gc.C) {
	table := []struct {
		latest, want string
	}{
		{"testseries", "testseries"},
		{"", "jammy"},
	}
	for _, test := range table {
		SetLatestLtsForTesting(test.latest)
		got := LatestLTS()
		c.Assert(got, gc.Equals, test.want)
	}
}

func (s *SupportedSeriesLinuxSuite) TestUbuntuSeriesVersionEmpty(c *gc.C) {
	_, err := UbuntuSeriesVersion("")
	c.Assert(err, gc.ErrorMatches, `.*unknown version for series: "".*`)
}

func (s *SupportedSeriesLinuxSuite) TestUbuntuSeriesVersion(c *gc.C) {
	isUbuntuTests := []struct {
		series   string
		expected string
	}{
		{"precise", "12.04"},
		{"raring", "13.04"},
		{"bionic", "18.04"},
		{"eoan", "19.10"},
		{"focal", "20.04"},
		{"jammy", "22.04"},
		{"noble", "24.04"},
	}
	for _, v := range isUbuntuTests {
		ver, err := UbuntuSeriesVersion(v.series)
		c.Assert(err, gc.IsNil)
		c.Assert(ver, gc.Equals, v.expected)
	}
}

func (s *SupportedSeriesLinuxSuite) TestUbuntuInvalidSeriesVersion(c *gc.C) {
	_, err := UbuntuSeriesVersion("firewolf")
	c.Assert(err, gc.ErrorMatches, `.*unknown version for series: "firewolf".*`)
}

func (s *SupportedSeriesLinuxSuite) TestWorkloadSeries(c *gc.C) {
	tmpFile, close := makeTempFile(c, distroInfoContents)
	defer close()

	s.PatchValue(&UbuntuDistroInfo, tmpFile.Name())

	series, err := WorkloadSeries(time.Time{}, "", "")
	c.Assert(err, jc.ErrorIsNil)
	c.Assert(series.SortedValues(), gc.DeepEquals, []string{
<<<<<<< HEAD
		"centos7", "centos9", "focal", "genericlinux", "jammy",
=======
		"centos7", "centos9", "focal", "genericlinux", "jammy", "kubernetes", "noble",
>>>>>>> 45e93ca4
	})
}<|MERGE_RESOLUTION|>--- conflicted
+++ resolved
@@ -81,10 +81,6 @@
 	series, err := WorkloadSeries(time.Time{}, "", "")
 	c.Assert(err, jc.ErrorIsNil)
 	c.Assert(series.SortedValues(), gc.DeepEquals, []string{
-<<<<<<< HEAD
-		"centos7", "centos9", "focal", "genericlinux", "jammy",
-=======
-		"centos7", "centos9", "focal", "genericlinux", "jammy", "kubernetes", "noble",
->>>>>>> 45e93ca4
+		"centos7", "centos9", "focal", "genericlinux", "jammy", "noble",
 	})
 }