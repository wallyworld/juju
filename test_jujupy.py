--- conflicted
+++ resolved
@@ -105,13 +105,12 @@
         self.assertTrue('cloudsigma' in env[JUJU_DEV_FEATURE_FLAGS].split(","))
 
     def test__shell_environ_juju_home(self):
-        client = self.client_class(
+        client = EnvJujuClient24(
             SimpleEnvironment('baz', {'type': 'ec2'}), '1.25-foobar', 'path')
         env = client._shell_environ(juju_home='asdf')
         self.assertEqual(env['JUJU_HOME'], 'asdf')
 
 
-<<<<<<< HEAD
 class TestEnvJujuClient22(ClientTest):
 
     def test__shell_environ(self):
@@ -122,14 +121,14 @@
 
     def test__shell_environ_juju_home(self):
         client = EnvJujuClient22(
-            SimpleEnvironment('baz', {'type': 'ec2'}), '1.24-foobar', 'path')
+            SimpleEnvironment('baz', {'type': 'ec2'}), '1.22-foobar', 'path')
         env = client._shell_environ(juju_home='asdf')
         self.assertEqual(env['JUJU_HOME'], 'asdf')
-=======
+
+
 class TestEnvJujuClient24(TestEnvJujuClient25):
 
     client_class = EnvJujuClient25
->>>>>>> 197d1249
 
 
 class TestEnvJujuClient(ClientTest):
@@ -279,18 +278,9 @@
             client = EnvJujuClient(env, None, None)
             with patch.object(client.env, 'joyent', lambda: True):
                 client.bootstrap()
-<<<<<<< HEAD
-            mock.assert_called_once_with(client,
-                                         'bootstrap',
-                                         ('--constraints',
-                                          'mem=2G cpu-cores=1'),
-                                         False,
-                                         juju_home=None)
-=======
             mock.assert_called_once_with(
                 client, 'bootstrap', ('--constraints', 'mem=2G cpu-cores=1'),
                 False, juju_home=None)
->>>>>>> 197d1249
 
     def test_bootstrap_non_sudo(self):
         env = Environment('foo', '')
