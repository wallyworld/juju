// Copyright 2015 Canonical Ltd.
// Licensed under the AGPLv3, see LICENCE file for details.

package featuretests

import (
	"fmt"
	"reflect"
	"strings"
	"time"

	"github.com/juju/cmd"
	"github.com/juju/errors"
	"github.com/juju/names"
	jc "github.com/juju/testing/checkers"
	gc "gopkg.in/check.v1"

	"github.com/juju/juju/api"
	"github.com/juju/juju/api/modelmanager"
	"github.com/juju/juju/cmd/juju/commands"
<<<<<<< HEAD
	"github.com/juju/juju/cmd/modelcmd"
	"github.com/juju/juju/environs"
	"github.com/juju/juju/environs/configstore"
=======
	"github.com/juju/juju/environs/config"
>>>>>>> 1142bedb
	"github.com/juju/juju/juju"
	jujutesting "github.com/juju/juju/juju/testing"
	"github.com/juju/juju/jujuclient"
	"github.com/juju/juju/provider/dummy"
	"github.com/juju/juju/state"
	"github.com/juju/juju/testing"
	"github.com/juju/juju/testing/factory"
)

type cmdControllerSuite struct {
	jujutesting.JujuConnSuite
}

func (s *cmdControllerSuite) run(c *gc.C, args ...string) *cmd.Context {
	context := testing.Context(c)
	command := commands.NewJujuCommand(context)
	c.Assert(testing.InitCommand(command, args), jc.ErrorIsNil)
	c.Assert(command.Run(context), jc.ErrorIsNil)
	return context
}

func (s *cmdControllerSuite) createModelAdminUser(c *gc.C, modelname string, isServer bool) {
	modelManager := modelmanager.NewClient(s.APIState)
	_, err := modelManager.CreateModel(s.AdminUserTag(c).Id(), nil, map[string]interface{}{
		"name":       modelname,
		"controller": isServer,
	})
	c.Assert(err, jc.ErrorIsNil)
}

func (s *cmdControllerSuite) createModelNormalUser(c *gc.C, modelname string, isServer bool) {
	s.run(c, "add-user", "test")
	modelManager := modelmanager.NewClient(s.APIState)
	_, err := modelManager.CreateModel(names.NewLocalUserTag("test").Id(), nil, map[string]interface{}{
		"name":            modelname,
		"authorized-keys": "ssh-key",
		"controller":      isServer,
	})
	c.Assert(err, jc.ErrorIsNil)
}

func (s *cmdControllerSuite) TestControllerListCommand(c *gc.C) {
	context := s.run(c, "list-controllers")
	expectedOutput := fmt.Sprintf(`
CONTROLLER  MODEL  USER         SERVER
kontroll*   admin  admin@local  %s

`[1:], s.APIState.Addr())
	c.Assert(testing.Stdout(context), gc.Equals, expectedOutput)
}

func (s *cmdControllerSuite) TestCreateModelAdminUser(c *gc.C) {
	s.createModelAdminUser(c, "new-model", false)
	context := s.run(c, "list-models")
	c.Assert(testing.Stdout(context), gc.Equals, ""+
		"NAME       OWNER        LAST CONNECTION\n"+
		"admin*     admin@local  just now\n"+
		"new-model  admin@local  never connected\n"+
		"\n")
}

func (s *cmdControllerSuite) TestCreateModelNormalUser(c *gc.C) {
	s.createModelAdminUser(c, "new-model", false)
	context := s.run(c, "list-models")
	c.Assert(testing.Stdout(context), gc.Equals, ""+
		"NAME       OWNER        LAST CONNECTION\n"+
		"admin*     admin@local  just now\n"+
		"new-model  admin@local  never connected\n"+
		"\n")
}

func (s *cmdControllerSuite) TestCreateModel(c *gc.C) {
	// The JujuConnSuite doesn't set up an ssh key in the fake home dir,
	// so fake one on the command line.  The dummy provider also expects
	// a config value for 'controller'.
	context := s.run(c, "create-model", "new-model", "authorized-keys=fake-key", "controller=false")
	c.Check(testing.Stdout(context), gc.Equals, "")
	c.Check(testing.Stderr(context), gc.Equals, "created model \"new-model\"\n")

	// Make sure that the saved server details are sufficient to connect
	// to the api server.
	accountDetails, err := s.ControllerStore.AccountByName("kontroll", "admin@local")
	c.Assert(err, jc.ErrorIsNil)
	modelDetails, err := s.ControllerStore.ModelByName("kontroll", "admin@local", "new-model")
	c.Assert(err, jc.ErrorIsNil)
	api, err := juju.NewAPIConnection(juju.NewAPIConnectionParams{
		Store:           s.ControllerStore,
		ControllerName:  "kontroll",
		AccountDetails:  accountDetails,
		ModelUUID:       modelDetails.ModelUUID,
		BootstrapConfig: noBootstrapConfig,
		DialOpts:        api.DefaultDialOpts(),
	})
	c.Assert(err, jc.ErrorIsNil)
	api.Close()
}

func (s *cmdControllerSuite) TestControllerDestroy(c *gc.C) {
	st := s.Factory.MakeModel(c, &factory.ModelParams{
		Name:        "just-a-controller",
		ConfigAttrs: testing.Attrs{"controller": true},
	})
	defer st.Close()

	stop := make(chan struct{})
	done := make(chan struct{})
	// In order for the destroy controller command to complete we need to run
	// the code that the cleaner and undertaker workers would be running in
	// the agent in order to progress the lifecycle of the hosted model,
	// and cleanup the documents.
	go func() {
		defer close(done)
		a := testing.LongAttempt.Start()
		for a.Next() {
			err := s.State.Cleanup()
			c.Check(err, jc.ErrorIsNil)
			err = st.ProcessDyingModel()
			if errors.Cause(err) != state.ErrModelNotDying {
				c.Check(err, jc.ErrorIsNil)
				if err == nil {
					// success!
					return
				}
			}
			select {
			case <-stop:
				return
			default:
				// retry
			}
		}
	}()

	s.run(c, "destroy-controller", "kontroll", "-y", "--destroy-all-models", "--debug")
	close(stop)
	<-done

	store := jujuclient.NewFileClientStore()
	_, err := store.ControllerByName("kontroll")
	c.Assert(err, jc.Satisfies, errors.IsNotFound)
}

func (s *cmdControllerSuite) TestRemoveBlocks(c *gc.C) {
	s.State.SwitchBlockOn(state.DestroyBlock, "TestBlockDestroyModel")
	s.State.SwitchBlockOn(state.ChangeBlock, "TestChangeBlock")

	s.run(c, "remove-all-blocks")

	blocks, err := s.State.AllBlocksForController()
	c.Assert(err, jc.ErrorIsNil)
	c.Assert(blocks, gc.HasLen, 0)
}

func (s *cmdControllerSuite) TestControllerKill(c *gc.C) {
	st := s.Factory.MakeModel(c, &factory.ModelParams{
		Name: "foo",
	})

	st.SwitchBlockOn(state.DestroyBlock, "TestBlockDestroyModel")
	st.Close()

	s.run(c, "kill-controller", "kontroll", "-y")

	store := jujuclient.NewFileClientStore()
	_, err := store.ControllerByName("kontroll")
	c.Assert(err, jc.Satisfies, errors.IsNotFound)
}

func (s *cmdControllerSuite) TestListBlocks(c *gc.C) {
	s.State.SwitchBlockOn(state.DestroyBlock, "TestBlockDestroyModel")
	s.State.SwitchBlockOn(state.ChangeBlock, "TestChangeBlock")

	ctx := s.run(c, "list-all-blocks", "--format", "json")
	expected := fmt.Sprintf(`[{"name":"admin","model-uuid":"%s","owner-tag":"%s","blocks":["BlockDestroy","BlockChange"]}]`,
		s.State.ModelUUID(), s.AdminUserTag(c).String())

	strippedOut := strings.Replace(testing.Stdout(ctx), "\n", "", -1)
	c.Check(strippedOut, gc.Equals, expected)
}

func (s *cmdControllerSuite) TestSystemKillCallsEnvironDestroyOnHostedEnviron(c *gc.C) {
	st := s.Factory.MakeModel(c, &factory.ModelParams{
		Name: "foo",
	})
	defer st.Close()

	st.SwitchBlockOn(state.DestroyBlock, "TestBlockDestroyModel")
	st.Close()

	opc := make(chan dummy.Operation, 200)
	dummy.Listen(opc)

<<<<<<< HEAD
	store, err := configstore.Default()
	_, err = store.ReadInfo("dummymodel:dummymodel")
=======
	client := undertakerapi.NewClient(s.APIState)

	startTime := time.Date(2015, time.September, 1, 17, 2, 1, 0, time.UTC)
	mClock := testing.NewClock(startTime)
	undertaker.NewUndertaker(client, mClock)

	store := jujuclient.NewFileClientStore()
	_, err := store.ControllerByName("kontroll")
>>>>>>> 1142bedb
	c.Assert(err, jc.ErrorIsNil)

	s.run(c, "kill-controller", "kontroll", "-y")

	// Ensure that Destroy was called on the hosted environ ...
	// TODO(fwereade): how do we know it's the hosted environ?
	// what actual interactions made it ok to destroy any environ
	// here? (there used to be an undertaker that didn't work...)
	opRecvTimeout(c, st, opc, dummy.OpDestroy{})

	// ... and that the details were removed removed from
	// the client store.
	_, err = store.ControllerByName("kontroll")
	c.Assert(err, jc.Satisfies, errors.IsNotFound)
}

// opRecvTimeout waits for any of the given kinds of operation to
// be received from ops, and times out if not.
func opRecvTimeout(c *gc.C, st *state.State, opc <-chan dummy.Operation, kinds ...dummy.Operation) dummy.Operation {
	st.StartSync()
	for {
		select {
		case op := <-opc:
			for _, k := range kinds {
				if reflect.TypeOf(op) == reflect.TypeOf(k) {
					return op
				}
			}
			c.Logf("discarding unknown event %#v", op)
		case <-time.After(testing.LongWait):
			c.Fatalf("time out wating for operation")
		}
	}
}

<<<<<<< HEAD
type fakeEnviron struct {
	environs.Environ
=======
func noBootstrapConfig(controllerName string) (*config.Config, error) {
	return nil, errors.NotFoundf("bootstrap config for controller %s", controllerName)
>>>>>>> 1142bedb
}<|MERGE_RESOLUTION|>--- conflicted
+++ resolved
@@ -18,13 +18,7 @@
 	"github.com/juju/juju/api"
 	"github.com/juju/juju/api/modelmanager"
 	"github.com/juju/juju/cmd/juju/commands"
-<<<<<<< HEAD
-	"github.com/juju/juju/cmd/modelcmd"
-	"github.com/juju/juju/environs"
-	"github.com/juju/juju/environs/configstore"
-=======
 	"github.com/juju/juju/environs/config"
->>>>>>> 1142bedb
 	"github.com/juju/juju/juju"
 	jujutesting "github.com/juju/juju/juju/testing"
 	"github.com/juju/juju/jujuclient"
@@ -217,19 +211,8 @@
 	opc := make(chan dummy.Operation, 200)
 	dummy.Listen(opc)
 
-<<<<<<< HEAD
-	store, err := configstore.Default()
-	_, err = store.ReadInfo("dummymodel:dummymodel")
-=======
-	client := undertakerapi.NewClient(s.APIState)
-
-	startTime := time.Date(2015, time.September, 1, 17, 2, 1, 0, time.UTC)
-	mClock := testing.NewClock(startTime)
-	undertaker.NewUndertaker(client, mClock)
-
 	store := jujuclient.NewFileClientStore()
 	_, err := store.ControllerByName("kontroll")
->>>>>>> 1142bedb
 	c.Assert(err, jc.ErrorIsNil)
 
 	s.run(c, "kill-controller", "kontroll", "-y")
@@ -265,11 +248,6 @@
 	}
 }
 
-<<<<<<< HEAD
-type fakeEnviron struct {
-	environs.Environ
-=======
 func noBootstrapConfig(controllerName string) (*config.Config, error) {
 	return nil, errors.NotFoundf("bootstrap config for controller %s", controllerName)
->>>>>>> 1142bedb
 }