// Copyright 2015 Canonical Ltd.
// Licensed under the AGPLv3, see LICENCE file for details.

package featuretests

import (
	"flag"
	"runtime"
	"testing"

	"github.com/juju/cmd"
	"github.com/juju/cmd/cmdtesting"
	"github.com/juju/loggo"
	jc "github.com/juju/testing/checkers"
	gc "gopkg.in/check.v1"

	jujucmd "github.com/juju/juju/cmd/juju/commands"
	"github.com/juju/juju/component/all"
	coretesting "github.com/juju/juju/testing"
)

var runFeatureTests = flag.Bool("featuretests", true, "Run long-running feature tests.")

func init() {
	// Required for anything requiring components (e.g. resources).
	if err := all.RegisterForServer(); err != nil {
		panic(err)
	}

	flag.Parse()

	if *runFeatureTests == false {
		return
	}
	// Initialize all suites here.
	gc.Suite(&annotationsSuite{})
	gc.Suite(&CloudAPISuite{})
	gc.Suite(&apiEnvironmentSuite{})
	gc.Suite(&BakeryStorageSuite{})
	gc.Suite(&blockSuite{})
	gc.Suite(&cmdControllerSuite{})
	gc.Suite(&CmdCredentialSuite{})
	gc.Suite(&cmdJujuSuite{})
	gc.Suite(&cmdJujuSuiteNoCAAS{})
	gc.Suite(&cmdLoginSuite{})
	gc.Suite(&cmdModelSuite{})
	gc.Suite(&cmdRegistrationSuite{})
	gc.Suite(&cmdStorageSuite{})
	gc.Suite(&cmdSubnetSuite{})
	gc.Suite(&dblogSuite{})
	gc.Suite(&dumpLogsCommandSuite{})
	gc.Suite(&undertakerSuite{})
	gc.Suite(&upgradeSuite{})
	gc.Suite(&CmdRelationSuite{})
	gc.Suite(&remoteRelationsSuite{})
	gc.Suite(&crossmodelSuite{})
	gc.Suite(&ApplicationConfigSuite{})
	gc.Suite(&CharmUpgradeSuite{})
	gc.Suite(&ResourcesCmdSuite{})
	gc.Suite(&cmdUpdateSeriesSuite{})
	gc.Suite(&FirewallRulesSuite{})
	gc.Suite(&introspectionSuite{})
	gc.Suite(&debugLogDbSuite{})
	gc.Suite(&InitiateSuite{})
	gc.Suite(&UserSuite{})
	gc.Suite(&cmdMetricsCommandSuite{})
	gc.Suite(&meterStatusIntegrationSuite{})
	gc.Suite(&CAASOperatorSuite{})
	gc.Suite(&StatusSuite{})
<<<<<<< HEAD
	gc.Suite(&cmdSetSeriesSuite{})
=======
	gc.Suite(&CmdExportBundleSuite{})
>>>>>>> f8373223

	// TODO (anastasiamac 2016-07-19) Bug#1603585
	// These tests cannot run on windows - they require a bootstrapped controller.
	if runtime.GOOS == "linux" {
		gc.Suite(&cloudImageMetadataSuite{})
		gc.Suite(&cmdSpaceSuite{})
		gc.Suite(&cmdUpgradeSuite{})
	}
}

func TestPackage(t *testing.T) {
	coretesting.MgoSSLTestPackage(t)
}

func runCommand(c *gc.C, args ...string) (*cmd.Context, error) {
	// Writers need to be reset, because
	// they are set globally in the juju/cmd package and will
	// return an error if we attempt to run two commands in the
	// same test.
	loggo.ResetWriters()
	ctx := cmdtesting.Context(c)
	command := jujucmd.NewJujuCommand(ctx)
	return cmdtesting.RunCommand(c, command, args...)
}

func runCommandExpectSuccess(c *gc.C, command string, args ...string) {
	_, err := runCommand(c, append([]string{command}, args...)...)
	c.Assert(err, jc.ErrorIsNil)
}

func runCommandExpectFailure(c *gc.C, command, expectedError string, args ...string) {
	context, err := runCommand(c, append([]string{command}, args...)...)
	c.Assert(err, gc.ErrorMatches, "cmd: error out silently")
	c.Assert(cmdtesting.Stderr(context), jc.Contains, expectedError)
}<|MERGE_RESOLUTION|>--- conflicted
+++ resolved
@@ -67,11 +67,8 @@
 	gc.Suite(&meterStatusIntegrationSuite{})
 	gc.Suite(&CAASOperatorSuite{})
 	gc.Suite(&StatusSuite{})
-<<<<<<< HEAD
 	gc.Suite(&cmdSetSeriesSuite{})
-=======
 	gc.Suite(&CmdExportBundleSuite{})
->>>>>>> f8373223
 
 	// TODO (anastasiamac 2016-07-19) Bug#1603585
 	// These tests cannot run on windows - they require a bootstrapped controller.
