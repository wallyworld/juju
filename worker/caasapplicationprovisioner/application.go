--- conflicted
+++ resolved
@@ -99,7 +99,6 @@
 	if err != nil {
 		return errors.Trace(err)
 	}
-<<<<<<< HEAD
 	if shouldExit {
 		return nil
 	}
@@ -151,11 +150,6 @@
 		if err != nil && !errors.IsNotFound(err) {
 			return errors.Annotatef(err, "deleting operator pod for application %q", a.name)
 		}
-=======
-	if charmInfo == nil ||
-		charm.MetaFormat(charmInfo.Charm()) < charm.FormatV2 {
-		return errors.Errorf("charm version 2 or greater required")
->>>>>>> ce131e5f
 	}
 
 	// Update the password once per worker start to avoid it changing too frequently.
@@ -331,12 +325,12 @@
 	}
 }
 
-func (a *appWorker) charmFormat() (corecharm.MetadataFormat, error) {
+func (a *appWorker) charmFormat() (charm.Format, error) {
 	charmInfo, err := a.facade.ApplicationCharmInfo(a.name)
 	if err != nil {
-		return corecharm.FormatUnknown, errors.Annotatef(err, "failed to get charm info for application %q", a.name)
-	}
-	return corecharm.Format(charmInfo.Charm()), nil
+		return charm.FormatUnknown, errors.Annotatef(err, "failed to get charm info for application %q", a.name)
+	}
+	return charm.MetaFormat(charmInfo.Charm()), nil
 }
 
 // verifyCharmUpgraded waits till the charm is upgraded to a v2 charm.
@@ -359,7 +353,7 @@
 		} else if err != nil {
 			return false, errors.Trace(err)
 		}
-		if format >= corecharm.FormatV2 {
+		if format >= charm.FormatV2 {
 			a.logger.Debugf("application %q is now a v2 charm", a.name)
 			return false, nil
 		}
