--- conflicted
+++ resolved
@@ -5,13 +5,9 @@
 
 import (
 	"crypto/tls"
-<<<<<<< HEAD
-=======
-	"net"
-	"net/http"
 	"time"
->>>>>>> 237b7325
-
+
+	"github.com/juju/clock/testclock"
 	"github.com/juju/errors"
 	"github.com/juju/pubsub"
 	"github.com/juju/testing"
@@ -37,11 +33,7 @@
 	state                stubStateTracker
 	hub                  *pubsub.StructuredHub
 	mux                  *apiserverhttp.Mux
-<<<<<<< HEAD
-=======
-	raftEnabled          *mockFlag
-	clock                *testing.Clock
->>>>>>> 237b7325
+	clock                *testclock.Clock
 	prometheusRegisterer stubPrometheusRegisterer
 	certWatcher          stubCertWatcher
 	tlsConfig            *tls.Config
@@ -57,12 +49,8 @@
 
 	s.state = stubStateTracker{}
 	s.mux = &apiserverhttp.Mux{}
-<<<<<<< HEAD
-=======
 	s.hub = pubsub.NewStructuredHub(nil)
-	s.raftEnabled = &mockFlag{set: true}
-	s.clock = testing.NewClock(time.Now())
->>>>>>> 237b7325
+	s.clock = testclock.NewClock(time.Now())
 	s.prometheusRegisterer = stubPrometheusRegisterer{}
 	s.certWatcher = stubCertWatcher{}
 	s.tlsConfig = &tls.Config{}
@@ -81,11 +69,7 @@
 		MuxName:              "mux",
 		APIServerName:        "api-server",
 		RaftTransportName:    "raft-transport",
-<<<<<<< HEAD
-=======
-		RaftEnabledName:      "raft-enabled",
 		Clock:                s.clock,
->>>>>>> 237b7325
 		PrometheusRegisterer: &s.prometheusRegisterer,
 		GetControllerConfig:  s.getControllerConfig,
 		NewTLSConfig:         s.newTLSConfig,
@@ -140,11 +124,7 @@
 	"cert-watcher",
 	"state",
 	"mux",
-<<<<<<< HEAD
-=======
 	"hub",
-	"raft-enabled",
->>>>>>> 237b7325
 	"raft-transport",
 	"api-server",
 }
@@ -229,47 +209,6 @@
 	}
 }
 
-<<<<<<< HEAD
-=======
-func (s *ManifoldSuite) TestStartWithRaftDisabled(c *gc.C) {
-	s.raftEnabled.set = false
-	s.context = s.newContext(map[string]interface{}{
-		"raft-transport": dependency.ErrMissing,
-	})
-	// If raft is disabled raft-transport isn't needed to start
-	// up.
-	w := s.startWorkerClean(c)
-	workertest.CleanKill(c, w)
-}
-
-func (s *ManifoldSuite) TestStartNoAutocert(c *gc.C) {
-	s.manifold = httpserver.Manifold(httpserver.ManifoldConfig{
-		CertWatcherName:      "cert-watcher",
-		StateName:            "state",
-		MuxName:              "mux",
-		HubName:              "hub",
-		APIServerName:        "api-server",
-		RaftTransportName:    "raft-transport",
-		RaftEnabledName:      "raft-enabled",
-		Clock:                s.clock,
-		PrometheusRegisterer: &s.prometheusRegisterer,
-		GetControllerConfig:  s.getControllerConfig,
-		NewTLSConfig:         s.newTLSConfigNoHandler,
-		NewWorker:            s.newWorker,
-	})
-	w := s.startWorkerClean(c)
-	defer workertest.CleanKill(c, w)
-	s.stub.CheckCallNames(c, "NewTLSConfig", "GetControllerConfig", "NewWorker")
-	newWorkerArgs := s.stub.Calls()[2].Args
-	c.Assert(newWorkerArgs, gc.HasLen, 1)
-	c.Assert(newWorkerArgs[0], gc.FitsTypeOf, httpserver.Config{})
-	config := newWorkerArgs[0].(httpserver.Config)
-
-	c.Assert(config.AutocertHandler, gc.IsNil)
-	c.Assert(config.AutocertListener, gc.IsNil)
-}
-
->>>>>>> 237b7325
 func (s *ManifoldSuite) TestStopWorkerClosesState(c *gc.C) {
 	w := s.startWorkerClean(c)
 	defer workertest.CleanKill(c, w)
