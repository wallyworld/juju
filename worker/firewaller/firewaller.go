// Copyright 2012, 2013 Canonical Ltd.
// Licensed under the AGPLv3, see LICENCE file for details.

package firewaller

import (
	"strings"

	"github.com/juju/errors"
	"github.com/juju/names"

	"github.com/juju/juju/api/firewaller"
	"github.com/juju/juju/apiserver/params"
	"github.com/juju/juju/environs"
	"github.com/juju/juju/environs/config"
	"github.com/juju/juju/instance"
	"github.com/juju/juju/network"
	"github.com/juju/juju/watcher"
	"github.com/juju/juju/worker"
	"github.com/juju/juju/worker/catacomb"
	"github.com/juju/juju/worker/environ"
)

type machineRanges map[network.PortRange]bool

// Firewaller watches the state for port ranges opened or closed on
// machines and reflects those changes onto the backing environment.
// Uses Firewaller API V1.
type Firewaller struct {
	catacomb        catacomb.Catacomb
	st              *firewaller.State
	environ         environs.Environ
<<<<<<< HEAD
	modelWatcher    apiwatcher.NotifyWatcher
	machinesWatcher apiwatcher.StringsWatcher
	portsWatcher    apiwatcher.StringsWatcher
=======
	environWatcher  watcher.NotifyWatcher
	machinesWatcher watcher.StringsWatcher
	portsWatcher    watcher.StringsWatcher
>>>>>>> 1cb8f03c
	machineds       map[names.MachineTag]*machineData
	unitsChange     chan *unitsChange
	unitds          map[names.UnitTag]*unitData
	serviceds       map[names.ServiceTag]*serviceData
	exposedChange   chan *exposedChange
	globalMode      bool
	globalPortRef   map[network.PortRange]int
	machinePorts    map[names.MachineTag]machineRanges
}

// NewFirewaller returns a new Firewaller or a new FirewallerV0,
// depending on what the API supports.
func NewFirewaller(st *firewaller.State) (worker.Worker, error) {
	fw := &Firewaller{
		st:            st,
		machineds:     make(map[names.MachineTag]*machineData),
		unitsChange:   make(chan *unitsChange),
		unitds:        make(map[names.UnitTag]*unitData),
		serviceds:     make(map[names.ServiceTag]*serviceData),
		exposedChange: make(chan *exposedChange),
		machinePorts:  make(map[names.MachineTag]machineRanges),
	}
<<<<<<< HEAD
	defer func() {
		if err != nil {
			fw.stopWatchers()
		}
	}()

	fw.modelWatcher, err = st.WatchForModelConfigChanges()
=======
	err := catacomb.Invoke(catacomb.Plan{
		Site: &fw.catacomb,
		Work: fw.loop,
	})
>>>>>>> 1cb8f03c
	if err != nil {
		return nil, errors.Trace(err)
	}
	return fw, nil
}

<<<<<<< HEAD
	fw.machinesWatcher, err = st.WatchModelMachines()
=======
func (fw *Firewaller) setUp() error {
	var err error
	fw.environWatcher, err = fw.st.WatchForEnvironConfigChanges()
>>>>>>> 1cb8f03c
	if err != nil {
		return errors.Trace(err)
	}
	if err := fw.catacomb.Add(fw.environWatcher); err != nil {
		return errors.Trace(err)
	}
<<<<<<< HEAD
	logger.Debugf("started watching opened port ranges for the model")
=======
>>>>>>> 1cb8f03c

	// We won't "wait" actually, because the environ is already
	// available and has a guaranteed valid config, but until
	// WaitForEnviron goes away, this code needs to stay.
<<<<<<< HEAD
	fw.environ, err = worker.WaitForModel(fw.modelWatcher, fw.st, fw.tomb.Dying())
=======
	fw.environ, err = environ.WaitForEnviron(fw.environWatcher, fw.st, fw.catacomb.Dying())
>>>>>>> 1cb8f03c
	if err != nil {
		if err == environ.ErrWaitAborted {
			return fw.catacomb.ErrDying()
		}
		return errors.Trace(err)
	}
	switch fw.environ.Config().FirewallMode() {
	case config.FwGlobal:
		fw.globalMode = true
		fw.globalPortRef = make(map[network.PortRange]int)
	case config.FwNone:
		logger.Warningf("stopping firewaller - firewall-mode is %q", config.FwNone)
		// XXX(fwereade): shouldn't this be nil? Nothing wrong, nothing to do,
		// now that we've logged there's no further reason to complain or retry.
		return errors.Errorf("firewaller is disabled when firewall-mode is %q", config.FwNone)
	}

	fw.machinesWatcher, err = fw.st.WatchEnvironMachines()
	if err != nil {
		return errors.Trace(err)
	}
	if err := fw.catacomb.Add(fw.machinesWatcher); err != nil {
		return errors.Trace(err)
	}

	fw.portsWatcher, err = fw.st.WatchOpenedPorts()
	if err != nil {
		return errors.Annotatef(err, "failed to start ports watcher")
	}
	if err := fw.catacomb.Add(fw.portsWatcher); err != nil {
		return errors.Trace(err)
	}

	logger.Debugf("started watching opened port ranges for the environment")
	return nil
}

func (fw *Firewaller) loop() error {
	if err := fw.setUp(); err != nil {
		return errors.Trace(err)
	}
	var reconciled bool
	portsChange := fw.portsWatcher.Changes()
	for {
		select {
<<<<<<< HEAD
		case <-fw.tomb.Dying():
			return tomb.ErrDying
		case _, ok := <-fw.modelWatcher.Changes():
			logger.Debugf("got environ config changes")
			if !ok {
				return watcher.EnsureErr(fw.modelWatcher)
=======
		case <-fw.catacomb.Dying():
			return fw.catacomb.ErrDying()
		case _, ok := <-fw.environWatcher.Changes():
			logger.Debugf("got environ config changes")
			if !ok {
				return errors.New("environment configuration watcher closed")
>>>>>>> 1cb8f03c
			}
			config, err := fw.st.ModelConfig()
			if err != nil {
				return errors.Trace(err)
			}
			if err := fw.environ.SetConfig(config); err != nil {
<<<<<<< HEAD
				logger.Errorf("loaded invalid model configuration: %v", err)
=======
				// XXX(fwereade): surely this is an error? probably moot, will
				// hopefully be replaced with EnvironObserver.
				logger.Errorf("loaded invalid environment configuration: %v", err)
>>>>>>> 1cb8f03c
			}
		case change, ok := <-fw.machinesWatcher.Changes():
			if !ok {
				return errors.New("machines watcher closed")
			}
			for _, machineId := range change {
				if err := fw.machineLifeChanged(names.NewMachineTag(machineId)); err != nil {
					return err
				}
			}
			if !reconciled {
				reconciled = true
				var err error
				if fw.globalMode {
					err = fw.reconcileGlobal()
				} else {
					err = fw.reconcileInstances()
				}
				if err != nil {
					return errors.Trace(err)
				}
			}
		case change, ok := <-portsChange:
			if !ok {
				return errors.New("ports watcher closed")
			}
			for _, portsGlobalKey := range change {
				machineTag, networkTag, err := parsePortsKey(portsGlobalKey)
				if err != nil {
					return errors.Trace(err)
				}
				if err := fw.openedPortsChanged(machineTag, networkTag); err != nil {
					return errors.Trace(err)
				}
			}
		case change := <-fw.unitsChange:
			if err := fw.unitsChanged(change); err != nil {
				return errors.Trace(err)
			}
		case change := <-fw.exposedChange:
			change.serviced.exposed = change.exposed
			unitds := []*unitData{}
			for _, unitd := range change.serviced.unitds {
				unitds = append(unitds, unitd)
			}
			if err := fw.flushUnits(unitds); err != nil {
				return errors.Annotate(err, "cannot change firewall ports")
			}
		}
	}
}

// startMachine creates a new data value for tracking details of the
// machine and starts watching the machine for units added or removed.
func (fw *Firewaller) startMachine(tag names.MachineTag) error {
	machined := &machineData{
		fw:           fw,
		tag:          tag,
		unitds:       make(map[names.UnitTag]*unitData),
		openedPorts:  make([]network.PortRange, 0),
		definedPorts: make(map[network.PortRange]names.UnitTag),
	}
	m, err := machined.machine()
	if params.IsCodeNotFound(err) {
		return nil
	} else if err != nil {
		return errors.Annotate(err, "cannot watch machine units")
	}
	unitw, err := m.WatchUnits()
	if err != nil {
		return errors.Trace(err)
	}
	// XXX(fwereade): this is the best of a bunch of bad options. We've started
	// the watch, so we're responsible for it; but we (probably?) need to do this
	// little dance below to update the machined data on the fw loop goroutine,
	// whence it's usually accessed, before we start the machined watchLoop
	// below. That catacomb *should* be the only one responsible -- and it *is*
	// responsible -- but having it in the main fw catacomb as well does no harm,
	// and greatly simplifies the code below (which would otherwise have to
	// manage unitw lifetime and errors manually).
	if err := fw.catacomb.Add(unitw); err != nil {
		return errors.Trace(err)
	}
	select {
	case <-fw.catacomb.Dying():
		return fw.catacomb.ErrDying()
	case change, ok := <-unitw.Changes():
		if !ok {
			return errors.New("machine units watcher closed")
		}
		fw.machineds[tag] = machined
		err = fw.unitsChanged(&unitsChange{machined, change})
		if err != nil {
			delete(fw.machineds, tag)
			return errors.Annotatef(err, "cannot respond to units changes for %q", tag)
		}
	}

	err = catacomb.Invoke(catacomb.Plan{
		Site: &machined.catacomb,
		Work: func() error {
			return machined.watchLoop(unitw)
		},
	})
	if err != nil {
		delete(fw.machineds, tag)
		return errors.Trace(err)
	}
	return nil
}

// startUnit creates a new data value for tracking details of the unit
// The provided machineTag must be the tag for the machine the unit was last
// observed to be assigned to.
func (fw *Firewaller) startUnit(unit *firewaller.Unit, machineTag names.MachineTag) error {
	service, err := unit.Service()
	if err != nil {
		return err
	}
	serviceTag := service.Tag()
	unitTag := unit.Tag()
	if err != nil {
		return err
	}
	unitd := &unitData{
		fw:   fw,
		unit: unit,
		tag:  unitTag,
	}
	fw.unitds[unitTag] = unitd

	unitd.machined = fw.machineds[machineTag]
	unitd.machined.unitds[unitTag] = unitd
	if fw.serviceds[serviceTag] == nil {
		err := fw.startService(service)
		if err != nil {
			delete(fw.unitds, unitTag)
			return err
		}
	}
	unitd.serviced = fw.serviceds[serviceTag]
	unitd.serviced.unitds[unitTag] = unitd

	m, err := unitd.machined.machine()
	if err != nil {
		return err
	}

	// check if the machine has ports open on any networks
	networkTags, err := m.ActiveNetworks()
	if err != nil {
		return errors.Annotatef(err, "failed getting %q active networks", machineTag)
	}
	for _, networkTag := range networkTags {
		err := fw.openedPortsChanged(machineTag, networkTag)
		if err != nil {
			return err
		}
	}

	return nil
}

// startService creates a new data value for tracking details of the
// service and starts watching the service for exposure changes.
func (fw *Firewaller) startService(service *firewaller.Service) error {
	exposed, err := service.IsExposed()
	if err != nil {
		return err
	}
	serviced := &serviceData{
		fw:      fw,
		service: service,
		exposed: exposed,
		unitds:  make(map[names.UnitTag]*unitData),
	}
	err = catacomb.Invoke(catacomb.Plan{
		Site: &serviced.catacomb,
		Work: func() error {
			return serviced.watchLoop(exposed)
		},
	})
	if err != nil {
		return errors.Trace(err)
	}
	if err := fw.catacomb.Add(serviced); err != nil {
		return errors.Trace(err)
	}
	fw.serviceds[service.Tag()] = serviced
	return nil
}

// reconcileGlobal compares the initially started watcher for machines,
// units and services with the opened and closed ports globally and
// opens and closes the appropriate ports for the whole environment.
func (fw *Firewaller) reconcileGlobal() error {
	initialPortRanges, err := fw.environ.Ports()
	if err != nil {
		return err
	}
	collector := make(map[network.PortRange]bool)
	for _, machined := range fw.machineds {
		for portRange, unitTag := range machined.definedPorts {
			unitd, known := machined.unitds[unitTag]
			if !known {
				delete(machined.unitds, unitTag)
				continue
			}
			if unitd.serviced.exposed {
				collector[portRange] = true
			}
		}
	}
	wantedPorts := []network.PortRange{}
	for port := range collector {
		wantedPorts = append(wantedPorts, port)
	}
	// Check which ports to open or to close.
	toOpen := diffRanges(wantedPorts, initialPortRanges)
	toClose := diffRanges(initialPortRanges, wantedPorts)
	if len(toOpen) > 0 {
		logger.Infof("opening global ports %v", toOpen)
		if err := fw.environ.OpenPorts(toOpen); err != nil {
			return err
		}
		network.SortPortRanges(toOpen)
	}
	if len(toClose) > 0 {
		logger.Infof("closing global ports %v", toClose)
		if err := fw.environ.ClosePorts(toClose); err != nil {
			return err
		}
		network.SortPortRanges(toClose)
	}
	return nil
}

// reconcileInstances compares the initially started watcher for machines,
// units and services with the opened and closed ports of the instances and
// opens and closes the appropriate ports for each instance.
func (fw *Firewaller) reconcileInstances() error {
	for _, machined := range fw.machineds {
		m, err := machined.machine()
		if params.IsCodeNotFound(err) {
			if err := fw.forgetMachine(machined); err != nil {
				return err
			}
			continue
		} else if err != nil {
			return err
		}
		instanceId, err := m.InstanceId()
		if errors.IsNotProvisioned(err) {
			logger.Warningf("Machine not yet provisioned: %v", err)
			continue
		}
		if err != nil {
			return err
		}
		instances, err := fw.environ.Instances([]instance.Id{instanceId})
		if err == environs.ErrNoInstances {
			return nil
		} else if err != nil {
			return err
		}
		machineId := machined.tag.Id()
		initialPortRanges, err := instances[0].Ports(machineId)
		if err != nil {
			return err
		}

		// Check which ports to open or to close.
		toOpen := diffRanges(machined.openedPorts, initialPortRanges)
		toClose := diffRanges(initialPortRanges, machined.openedPorts)
		if len(toOpen) > 0 {
			logger.Infof("opening instance port ranges %v for %q",
				toOpen, machined.tag)
			if err := instances[0].OpenPorts(machineId, toOpen); err != nil {
				// TODO(mue) Add local retry logic.
				return err
			}
			network.SortPortRanges(toOpen)
		}
		if len(toClose) > 0 {
			logger.Infof("closing instance port ranges %v for %q",
				toClose, machined.tag)
			if err := instances[0].ClosePorts(machineId, toClose); err != nil {
				// TODO(mue) Add local retry logic.
				return err
			}
			network.SortPortRanges(toClose)
		}
	}
	return nil
}

// unitsChanged responds to changes to the assigned units.
func (fw *Firewaller) unitsChanged(change *unitsChange) error {
	changed := []*unitData{}
	for _, name := range change.units {
		unitTag := names.NewUnitTag(name)
		unit, err := fw.st.Unit(unitTag)
		if err != nil && !params.IsCodeNotFound(err) {
			return err
		}
		var machineTag names.MachineTag
		if unit != nil {
			machineTag, err = unit.AssignedMachine()
			if params.IsCodeNotFound(err) {
				continue
			} else if err != nil && !params.IsCodeNotAssigned(err) {
				return err
			}
		}
		if unitd, known := fw.unitds[unitTag]; known {
			knownMachineTag := fw.unitds[unitTag].machined.tag
			if unit == nil || unit.Life() == params.Dead || machineTag != knownMachineTag {
				fw.forgetUnit(unitd)
				changed = append(changed, unitd)
				logger.Debugf("stopped watching unit %s", name)
			}
			// TODO(dfc) fw.machineds should be map[names.Tag]
		} else if unit != nil && unit.Life() != params.Dead && fw.machineds[machineTag] != nil {
			err = fw.startUnit(unit, machineTag)
			if err != nil {
				return err
			}
			changed = append(changed, fw.unitds[unitTag])
			logger.Debugf("started watching %q", unitTag)
		}
	}
	if err := fw.flushUnits(changed); err != nil {
		return errors.Annotate(err, "cannot change firewall ports")
	}
	return nil
}

// openedPortsChanged handles port change notifications
func (fw *Firewaller) openedPortsChanged(machineTag names.MachineTag, networkTag names.NetworkTag) error {

	machined, ok := fw.machineds[machineTag]
	if !ok {
		// It is common to receive a port change notification before
		// registering the machine, so if a machine is not found in
		// firewaller's list, just skip the change.
		logger.Errorf("failed to lookup %q, skipping port change", machineTag)
		return nil
	}

	m, err := machined.machine()
	if err != nil {
		return err
	}

	ports, err := m.OpenedPorts(networkTag)
	if err != nil {
		return err
	}

	newPortRanges := make(map[network.PortRange]names.UnitTag)
	for portRange, unitTag := range ports {
		unitd, ok := machined.unitds[unitTag]
		if !ok {
			// It is common to receive port change notification before
			// registering a unit. Skip handling the port change - it will
			// be handled when the unit is registered.
			logger.Errorf("failed to lookup %q, skipping port change", unitTag)
			return nil
		}
		newPortRanges[portRange] = unitd.tag
	}

	if !portMapsEqual(machined.definedPorts, newPortRanges) {
		machined.definedPorts = newPortRanges
		return fw.flushMachine(machined)
	}
	return nil
}

func portMapsEqual(a, b map[network.PortRange]names.UnitTag) bool {
	if len(a) != len(b) {
		return false
	}
	for key, valueA := range a {
		valueB, exists := b[key]
		if !exists {
			return false
		}
		if valueA != valueB {
			return false
		}
	}
	return true
}

// flushUnits opens and closes ports for the passed unit data.
func (fw *Firewaller) flushUnits(unitds []*unitData) error {
	machineds := map[names.MachineTag]*machineData{}
	for _, unitd := range unitds {
		machineds[unitd.machined.tag] = unitd.machined
	}
	for _, machined := range machineds {
		if err := fw.flushMachine(machined); err != nil {
			return err
		}
	}
	return nil
}

// flushMachine opens and closes ports for the passed machine.
func (fw *Firewaller) flushMachine(machined *machineData) error {
	// Gather ports to open and close.
	want := []network.PortRange{}
	for portRange, unitTag := range machined.definedPorts {
		unitd, known := machined.unitds[unitTag]
		if !known {
			delete(machined.unitds, unitTag)
			continue
		}
		if unitd.serviced.exposed {
			want = append(want, portRange)
		}
	}
	toOpen := diffRanges(want, machined.openedPorts)
	toClose := diffRanges(machined.openedPorts, want)
	machined.openedPorts = want
	if fw.globalMode {
		return fw.flushGlobalPorts(toOpen, toClose)
	}
	return fw.flushInstancePorts(machined, toOpen, toClose)
}

// flushGlobalPorts opens and closes global ports in the environment.
// It keeps a reference count for ports so that only 0-to-1 and 1-to-0 events
// modify the environment.
func (fw *Firewaller) flushGlobalPorts(rawOpen, rawClose []network.PortRange) error {
	// Filter which ports are really to open or close.
	var toOpen, toClose []network.PortRange
	for _, portRange := range rawOpen {
		if fw.globalPortRef[portRange] == 0 {
			toOpen = append(toOpen, portRange)
		}
		fw.globalPortRef[portRange]++
	}
	for _, portRange := range rawClose {
		fw.globalPortRef[portRange]--
		if fw.globalPortRef[portRange] == 0 {
			toClose = append(toClose, portRange)
			delete(fw.globalPortRef, portRange)
		}
	}
	// Open and close the ports.
	if len(toOpen) > 0 {
		if err := fw.environ.OpenPorts(toOpen); err != nil {
			// TODO(mue) Add local retry logic.
			return err
		}
		network.SortPortRanges(toOpen)
		logger.Infof("opened port ranges %v in model", toOpen)
	}
	if len(toClose) > 0 {
		if err := fw.environ.ClosePorts(toClose); err != nil {
			// TODO(mue) Add local retry logic.
			return err
		}
		network.SortPortRanges(toClose)
		logger.Infof("closed port ranges %v in model", toClose)
	}
	return nil
}

// flushInstancePorts opens and closes ports global on the machine.
func (fw *Firewaller) flushInstancePorts(machined *machineData, toOpen, toClose []network.PortRange) error {
	// If there's nothing to do, do nothing.
	// This is important because when a machine is first created,
	// it will have no instance id but also no open ports -
	// InstanceId will fail but we don't care.
	if len(toOpen) == 0 && len(toClose) == 0 {
		return nil
	}
	m, err := machined.machine()
	if params.IsCodeNotFound(err) {
		return nil
	}
	if err != nil {
		return err
	}
	machineId := machined.tag.Id()
	instanceId, err := m.InstanceId()
	if err != nil {
		return err
	}
	instances, err := fw.environ.Instances([]instance.Id{instanceId})
	if err != nil {
		return err
	}
	// Open and close the ports.
	if len(toOpen) > 0 {
		if err := instances[0].OpenPorts(machineId, toOpen); err != nil {
			// TODO(mue) Add local retry logic.
			return err
		}
		network.SortPortRanges(toOpen)
		logger.Infof("opened port ranges %v on %q", toOpen, machined.tag)
	}
	if len(toClose) > 0 {
		if err := instances[0].ClosePorts(machineId, toClose); err != nil {
			// TODO(mue) Add local retry logic.
			return err
		}
		network.SortPortRanges(toClose)
		logger.Infof("closed port ranges %v on %q", toClose, machined.tag)
	}
	return nil
}

// machineLifeChanged starts watching new machines when the firewaller
// is starting, or when new machines come to life, and stops watching
// machines that are dying.
func (fw *Firewaller) machineLifeChanged(tag names.MachineTag) error {
	m, err := fw.st.Machine(tag)
	found := !params.IsCodeNotFound(err)
	if found && err != nil {
		return err
	}
	dead := !found || m.Life() == params.Dead
	machined, known := fw.machineds[tag]
	if known && dead {
		return fw.forgetMachine(machined)
	}
	if !known && !dead {
		err = fw.startMachine(tag)
		if err != nil {
			return err
		}
		logger.Debugf("started watching %q", tag)
	}
	return nil
}

// forgetMachine cleans the machine data after the machine is removed.
func (fw *Firewaller) forgetMachine(machined *machineData) error {
	for _, unitd := range machined.unitds {
		fw.forgetUnit(unitd)
	}
	if err := fw.flushMachine(machined); err != nil {
		return errors.Trace(err)
	}

	// Unusually, it's fine to ignore this error, because we know the machined
	// is being tracked in fw.catacomb. But we do still want to wait until the
	// watch loop has stopped before we nuke the last data and return.
	worker.Stop(machined)
	delete(fw.machineds, machined.tag)
	logger.Debugf("stopped watching %q", machined.tag)
	return nil
}

// forgetUnit cleans the unit data after the unit is removed.
func (fw *Firewaller) forgetUnit(unitd *unitData) {
	serviced := unitd.serviced
	machined := unitd.machined

	// If it's the last unit in the service, we'll need to stop the serviced.
	stoppedService := false
	if len(serviced.unitds) == 1 {
		if _, found := serviced.unitds[unitd.tag]; found {
			// Unusually, it's fine to ignore this error, because we know the
			// serviced is being tracked in fw.catacomb. But we do still want
			// to wait until the watch loop has stopped before we nuke the last
			// data and return.
			worker.Stop(serviced)
			stoppedService = true
		}
	}

	// Clean up after stopping.
	delete(fw.unitds, unitd.tag)
	delete(machined.unitds, unitd.tag)
	delete(serviced.unitds, unitd.tag)
<<<<<<< HEAD
	if len(serviced.unitds) == 0 {
		// Stop service data after all units are removed.
		if err := serviced.Stop(); err != nil {
			logger.Errorf("service watcher %q returned error when stopping: %v", serviced.service.Name(), err)
		}
		delete(fw.serviceds, serviced.service.Tag())
	}
}

// stopWatchers stops all the firewaller's watchers.
func (fw *Firewaller) stopWatchers() {
	if fw.modelWatcher != nil {
		watcher.Stop(fw.modelWatcher, &fw.tomb)
	}
	if fw.machinesWatcher != nil {
		watcher.Stop(fw.machinesWatcher, &fw.tomb)
	}
	if fw.portsWatcher != nil {
		watcher.Stop(fw.portsWatcher, &fw.tomb)
	}
	for _, serviced := range fw.serviceds {
		if serviced != nil {
			watcher.Stop(serviced, &fw.tomb)
		}
=======
	logger.Debugf("stopped watching %q", unitd.tag)
	if stoppedService {
		serviceTag := serviced.service.Tag()
		delete(fw.serviceds, serviceTag)
		logger.Debugf("stopped watching %q", serviceTag)
>>>>>>> 1cb8f03c
	}
}

// Kill is part of the worker.Worker interface.
func (fw *Firewaller) Kill() {
	fw.catacomb.Kill(nil)
}

// Wait is part of the worker.Worker interface.
func (fw *Firewaller) Wait() error {
	return fw.catacomb.Wait()
}

// unitsChange contains the changed units for one specific machine.
type unitsChange struct {
	machined *machineData
	units    []string
}

// machineData holds machine details and watches units added or removed.
type machineData struct {
	catacomb    catacomb.Catacomb
	fw          *Firewaller
	tag         names.MachineTag
	unitds      map[names.UnitTag]*unitData
	openedPorts []network.PortRange
	// ports defined by units on this machine
	definedPorts map[network.PortRange]names.UnitTag
}

func (md *machineData) machine() (*firewaller.Machine, error) {
	return md.fw.st.Machine(md.tag)
}

// watchLoop watches the machine for units added or removed.
func (md *machineData) watchLoop(unitw watcher.StringsWatcher) error {
	if err := md.catacomb.Add(unitw); err != nil {
		return errors.Trace(err)
	}
	for {
		select {
		case <-md.catacomb.Dying():
			return md.catacomb.ErrDying()
		case change, ok := <-unitw.Changes():
			if !ok {
				return errors.New("machine units watcher closed")
			}
			select {
			case md.fw.unitsChange <- &unitsChange{md, change}:
			case <-md.catacomb.Dying():
				return md.catacomb.ErrDying()
			}
		}
	}
}

// Kill is part of the worker.Worker interface.
func (md *machineData) Kill() {
	md.catacomb.Kill(nil)
}

// Wait is part of the worker.Worker interface.
func (md *machineData) Wait() error {
	return md.catacomb.Wait()
}

// unitData holds unit details.
type unitData struct {
	fw       *Firewaller
	tag      names.UnitTag
	unit     *firewaller.Unit
	serviced *serviceData
	machined *machineData
}

// exposedChange contains the changed exposed flag for one specific service.
type exposedChange struct {
	serviced *serviceData
	exposed  bool
}

// serviceData holds service details and watches exposure changes.
type serviceData struct {
	catacomb catacomb.Catacomb
	fw       *Firewaller
	service  *firewaller.Service
	exposed  bool
	unitds   map[names.UnitTag]*unitData
}

// watchLoop watches the service's exposed flag for changes.
func (sd *serviceData) watchLoop(exposed bool) error {
	serviceWatcher, err := sd.service.Watch()
	if err != nil {
		return errors.Trace(err)
	}
	if err := sd.catacomb.Add(serviceWatcher); err != nil {
		return errors.Trace(err)
	}
	for {
		select {
		case <-sd.catacomb.Dying():
			return sd.catacomb.ErrDying()
		case _, ok := <-serviceWatcher.Changes():
			if !ok {
				return errors.New("service watcher closed")
			}
			if err := sd.service.Refresh(); err != nil {
				if !params.IsCodeNotFound(err) {
					return errors.Trace(err)
				}
				return nil
			}
			change, err := sd.service.IsExposed()
			if err != nil {
				return errors.Trace(err)
			}
			if change == exposed {
				continue
			}

			exposed = change
			select {
			case sd.fw.exposedChange <- &exposedChange{sd, change}:
			case <-sd.catacomb.Dying():
				return sd.catacomb.ErrDying()
			}
		}
	}
}

// Kill is part of the worker.Worker interface.
func (sd *serviceData) Kill() {
	sd.catacomb.Kill(nil)
}

// Wait is part of the worker.Worker interface.
func (sd *serviceData) Wait() error {
	return sd.catacomb.Wait()
}

// diffRanges returns all the port rangess that exist in A but not B.
func diffRanges(A, B []network.PortRange) (missing []network.PortRange) {
next:
	for _, a := range A {
		for _, b := range B {
			if a == b {
				continue next
			}
		}
		missing = append(missing, a)
	}
	return
}

// parsePortsKey parses a ports document global key coming from the
// ports watcher (e.g. "42:juju-public") and returns the machine and
// network tags from its components (in the last example "machine-42"
// and "network-juju-public").
func parsePortsKey(change string) (machineTag names.MachineTag, networkTag names.NetworkTag, err error) {
	defer errors.DeferredAnnotatef(&err, "invalid ports change %q", change)

	parts := strings.SplitN(change, ":", 2)
	if len(parts) != 2 {
		return names.MachineTag{}, names.NetworkTag{}, errors.Errorf("unexpected format")
	}
	machineId, networkName := parts[0], parts[1]
	return names.NewMachineTag(machineId), names.NewNetworkTag(networkName), nil
}<|MERGE_RESOLUTION|>--- conflicted
+++ resolved
@@ -30,15 +30,9 @@
 	catacomb        catacomb.Catacomb
 	st              *firewaller.State
 	environ         environs.Environ
-<<<<<<< HEAD
-	modelWatcher    apiwatcher.NotifyWatcher
-	machinesWatcher apiwatcher.StringsWatcher
-	portsWatcher    apiwatcher.StringsWatcher
-=======
-	environWatcher  watcher.NotifyWatcher
+	modelWatcher    watcher.NotifyWatcher
 	machinesWatcher watcher.StringsWatcher
 	portsWatcher    watcher.StringsWatcher
->>>>>>> 1cb8f03c
 	machineds       map[names.MachineTag]*machineData
 	unitsChange     chan *unitsChange
 	unitds          map[names.UnitTag]*unitData
@@ -61,52 +55,30 @@
 		exposedChange: make(chan *exposedChange),
 		machinePorts:  make(map[names.MachineTag]machineRanges),
 	}
-<<<<<<< HEAD
-	defer func() {
-		if err != nil {
-			fw.stopWatchers()
-		}
-	}()
-
-	fw.modelWatcher, err = st.WatchForModelConfigChanges()
-=======
 	err := catacomb.Invoke(catacomb.Plan{
 		Site: &fw.catacomb,
 		Work: fw.loop,
 	})
->>>>>>> 1cb8f03c
 	if err != nil {
 		return nil, errors.Trace(err)
 	}
 	return fw, nil
 }
 
-<<<<<<< HEAD
-	fw.machinesWatcher, err = st.WatchModelMachines()
-=======
 func (fw *Firewaller) setUp() error {
 	var err error
-	fw.environWatcher, err = fw.st.WatchForEnvironConfigChanges()
->>>>>>> 1cb8f03c
-	if err != nil {
-		return errors.Trace(err)
-	}
-	if err := fw.catacomb.Add(fw.environWatcher); err != nil {
-		return errors.Trace(err)
-	}
-<<<<<<< HEAD
-	logger.Debugf("started watching opened port ranges for the model")
-=======
->>>>>>> 1cb8f03c
+	fw.modelWatcher, err = fw.st.WatchForModelConfigChanges()
+	if err != nil {
+		return errors.Trace(err)
+	}
+	if err := fw.catacomb.Add(fw.modelWatcher); err != nil {
+		return errors.Trace(err)
+	}
 
 	// We won't "wait" actually, because the environ is already
 	// available and has a guaranteed valid config, but until
 	// WaitForEnviron goes away, this code needs to stay.
-<<<<<<< HEAD
-	fw.environ, err = worker.WaitForModel(fw.modelWatcher, fw.st, fw.tomb.Dying())
-=======
-	fw.environ, err = environ.WaitForEnviron(fw.environWatcher, fw.st, fw.catacomb.Dying())
->>>>>>> 1cb8f03c
+	fw.environ, err = environ.WaitForEnviron(fw.modelWatcher, fw.st, fw.catacomb.Dying())
 	if err != nil {
 		if err == environ.ErrWaitAborted {
 			return fw.catacomb.ErrDying()
@@ -124,7 +96,7 @@
 		return errors.Errorf("firewaller is disabled when firewall-mode is %q", config.FwNone)
 	}
 
-	fw.machinesWatcher, err = fw.st.WatchEnvironMachines()
+	fw.machinesWatcher, err = fw.st.WatchModelMachines()
 	if err != nil {
 		return errors.Trace(err)
 	}
@@ -152,34 +124,21 @@
 	portsChange := fw.portsWatcher.Changes()
 	for {
 		select {
-<<<<<<< HEAD
-		case <-fw.tomb.Dying():
-			return tomb.ErrDying
+		case <-fw.catacomb.Dying():
+			return fw.catacomb.ErrDying()
 		case _, ok := <-fw.modelWatcher.Changes():
 			logger.Debugf("got environ config changes")
 			if !ok {
-				return watcher.EnsureErr(fw.modelWatcher)
-=======
-		case <-fw.catacomb.Dying():
-			return fw.catacomb.ErrDying()
-		case _, ok := <-fw.environWatcher.Changes():
-			logger.Debugf("got environ config changes")
-			if !ok {
 				return errors.New("environment configuration watcher closed")
->>>>>>> 1cb8f03c
 			}
 			config, err := fw.st.ModelConfig()
 			if err != nil {
 				return errors.Trace(err)
 			}
 			if err := fw.environ.SetConfig(config); err != nil {
-<<<<<<< HEAD
-				logger.Errorf("loaded invalid model configuration: %v", err)
-=======
 				// XXX(fwereade): surely this is an error? probably moot, will
 				// hopefully be replaced with EnvironObserver.
 				logger.Errorf("loaded invalid environment configuration: %v", err)
->>>>>>> 1cb8f03c
 			}
 		case change, ok := <-fw.machinesWatcher.Changes():
 			if !ok {
@@ -638,7 +597,7 @@
 			return err
 		}
 		network.SortPortRanges(toOpen)
-		logger.Infof("opened port ranges %v in model", toOpen)
+		logger.Infof("opened port ranges %v in environment", toOpen)
 	}
 	if len(toClose) > 0 {
 		if err := fw.environ.ClosePorts(toClose); err != nil {
@@ -646,7 +605,7 @@
 			return err
 		}
 		network.SortPortRanges(toClose)
-		logger.Infof("closed port ranges %v in model", toClose)
+		logger.Infof("closed port ranges %v in environment", toClose)
 	}
 	return nil
 }
@@ -760,38 +719,11 @@
 	delete(fw.unitds, unitd.tag)
 	delete(machined.unitds, unitd.tag)
 	delete(serviced.unitds, unitd.tag)
-<<<<<<< HEAD
-	if len(serviced.unitds) == 0 {
-		// Stop service data after all units are removed.
-		if err := serviced.Stop(); err != nil {
-			logger.Errorf("service watcher %q returned error when stopping: %v", serviced.service.Name(), err)
-		}
-		delete(fw.serviceds, serviced.service.Tag())
-	}
-}
-
-// stopWatchers stops all the firewaller's watchers.
-func (fw *Firewaller) stopWatchers() {
-	if fw.modelWatcher != nil {
-		watcher.Stop(fw.modelWatcher, &fw.tomb)
-	}
-	if fw.machinesWatcher != nil {
-		watcher.Stop(fw.machinesWatcher, &fw.tomb)
-	}
-	if fw.portsWatcher != nil {
-		watcher.Stop(fw.portsWatcher, &fw.tomb)
-	}
-	for _, serviced := range fw.serviceds {
-		if serviced != nil {
-			watcher.Stop(serviced, &fw.tomb)
-		}
-=======
 	logger.Debugf("stopped watching %q", unitd.tag)
 	if stoppedService {
 		serviceTag := serviced.service.Tag()
 		delete(fw.serviceds, serviceTag)
 		logger.Debugf("stopped watching %q", serviceTag)
->>>>>>> 1cb8f03c
 	}
 }
 
