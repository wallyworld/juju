--- conflicted
+++ resolved
@@ -7,11 +7,6 @@
 	"os"
 	"path/filepath"
 
-<<<<<<< HEAD
-	jujucharm "github.com/juju/charm/v9"
-
-=======
->>>>>>> 0652d67a
 	"github.com/juju/juju/worker/uniter/charm"
 )
 
