--- conflicted
+++ resolved
@@ -24,20 +24,12 @@
 
 var _ = gc.Suite(&RelationGetSuite{})
 
-<<<<<<< HEAD
-func (s *RelationGetSuite) SetUpTest(c *gc.C) {
-	s.ContextSuite.SetUpTest(c)
-	s.relUnits(0)["u/0"]["private-address"] = "foo: bar\n"
-	s.relUnits(1)["m/0"] = jujuctesting.Settings{"pew": "pew\npew\n"}
-	s.relUnits(1)["u/1"] = jujuctesting.Settings{"value": "12345"}
-=======
 func (s *RelationGetSuite) newHookContext(relid int, remote string) (jujuc.Context, *relationInfo) {
 	hctx, info := s.relationSuite.newHookContext(relid, remote)
 	info.rels[0].Units["u/0"]["private-address"] = "foo: bar\n"
 	info.rels[1].SetRelated("m/0", jujuctesting.Settings{"pew": "pew\npew\n"})
 	info.rels[1].SetRelated("u/1", jujuctesting.Settings{"value": "12345"})
 	return hctx, info
->>>>>>> 161bc1ab
 }
 
 var relationGetTests = []struct {
@@ -150,9 +142,6 @@
 
 func (s *RelationGetSuite) TestRelationGet(c *gc.C) {
 	for i, t := range relationGetTests {
-		if i != 10 {
-			continue
-		}
 		c.Logf("test %d: %s", i, t.summary)
 		hctx, _ := s.newHookContext(t.relid, t.unit)
 		com, err := jujuc.NewCommand(hctx, cmdString("relation-get"))
