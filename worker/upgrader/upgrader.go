--- conflicted
+++ resolved
@@ -76,32 +76,20 @@
 // an upgrade is needed, the worker will exit with an UpgradeReadyError
 // holding details of the requested upgrade. The tools will have been
 // downloaded and unpacked.
-<<<<<<< HEAD
-func NewAgentUpgrader(
-	st *upgrader.State,
-	agentConfig agent.Config,
-	origAgentVersion version.Number,
-	upgradeStepsWaiter gate.Waiter,
-	initialUpgradeCheckComplete gate.Unlocker,
-) (*Upgrader, error) {
-
-=======
 func NewAgentUpgrader(config Config) (*Upgrader, error) {
->>>>>>> d81eeeed
 	u := &Upgrader{
 		st:      config.State,
 		dataDir: config.AgentConfig.DataDir(),
 		tag:     config.AgentConfig.Tag(),
 		config:  config,
 	}
-	// err := catacomb.Invoke(catacomb.Plan{
-	// 	Site: &u.catacomb,
-	// 	Work: u.loop,
-	// })
-	// if err != nil {
-	// 	return nil, errors.Trace(err)
-	// }
-	initialUpgradeCheckComplete.Unlock()
+	err := catacomb.Invoke(catacomb.Plan{
+		Site: &u.catacomb,
+		Work: u.loop,
+	})
+	if err != nil {
+		return nil, errors.Trace(err)
+	}
 	return u, nil
 }
 
