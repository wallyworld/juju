// Copyright 2012, 2013 Canonical Ltd.
// Licensed under the AGPLv3, see LICENCE file for details.

package upgrader

import (
	"fmt"
	"net/http"
	"time"

	"launchpad.net/loggo"
	"launchpad.net/tomb"

	"launchpad.net/juju-core/agent/tools"
	"launchpad.net/juju-core/state/api/upgrader"
	"launchpad.net/juju-core/state/watcher"
	"launchpad.net/juju-core/version"
)

// retryAfter returns a channel that receives a value
// when a failed download should be retried.
<<<<<<< HEAD
=======
// It is a function
>>>>>>> c1ce94da
var retryAfter = func() <-chan time.Time {
	return time.After(5 * time.Second)
}

// UpgradeReadyError is returned by an Upgrader to report that
// an upgrade is ready to be performed and a restart is due.
type UpgradeReadyError struct {
	AgentName string
	OldTools  *tools.Tools
	NewTools  *tools.Tools
	DataDir   string
}

func (e *UpgradeReadyError) Error() string {
	return "must restart: an agent upgrade is available"
}

// ChangeAgentTools does the actual agent upgrade.
// It should be called just before an agent exits, so that
// it will restart running the new tools.
func (e *UpgradeReadyError) ChangeAgentTools() error {
	tools, err := tools.ChangeAgentTools(e.DataDir, e.AgentName, e.NewTools.Version)
	if err != nil {
		return err
	}
	logger.Infof("upgraded from %v to %v (%q)", e.OldTools.Version, tools.Version, tools.URL)
	return nil
}

var logger = loggo.GetLogger("juju.worker.upgrader")

// Upgrader represents a worker that watches the state for upgrade
// requests.
type Upgrader struct {
	tomb    tomb.Tomb
	st      *upgrader.State
	dataDir string
	tag     string
}

// New returns a new upgrader worker. It watches changes to the
// current version of the current agent (with the given tag)
// and tries to download the tools for any new version
// into the given data directory.
// If an upgrade is needed, the worker will exit with an
// UpgradeReadyError holding details of the requested upgrade. The tools
// will have been downloaded and unpacked.
func New(st *upgrader.State, tag, dataDir string) *Upgrader {
	u := &Upgrader{
		st:      st,
		dataDir: dataDir,
		tag:     tag,
	}
	go func() {
		defer u.tomb.Done()
		u.tomb.Kill(u.loop())
	}()
	return u
}

// Kill implements worker.Worker.Kill.
func (u *Upgrader) Kill() {
	u.tomb.Kill(nil)
}

// Wait implements worker.Worker.Wait.
func (u *Upgrader) Wait() error {
	return u.tomb.Wait()
}

// Stop stops the upgrader and returns any
// error it encountered when running.
func (u *Upgrader) Stop() error {
	u.Kill()
	return u.Wait()
}

func (u *Upgrader) loop() error {
	currentTools, err := tools.ReadTools(u.dataDir, version.Current)
	if err != nil {
		// Don't abort everything because we can't find the tools directory.
		// The problem should sort itself out as we will immediately
		// download some more tools and upgrade.
		logger.Warningf("cannot read current tools: %v", err)
		currentTools = &tools.Tools{
			Version: version.Current,
		}
	}
	err = u.st.SetTools(u.tag, currentTools)
	if err != nil {
		return err
	}
	versionWatcher, err := u.st.WatchAPIVersion(u.tag)
	if err != nil {
		return err
	}
	changes := versionWatcher.Changes()
	defer watcher.Stop(versionWatcher, &u.tomb)
	var retry <-chan time.Time
	// We don't read on the dying channel until we have received the
	// initial event from the API version watcher, thus ensuring
	// that we attempt an upgrade even if other workers are dying
	// all around us.
	var dying <-chan struct{}
	var wantTools *tools.Tools
	for {
		select {
		case _, ok := <-changes:
			if !ok {
				return watcher.MustErr(versionWatcher)
			}
			wantTools, err = u.st.Tools(u.tag)
			if err != nil {
				return err
			}
			logger.Infof("required tools: %v", wantTools.Version)
			dying = u.tomb.Dying()
		case <-retry:
		case <-dying:
			return nil
		}
		if wantTools.Version.Number != currentTools.Version.Number {
			logger.Infof("upgrade required from %v to %v", currentTools.Version, wantTools.Version)
			// The worker cannot be stopped while we're downloading
			// the tools - this means that even if the API is going down
			// repeatedly (causing the agent to be stopped), as long
			// as we have got as far as this, we will still be able to
			// upgrade the agent.
			err := u.fetchTools(wantTools)
			if err == nil {
				return &UpgradeReadyError{
					OldTools:  currentTools,
					NewTools:  wantTools,
					AgentName: u.tag,
					DataDir:   u.dataDir,
				}
			}
			logger.Errorf("failed to fetch tools from %q: %v", wantTools.URL, err)
			retry = retryAfter()
		}
	}
}

func (u *Upgrader) fetchTools(agentTools *tools.Tools) error {
	logger.Infof("fetching tools from %q", agentTools.URL)
	resp, err := http.Get(agentTools.URL)
	if err != nil {
		return err
	}
	defer resp.Body.Close()
	if resp.StatusCode != http.StatusOK {
		return fmt.Errorf("bad HTTP response: %v", resp.Status)
	}
	err = tools.UnpackTools(u.dataDir, agentTools, resp.Body)
	if err != nil {
		return fmt.Errorf("cannot unpack tools: %v", err)
	}
	return nil
}<|MERGE_RESOLUTION|>--- conflicted
+++ resolved
@@ -19,10 +19,6 @@
 
 // retryAfter returns a channel that receives a value
 // when a failed download should be retried.
-<<<<<<< HEAD
-=======
-// It is a function
->>>>>>> c1ce94da
 var retryAfter = func() <-chan time.Time {
 	return time.After(5 * time.Second)
 }
