--- conflicted
+++ resolved
@@ -34,17 +34,7 @@
 
 var jujuDir = "/var/lib/juju"
 
-<<<<<<< HEAD
-// Installer is used to install simple containers.
-// The upstart installer is used by default.
-var SimpleInstaller = (*upstart.Conf).Install
-
-func Simple(unit *state.Unit) Container {
-	return &simple{unit}
-}
-=======
 type simpleContainer struct{}
->>>>>>> 2252e3ca
 
 func deslash(s string) string {
 	return strings.Replace(s, "/", "-", -1)
@@ -71,9 +61,6 @@
 		Cmd:     exe + " unit --unit-name " + unit.Name(),
 		// TODO: Out
 	}
-<<<<<<< HEAD
-	return SimpleInstaller(conf)
-=======
 	dir := dirName(unit)
 	if err := os.MkdirAll(dir, 0777); err != nil {
 		return err
@@ -84,7 +71,6 @@
 		return err
 	}
 	return nil
->>>>>>> 2252e3ca
 }
 
 func (simpleContainer) Destroy(unit *state.Unit) error {
