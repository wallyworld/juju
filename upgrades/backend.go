// Copyright 2017 Canonical Ltd.
// Licensed under the AGPLv3, see LICENCE file for details.

package upgrades

import (
	environscloudspec "github.com/juju/juju/environs/cloudspec"
	"github.com/juju/juju/environs/config"
	"github.com/juju/juju/state"
)

// StateBackend provides an interface for upgrading the global state database.
type StateBackend interface {
<<<<<<< HEAD
=======
	RemoveOrphanedSecretPermissions() error
	MigrateApplicationOpenedPortsToUnitScope() error
	EnsureInitalRefCountForExternalSecretBackends() error
>>>>>>> e7ecd937
}

// Model is an interface providing access to the details of a model within the
// controller.
type Model interface {
	Config() (*config.Config, error)
	CloudSpec() (environscloudspec.CloudSpec, error)
}

// NewStateBackend returns a new StateBackend using a *state.StatePool object.
func NewStateBackend(pool *state.StatePool) StateBackend {
	return stateBackend{pool}
}

type stateBackend struct {
	pool *state.StatePool
<<<<<<< HEAD
=======
}

func (s stateBackend) RemoveOrphanedSecretPermissions() error {
	return state.RemoveOrphanedSecretPermissions(s.pool)
}

func (s stateBackend) MigrateApplicationOpenedPortsToUnitScope() error {
	return state.MigrateApplicationOpenedPortsToUnitScope(s.pool)
}

func (s stateBackend) EnsureInitalRefCountForExternalSecretBackends() error {
	return state.EnsureInitalRefCountForExternalSecretBackends(s.pool)
>>>>>>> e7ecd937
}<|MERGE_RESOLUTION|>--- conflicted
+++ resolved
@@ -11,12 +11,7 @@
 
 // StateBackend provides an interface for upgrading the global state database.
 type StateBackend interface {
-<<<<<<< HEAD
-=======
-	RemoveOrphanedSecretPermissions() error
-	MigrateApplicationOpenedPortsToUnitScope() error
 	EnsureInitalRefCountForExternalSecretBackends() error
->>>>>>> e7ecd937
 }
 
 // Model is an interface providing access to the details of a model within the
@@ -33,19 +28,8 @@
 
 type stateBackend struct {
 	pool *state.StatePool
-<<<<<<< HEAD
-=======
-}
-
-func (s stateBackend) RemoveOrphanedSecretPermissions() error {
-	return state.RemoveOrphanedSecretPermissions(s.pool)
-}
-
-func (s stateBackend) MigrateApplicationOpenedPortsToUnitScope() error {
-	return state.MigrateApplicationOpenedPortsToUnitScope(s.pool)
 }
 
 func (s stateBackend) EnsureInitalRefCountForExternalSecretBackends() error {
 	return state.EnsureInitalRefCountForExternalSecretBackends(s.pool)
->>>>>>> e7ecd937
 }