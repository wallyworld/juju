--- conflicted
+++ resolved
@@ -439,13 +439,8 @@
 }
 
 var configSchema = environschema.Fields{
-<<<<<<< HEAD
-	"state-server": {
-		Description: "Whether the model should start a state server",
-=======
 	"controller": {
 		Description: "Whether the model should start a controller",
->>>>>>> 1cd7ac8c
 		Type:        environschema.Tbool,
 	},
 	"broken": {
