--- conflicted
+++ resolved
@@ -294,17 +294,12 @@
 		Origin:              network.OriginProvider,
 	}
 
-<<<<<<< HEAD
-	if ni.InterfaceType == network.LoopbackDevice {
-		ni.ConfigType = network.ConfigLoopback
-=======
 	// We cannot tell from the API response whether the
 	// interface uses a static or DHCP configuration.
 	// Assume static unless this is a loopback device.
 	configType := network.ConfigStatic
 	if ni.InterfaceType == network.LoopbackDevice {
 		configType = network.ConfigLoopback
->>>>>>> 4d120ac5
 	}
 
 	if ni.ParentInterfaceName != "" {
