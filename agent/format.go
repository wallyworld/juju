// Copyright 2013 Canonical Ltd.
// Licensed under the AGPLv3, see LICENCE file for details.

package agent

import (
	"fmt"
	"io/ioutil"
	"os"
	"path"
	"strings"

	"launchpad.net/juju-core/utils"
)

// The format file in the agent config directory is used to identify the
// method of serialization.  This is used by individual format readers and
// writers to be able to translate from the file format to the in-memory
// structure.
//
// Juju only supports upgrading from single steps, so Juju only needs to know
// about the current format and the format of the previous stable release.
// For convenience, the format name includes the version number of the stable
// release that it will be released with.  Once this release has happened, the
// format should be considered FIXED, and should no longer be modified.  If
// changes are necessary to the format, a new format should be created.
//
// We don't need to create new formats for each release, the version number is
// just a convenience for us to know which stable release introduced that
// format.

const (
	formatFilename = "format"
<<<<<<< HEAD
	currentFormat  = format116
	previousFormat = "format 1.12"
=======
	currentFormat  = format112
>>>>>>> ff027e6d
)

var currentFormatter = &formatter116{}

// The formatter defines the two methods needed by the formatters for
// translating to and from the internal, format agnostic, structure.
type formatter interface {
	read(dirName string) (*configInternal, error)
	write(config *configInternal) error
	writeCommands(config *configInternal) ([]string, error)
}

func formatFile(dirName string) string {
	return path.Join(dirName, formatFilename)
}

func readFormat(dirName string) (string, error) {
	contents, err := ioutil.ReadFile(formatFile(dirName))
	// Once the previousFormat is defined to have a format file (1.14 or
	// above), not finding a format file should be a real error.
	if err != nil {
		return previousFormat, nil
	}
	return strings.TrimSpace(string(contents)), nil
}

func newFormatter(format string) (formatter, error) {
	switch format {
	case currentFormat:
		return currentFormatter, nil
	case previousFormat:
		return &formatter112{}, nil
	}
	return nil, fmt.Errorf("unknown agent config format")
}

func writeFormatFile(dirName string, format string) error {
	if err := os.MkdirAll(dirName, 0755); err != nil {
		return err
	}
	newFile := path.Join(dirName, formatFilename+"-new")
	if err := ioutil.WriteFile(newFile, []byte(format+"\n"), 0644); err != nil {
		return err
	}
	return os.Rename(newFile, formatFile(dirName))
}

func writeFileCommands(filename, contents string, permission int) []string {
	quotedFilename := utils.ShQuote(filename)
	return []string{
		fmt.Sprintf("install -m %o /dev/null %s", permission, quotedFilename),
		fmt.Sprintf(`printf '%%s\n' %s > %s`, utils.ShQuote(contents), quotedFilename),
	}
}

func writeCommandsForFormat(dirName, format string) []string {
	commands := []string{"mkdir -p " + utils.ShQuote(dirName)}
	commands = append(commands, writeFileCommands(formatFile(dirName), format, 0644)...)
	return commands
}<|MERGE_RESOLUTION|>--- conflicted
+++ resolved
@@ -31,12 +31,8 @@
 
 const (
 	formatFilename = "format"
-<<<<<<< HEAD
 	currentFormat  = format116
-	previousFormat = "format 1.12"
-=======
-	currentFormat  = format112
->>>>>>> ff027e6d
+	previousFormat = format112
 )
 
 var currentFormatter = &formatter116{}
