--- conflicted
+++ resolved
@@ -31,21 +31,14 @@
 
 const (
 	formatFilename = "format"
-<<<<<<< HEAD
-	currentFormat  = format116
-	previousFormat = format112
+	currentFormat  = format_1_16
+	previousFormat = format_1_12
 )
 
 var (
-	currentFormatter  = &formatter116{}
-	previousFormatter = &formatter112{}
+	currentFormatter  = &formatter_1_16{}
+	previousFormatter = &formatter_1_12{}
 )
-=======
-	currentFormat  = format_1_12
-)
-
-var currentFormatter = &formatter_1_12{}
->>>>>>> 7b609579
 
 // The formatter defines the two methods needed by the formatters for
 // translating to and from the internal, format agnostic, structure.
