--- conflicted
+++ resolved
@@ -7,11 +7,8 @@
 	"os"
 	"path"
 	"path/filepath"
-<<<<<<< HEAD
 	"regexp"
-=======
 	"strconv"
->>>>>>> b06eb848
 	"strings"
 	"testing"
 
@@ -179,15 +176,11 @@
 func (s *MongoSuite) TestRemoveService(c *gc.C) {
 	err := RemoveService("namespace")
 	c.Assert(err, gc.IsNil)
-<<<<<<< HEAD
 	c.Assert(s.removed, jc.DeepEquals, []upstart.Service{{
 		Name:    "juju-db-namespace",
 		InitDir: upstart.InitDir,
 	}})
 }
-=======
-	defer inst.Destroy()
->>>>>>> b06eb848
 
 func (s *MongoSuite) TestQuantalAptAddRepo(c *gc.C) {
 	dir := c.MkDir()
