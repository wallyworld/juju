--- conflicted
+++ resolved
@@ -172,14 +172,14 @@
         datefmt='%Y-%m-%d %H:%M:%S')
 
 
-<<<<<<< HEAD
 def ensure_deleted(path):
     try:
         os.unlink(path)
     except OSError as e:
         if e.errno != errno.ENOENT:
             raise
-=======
+
+
 def get_candidates_path(root_dir):
     return os.path.join(root_dir, 'candidate')
 
@@ -200,5 +200,4 @@
             raise
         if stat.st_mtime < a_week_ago:
             continue
-        yield candidate_path
->>>>>>> 64b9c0b0
+        yield candidate_path