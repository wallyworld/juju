name: juju
<<<<<<< HEAD
version: 3.1.11
=======
version: 2.9.52
>>>>>>> 29c28f7f
summary: Juju - a model-driven operator lifecycle manager for K8s and machines
license: AGPL-3.0
description: |
  A model-driven **universal operator lifecycle manager** for multi cloud and hybrid cloud application management on K8s and machines.

  **What is an operator lifecycle manager?**
  Kubernetes operators are containers with operations code, that drive your applications on K8s. Juju is an operator lifecycle manager that manages the installation, integration and configuration of operators on the cluster. Juju also extends the idea of operators to traditional application management on Linux and Windows servers, or cloud instances.

  **Model-driven operations and integration**
  Organise your operators into models, which group together applications that can be tightly integrated on the same substrate and operated by the same team. Capture resource allocation, storage, networking and integration information in the model to simplify ongoing operations.

  **Better day-2 operations**
  Each operator code package, called a charm, declares methods for actions like backup, restore, or security audit. Calling these methods provides remote administration of the application with no low-level access required.

  **Learn more**

   - https://juju.is/
   - https://discourse.charmhub.io/
   - https://github.com/juju/juju

  **Note**
  This snap needs to read any relevant locally stored cloud credentials in order to manage resources on your behalf in a specified cloud.
  It also can read private ssh keys. The privileged interface auto connections include:
   - lxd
   - ssh-keys

confinement: strict
grade: devel
base: core20

apps:
  juju:
    environment:
      # Make sure we access snap binaries first (i.e. juju-metadata lp:1759013)
      PATH: "$SNAP/bin:$SNAP/usr/bin:/snap/bin:$PATH"
    command: bin/juju
    plugs:
      - network
      - network-bind
      - ssh-keys
      - lxd
      # Needed so that juju can still use the real ~/.local/share/juju.
      - dot-local-share-juju
      # Needed to read lxd config.
      - config-lxd
      # Needed to read ~/.kube, ~/.novarc, ~/.aws etc.
      - dot-aws
      - dot-azure
      - dot-google
      - dot-kubernetes
      - dot-maas
      - dot-openstack
      - dot-oracle
      # Needed so that arbitrary cloud/credential yaml files can be read and backups written.
      - home
      # Needed to that SSO via the web browser can work.
      - desktop
  fetch-oci:
    daemon: oneshot
    command: wrappers/fetch-oci
    start-timeout: 1m
    stop-timeout: 35s
    plugs:
      - network

parts:
  wrappers:
    plugin: dump
    source: snap/local
  juju:
    # TODO(hpidcock): move to upstream go plugin when it has the features we need.
    plugin: juju-go
    go-channel: 1.23/stable
    # The source can be your local tree or github
    # source: https://github.com/juju/juju.git
    # If you pull a remote, set source-depth to 1 to make the fetch shorter
    # source-depth: 1
    # source: file:///full/file/path
    # By default, reuse existing tree
    source: .
    # TODO(wallyworld) - uncomment source-type once LP:1860526 is fixed.
    #source-type: git
    # You can grab a specific tag, commit, or branch
    # source-tag: juju-2.0.2
    # source-commit: a83896d913d7e43c960e441c1e41612116d92d46
    # source-branch: develop
    # apply patches before building
    go-packages:
      - github.com/juju/juju/cmd/juju
      # If you are releasing a build with public streams, you don't need to build the agent
      # Instead, you should use the released agent
      - github.com/juju/juju/cmd/jujuc
      - github.com/juju/juju/cmd/jujud
      - github.com/juju/juju/cmd/plugins/juju-metadata
    # go-external-strings is not supported by the standard go plugin.
    # these strings are filled in by CI.
    go-external-strings:
      github.com/juju/juju/version.GitCommit: ""
      github.com/juju/juju/version.GitTreeState: ""
      github.com/juju/juju/version.build: ""
    # go-static is not supported by the standard go plugin.
    go-static: true
    # go-strip is not supported by the standard go plugin.
    go-strip: true
    override-build: |
      snapcraftctl build

      mkdir -p $SNAPCRAFT_PART_INSTALL/bash_completions
      cp -a etc/bash_completion.d/juju* $SNAPCRAFT_PART_INSTALL/bash_completions/.
      # If you are releasing a build with public streams, copy in the agent directly
      # If needed, grab the agent from streams
      # curl http://streams.canonical.com/juju/tools/agent/$SNAPCRAFT_PROJECT_VERSION/juju-$SNAPCRAFT_PROJECT_VERSION-ubuntu-amd64.tgz | tar xz -C $SNAPCRAFT_PART_INSTALL/bin/
      jujud=$SNAPCRAFT_PART_INSTALL/bin/jujud
      version=$($jujud version)
      hash=$(sha256sum $jujud | cut -d " " -f 1)
      cat > jujud-versions.yaml <<EOF
      versions:
        - version: $version
          sha256: $hash
      EOF
      cp -a jujud-versions.yaml $SNAPCRAFT_PART_INSTALL/bin
    stage-packages:
      - openssh-client

hooks:
  connect-plug-peers: {}
  disconnect-plug-peers: {}
  post-refresh: {}

slots:
  juju-bin:
    interface: content
    content: juju
    source:
      read:
        - $SNAP/bin

plugs:
  peers:
    interface: content
    content: microk8s
    target: $SNAP_DATA/microk8s

  dot-local-share-juju:
    interface: personal-files
    write:
      - $HOME/.local/share/juju

  config-lxd:
    interface: personal-files
    read:
      - $HOME/snap/lxd/common/config

  dot-aws:
    interface: personal-files
    read:
      - $HOME/.aws

  dot-azure:
    interface: personal-files
    read:
      - $HOME/.azure

  dot-google:
    interface: personal-files
    read:
      - $HOME/.config/gcloud

  dot-kubernetes:
    interface: personal-files
    read:
      - $HOME/.kube

  dot-maas:
    interface: personal-files
    read:
      - $HOME/.maasrc

  dot-oracle:
    interface: personal-files
    read:
      - $HOME/.oci

  dot-openstack:
    interface: personal-files
    read:
      - $HOME/.novarc
<|MERGE_RESOLUTION|>--- conflicted
+++ resolved
@@ -1,9 +1,5 @@
 name: juju
-<<<<<<< HEAD
 version: 3.1.11
-=======
-version: 2.9.52
->>>>>>> 29c28f7f
 summary: Juju - a model-driven operator lifecycle manager for K8s and machines
 license: AGPL-3.0
 description: |
