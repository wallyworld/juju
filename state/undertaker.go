// Copyright 2015 Canonical Ltd.
// Licensed under the AGPLv3, see LICENCE file for details.

package state

import (
	"github.com/juju/errors"
	"gopkg.in/mgo.v2/bson"
	"gopkg.in/mgo.v2/txn"
)

var ErrModelNotDying = errors.New("model is not dying")

// ProcessDyingModel checks if the model is Dying and empty, and if so,
// transitions the model to Dead.
//
// If the model is non-empty because it is the controller model and still
// contains hosted models, an error satisfying IsHasHostedModelsError will
// be returned. If the model is otherwise non-empty, an error satisfying
// IsNonEmptyModelError will be returned.
func (st *State) ProcessDyingModel() (err error) {
	buildTxn := func(attempt int) ([]txn.Op, error) {
		model, err := st.Model()
		if err != nil {
			return nil, errors.Trace(err)
		}

		if model.Life() != Dying {
			return nil, errors.Trace(ErrModelNotDying)
		}

		if st.IsController() {
<<<<<<< HEAD
			modelUUIDs, err := st.AllModelUUIDs()
			if err != nil {
				return nil, errors.Trace(err)
			}
			for _, modelUUID := range modelUUIDs {
				dead, err := isDead(st, modelsC, modelUUID)
				if err != nil {
					return nil, errors.Trace(err)
				}
				if modelUUID != st.ModelUUID() && !dead {
					return nil, errors.Errorf("one or more hosted models are not yet dead")
				}
=======
			// We should not mark the controller model as Dead until
			// all hosted models have been removed, otherwise the
			// hosted model environs may not have beeen destroyed.
			models, err := st.AllModels()
			if err != nil {
				return nil, errors.Trace(err)
			}
			if n := len(models) - 1; n > 0 {
				return nil, errors.Trace(hasHostedModelsError(n))
>>>>>>> 4ba27904
			}
		}

		modelEntityRefsDoc, err := model.getEntityRefs()
		if err != nil {
			return nil, errors.Trace(err)
		}
		if _, err := checkModelEntityRefsEmpty(modelEntityRefsDoc); err != nil {
			return nil, errors.Trace(err)
		}

		ops := []txn.Op{{
			C:      modelsC,
			Id:     st.ModelUUID(),
			Assert: isDyingDoc,
			Update: bson.M{"$set": bson.M{
				"life":          Dead,
				"time-of-death": st.nowToTheSecond(),
			}},
		}, {
			// Cleanup the owner:envName unique key.
			C:      usermodelnameC,
			Id:     model.uniqueIndexID(),
			Remove: true,
		}}
		return ops, nil
	}

	if err = st.db().Run(buildTxn); err != nil {
		return errors.Trace(err)
	}
	return nil
}<|MERGE_RESOLUTION|>--- conflicted
+++ resolved
@@ -30,30 +30,15 @@
 		}
 
 		if st.IsController() {
-<<<<<<< HEAD
+			// We should not mark the controller model as Dead until
+			// all hosted models have been removed, otherwise the
+			// hosted model environs may not have beeen destroyed.
 			modelUUIDs, err := st.AllModelUUIDs()
 			if err != nil {
 				return nil, errors.Trace(err)
 			}
-			for _, modelUUID := range modelUUIDs {
-				dead, err := isDead(st, modelsC, modelUUID)
-				if err != nil {
-					return nil, errors.Trace(err)
-				}
-				if modelUUID != st.ModelUUID() && !dead {
-					return nil, errors.Errorf("one or more hosted models are not yet dead")
-				}
-=======
-			// We should not mark the controller model as Dead until
-			// all hosted models have been removed, otherwise the
-			// hosted model environs may not have beeen destroyed.
-			models, err := st.AllModels()
-			if err != nil {
-				return nil, errors.Trace(err)
-			}
-			if n := len(models) - 1; n > 0 {
+			if n := len(modelUUIDs) - 1; n > 0 {
 				return nil, errors.Trace(hasHostedModelsError(n))
->>>>>>> 4ba27904
 			}
 		}
 
