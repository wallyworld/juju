--- conflicted
+++ resolved
@@ -157,11 +157,7 @@
 			return nil, errors.Trace(err)
 		}
 		if len(conns) > 0 {
-<<<<<<< HEAD
-			return nil, errors.Errorf("offer has %d relation(s)", len(conns))
-=======
 			return nil, errors.Errorf("offer has %d relation%s", len(conns), plural(len(conns)))
->>>>>>> d6dab073
 		}
 		ops, err := s.removeOps(offerName)
 		if err != nil {
