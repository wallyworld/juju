// Copyright 2016 Canonical Ltd.
// Licensed under the AGPLv3, see LICENCE file for details.

package stateenvirons_test

import (
	"context"

<<<<<<< HEAD
	"github.com/juju/errors"
	"github.com/juju/names/v4"
=======
	"github.com/juju/names/v5"
>>>>>>> 985d5a51
	jc "github.com/juju/testing/checkers"
	gc "gopkg.in/check.v1"

	"github.com/juju/juju/caas"
	"github.com/juju/juju/cloud"
	"github.com/juju/juju/domain/credential"
	"github.com/juju/juju/environs"
	environscloudspec "github.com/juju/juju/environs/cloudspec"
	"github.com/juju/juju/state/stateenvirons"
	statetesting "github.com/juju/juju/state/testing"
	"github.com/juju/juju/testing/factory"
)

type environSuite struct {
	statetesting.StateSuite
}

var _ = gc.Suite(&environSuite{})

var testCloud = cloud.Cloud{
	Name:              "dummy",
	Type:              "dummy",
	AuthTypes:         []cloud.AuthType{cloud.EmptyAuthType, cloud.AccessKeyAuthType, cloud.UserPassAuthType},
	Regions:           []cloud.Region{{Name: "dummy-region"}},
	Endpoint:          "dummy-endpoint",
	IdentityEndpoint:  "dummy-identity-endpoint",
	StorageEndpoint:   "dummy-storage-endpoint",
	IsControllerCloud: true,
}

func (s *environSuite) TestGetNewEnvironFunc(c *gc.C) {
	var calls int
	var callArgs environs.OpenParams
	newEnviron := func(_ context.Context, args environs.OpenParams) (environs.Environ, error) {
		calls++
		callArgs = args
		return nil, nil
	}
	_, err := stateenvirons.GetNewEnvironFunc(newEnviron)(s.Model, &cloudGetter{cloud: &testCloud}, nil)
	c.Assert(err, jc.ErrorIsNil)

	c.Assert(calls, gc.Equals, 1)

	cfg, err := s.Model.ModelConfig(context.Background())
	c.Assert(err, jc.ErrorIsNil)
	c.Assert(callArgs.Config, jc.DeepEquals, cfg)
}

type credentialGetter struct {
	cred *cloud.Credential
}

func (c credentialGetter) CloudCredential(_ context.Context, id credential.ID) (cloud.Credential, error) {
	if c.cred == nil {
		return cloud.Credential{}, errors.NotFoundf("credential %q", id)
	}
	return *c.cred, nil
}

type cloudGetter struct {
	cloud *cloud.Cloud
}

func (c cloudGetter) Get(_ context.Context, name string) (*cloud.Cloud, error) {
	if c.cloud == nil {
		return nil, errors.NotFoundf("cloud %q", name)
	}
	return c.cloud, nil
}

func (s *environSuite) TestCloudSpec(c *gc.C) {
	owner := s.Factory.MakeUser(c, nil).UserTag()
	emptyCredential := cloud.NewEmptyCredential()
	tag := names.NewCloudCredentialTag("dummy/" + owner.Id() + "/empty-credential")

	st := s.Factory.MakeModel(c, &factory.ModelParams{
		Name:            "foo",
		CloudName:       "dummy",
		CloudCredential: tag,
		Owner:           owner,
	})
	defer st.Close()

	m, err := st.Model()
	c.Assert(err, jc.ErrorIsNil)

	emptyCredential.Label = "empty-credential"
	cloudSpec, err := stateenvirons.EnvironConfigGetter{
		Model:             m,
		CloudService:      &cloudGetter{cloud: &testCloud},
		CredentialService: &credentialGetter{cred: &emptyCredential}}.CloudSpec(context.Background())
	c.Assert(err, jc.ErrorIsNil)
	c.Assert(cloudSpec, jc.DeepEquals, environscloudspec.CloudSpec{
		Type:              "dummy",
		Name:              "dummy",
		Region:            "dummy-region",
		Endpoint:          "dummy-endpoint",
		IdentityEndpoint:  "dummy-identity-endpoint",
		StorageEndpoint:   "dummy-storage-endpoint",
		Credential:        &emptyCredential,
		IsControllerCloud: true,
	})
}

func (s *environSuite) TestCloudSpecForModel(c *gc.C) {
	owner := s.Factory.MakeUser(c, nil).UserTag()
	emptyCredential := cloud.NewEmptyCredential()
	tag := names.NewCloudCredentialTag("dummy/" + owner.Id() + "/empty-credential")

	st := s.Factory.MakeModel(c, &factory.ModelParams{
		Name:            "foo",
		CloudName:       "dummy",
		CloudCredential: tag,
		Owner:           owner,
	})
	defer st.Close()

	m, err := st.Model()
	c.Assert(err, jc.ErrorIsNil)

	emptyCredential.Label = "empty-credential"
	cloudSpec, err := stateenvirons.CloudSpecForModel(
		context.Background(), m,
		&cloudGetter{cloud: &testCloud},
		&credentialGetter{cred: &emptyCredential})
	c.Assert(err, jc.ErrorIsNil)
	c.Assert(cloudSpec, jc.DeepEquals, environscloudspec.CloudSpec{
		Type:              "dummy",
		Name:              "dummy",
		Region:            "dummy-region",
		Endpoint:          "dummy-endpoint",
		IdentityEndpoint:  "dummy-identity-endpoint",
		StorageEndpoint:   "dummy-storage-endpoint",
		Credential:        &emptyCredential,
		IsControllerCloud: true,
	})
}

func (s *environSuite) TestGetNewCAASBrokerFunc(c *gc.C) {
	var calls int
	var callArgs environs.OpenParams
	newBroker := func(_ context.Context, args environs.OpenParams) (caas.Broker, error) {
		calls++
		callArgs = args
		return nil, nil
	}
	_, err := stateenvirons.GetNewCAASBrokerFunc(newBroker)(
		s.Model, &cloudGetter{cloud: &testCloud}, nil)
	c.Assert(err, jc.ErrorIsNil)
	c.Assert(calls, gc.Equals, 1)

	cfg, err := s.Model.ModelConfig(context.Background())
	c.Assert(err, jc.ErrorIsNil)
	c.Assert(callArgs.Config, jc.DeepEquals, cfg)
}

type fakeBroker struct {
	caas.Broker
}

func (*fakeBroker) APIVersion() (string, error) {
	return "6.66", nil
}

func (s *environSuite) TestCloudAPIVersion(c *gc.C) {
	st := s.Factory.MakeCAASModel(c, &factory.ModelParams{
		Name: "foo",
	})
	defer st.Close()

	m, err := st.Model()
	c.Assert(err, jc.ErrorIsNil)

	cred := cloud.NewNamedCredential("dummy-credential", "userpass", nil, false)
	newBrokerFunc := func(_ context.Context, args environs.OpenParams) (caas.Broker, error) {
		c.Assert(args.Cloud, jc.DeepEquals, environscloudspec.CloudSpec{
			Name:       "caascloud",
			Type:       "kubernetes",
			Credential: &cred,
		})
		return &fakeBroker{}, nil
	}

	envConfigGetter := stateenvirons.EnvironConfigGetter{
		Model: m, NewContainerBroker: newBrokerFunc,
		CloudService:      &cloudGetter{cloud: &cloud.Cloud{Name: "caascloud", Type: "kubernetes"}},
		CredentialService: &credentialGetter{cred: &cred}}
	cloudSpec, err := envConfigGetter.CloudSpec(context.Background())
	c.Assert(err, jc.ErrorIsNil)
	apiVersion, err := envConfigGetter.CloudAPIVersion(cloudSpec)
	c.Assert(err, jc.ErrorIsNil)
	c.Assert(apiVersion, gc.Equals, "6.66")
}<|MERGE_RESOLUTION|>--- conflicted
+++ resolved
@@ -6,12 +6,8 @@
 import (
 	"context"
 
-<<<<<<< HEAD
 	"github.com/juju/errors"
-	"github.com/juju/names/v4"
-=======
 	"github.com/juju/names/v5"
->>>>>>> 985d5a51
 	jc "github.com/juju/testing/checkers"
 	gc "gopkg.in/check.v1"
 
