--- conflicted
+++ resolved
@@ -6,12 +6,7 @@
 import (
 	"testing"
 
-<<<<<<< HEAD
-	"github.com/juju/os/v2"
-
-=======
 	"github.com/juju/juju/core/os"
->>>>>>> 15810346
 	coretesting "github.com/juju/juju/testing"
 )
 
