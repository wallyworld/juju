--- conflicted
+++ resolved
@@ -572,37 +572,7 @@
 	err = s.unit.Destroy()
 	c.Assert(err, gc.IsNil)
 	c.Assert(s.unit.Life(), gc.Equals, state.Dying)
-<<<<<<< HEAD
-	assertUnitRemoved(c, s.unit)
-}
-
-func (s *UnitSuite) TestDestroySubordinateUnits(c *gc.C) {
-	lgsch := s.AddTestingCharm(c, "logging")
-	s.AddTestingService(c, "logging", lgsch)
-	eps, err := s.State.InferEndpoints([]string{"logging", "wordpress"})
-	c.Assert(err, gc.IsNil)
-	rel, err := s.State.AddRelation(eps...)
-	c.Assert(err, gc.IsNil)
-	ru, err := rel.Unit(s.unit)
-	c.Assert(err, gc.IsNil)
-	err = ru.EnterScope(nil)
-	c.Assert(err, gc.IsNil)
-
-	// Try to destroy the subordinate alone; check it fails.
-	err = s.State.DestroyUnits("logging/0")
-	c.Assert(err, gc.ErrorMatches, `no units were destroyed: unit "logging/0" is a subordinate`)
-	s.assertUnitLife(c, "logging/0", state.Alive)
-
-	// Try to destroy the principal and the subordinate together; check it warns
-	// about the subordinate, but destroys the one it can. (The principal unit
-	// agent will be resposible for destroying the subordinate.)
-	err = s.State.DestroyUnits("wordpress/0", "logging/0")
-	c.Assert(err, gc.ErrorMatches, `some units were not destroyed: unit "logging/0" is a subordinate`)
-	s.assertUnitLife(c, "wordpress/0", state.Dying)
-	s.assertUnitLife(c, "logging/0", state.Alive)
-=======
 	assertRemoved(c, s.unit)
->>>>>>> c14b73f0
 }
 
 func assertLife(c *gc.C, entity state.Living, life state.Life) {
@@ -1088,8 +1058,7 @@
 	// Add a relation between wordpress and mysql...
 	wordpress := s.service
 	wordpress0 := s.unit
-	mysql, err := s.State.AddService("mysql", s.AddTestingCharm(c, "mysql"))
-	c.Assert(err, gc.IsNil)
+	mysql := s.AddTestingService(c, "mysql", s.AddTestingCharm(c, "mysql"))
 	eps, err := s.State.InferEndpoints([]string{"wordpress", "mysql"})
 	c.Assert(err, gc.IsNil)
 	rel, err := s.State.AddRelation(eps...)
