--- conflicted
+++ resolved
@@ -1317,12 +1317,10 @@
 			"^%s:(%s|%s)#%s#%s$",
 			st.ModelUUID(), secretOwnerLabelKeyPrefix, secretConsumerLabelKeyPrefix, appTag.String(), label,
 		)
-<<<<<<< HEAD
+		errorMsg = fmt.Sprintf("secret label %q for application %q already exists", label, applicationName)
 	case names.ModelTag:
 		keyPattern = fmt.Sprintf("^%s:%s#%s#%s$", st.ModelUUID(), secretOwnerLabelKeyPrefix, tag.String(), label)
-=======
-		errorMsg = fmt.Sprintf("secret label %q for application %q already exists", label, applicationName)
->>>>>>> 1691ec65
+		errorMsg = fmt.Sprintf("user secret label %q already exists", label)
 	default:
 		return nil, errors.NotSupportedf("tag type %T", tag)
 	}
