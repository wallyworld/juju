--- conflicted
+++ resolved
@@ -4,15 +4,8 @@
 package watcher
 
 const (
-<<<<<<< HEAD
-	TxnWatcherStarting       = txnWatcherStarting
-	TxnWatcherSyncErr        = txnWatcherSyncErr
-	TxnWatcherCollection     = txnWatcherCollection
 	TxnWatcherShortWait      = txnWatcherShortWait
 	TxnWatcherErrorShortWait = txnWatcherErrorShortWait
-=======
-	TxnWatcherShortWait = txnWatcherShortWait
->>>>>>> 3af59f17
 )
 
 var OutOfSyncError = outOfSyncError{}
