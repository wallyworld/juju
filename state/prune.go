--- conflicted
+++ resolved
@@ -10,15 +10,10 @@
 	"github.com/dustin/go-humanize"
 	"github.com/juju/errors"
 	"github.com/juju/loggo"
-<<<<<<< HEAD
-	"gopkg.in/mgo.v2"
-	"gopkg.in/mgo.v2/bson"
-
-	"github.com/juju/juju/mongo"
-=======
 	"github.com/juju/mgo/v2"
 	"github.com/juju/mgo/v2/bson"
->>>>>>> 181104ae
+
+	"github.com/juju/juju/mongo"
 )
 
 // pruneCollection removes collection entries until
@@ -182,14 +177,7 @@
 	// For large numbers of items we are making an assumption that the size of
 	// items can be averaged to give a reasonable number of items to drop to
 	// reach the goal size.
-<<<<<<< HEAD
-	sizePerItem := float64(collMB) / float64(count)
-=======
-	// Note: Capped collections are not used for this because they, currently
-	// at least, lack a way to be resized and the size is expected to change
-	// as real life data of the history usage is gathered.
 	sizePerItem := float64(collKB) / float64(count)
->>>>>>> 181104ae
 	if sizePerItem == 0 {
 		return 0, errors.Errorf("unexpected result calculating %s entry size", coll.Name)
 	}
