// Copyright 2013 Canonical Ltd.
// Licensed under the AGPLv3, see LICENCE file for details.

package provisioner

import (
	"fmt"

	"github.com/juju/names"

	"github.com/juju/juju/instance"
	"github.com/juju/juju/state/api/params"
	"github.com/juju/juju/state/api/watcher"
)

// Machine represents a juju machine as seen by the provisioner worker.
type Machine struct {
	tag  string
	life params.Life
	st   *State
}

// Tag returns the machine's tag.
func (m *Machine) Tag() string {
	return m.tag
}

// Id returns the machine id.
func (m *Machine) Id() string {
<<<<<<< HEAD
	return mustParseMachineTag(m.tag).Id()
}

func mustParseMachineTag(machineTag string) names.MachineTag {
	tag, err := names.ParseMachineTag(tag)
=======
	tag, err := names.ParseTag(m.tag, names.MachineTagKind)
>>>>>>> 79065a6d
	if err != nil {
		panic(err)
	}
<<<<<<< HEAD
	return tag
=======
	return tag.Id()
>>>>>>> 79065a6d
}

// String returns the machine as a string.
func (m *Machine) String() string {
	return m.Id()
}

// Life returns the machine's lifecycle value.
func (m *Machine) Life() params.Life {
	return m.life
}

// Refresh updates the cached local copy of the machine's data.
func (m *Machine) Refresh() error {
	life, err := m.st.machineLife(m.tag)
	if err != nil {
		return err
	}
	m.life = life
	return nil
}

// ProvisioningInfo returns the information required to provisiong a machine.
func (m *Machine) ProvisioningInfo() (*params.ProvisioningInfo, error) {
	var results params.ProvisioningInfoResults
	args := params.Entities{Entities: []params.Entity{{m.tag}}}
	err := m.st.call("ProvisioningInfo", args, &results)
	if err != nil {
		return nil, err
	}
	if len(results.Results) != 1 {
		return nil, fmt.Errorf("expected 1 result, got %d", len(results.Results))
	}
	result := results.Results[0]
	if result.Error != nil {
		return nil, result.Error
	}
	return result.Result, nil
}

// SetStatus sets the status of the machine.
func (m *Machine) SetStatus(status params.Status, info string, data params.StatusData) error {
	var result params.ErrorResults
	args := params.SetStatus{
		Entities: []params.EntityStatus{
			{Tag: m.tag, Status: status, Info: info, Data: data},
		},
	}
	err := m.st.call("SetStatus", args, &result)
	if err != nil {
		return err
	}
	return result.OneError()
}

// Status returns the status of the machine.
func (m *Machine) Status() (params.Status, string, error) {
	var results params.StatusResults
	args := params.Entities{
		Entities: []params.Entity{{Tag: m.tag}},
	}
	err := m.st.call("Status", args, &results)
	if err != nil {
		return "", "", err
	}
	if len(results.Results) != 1 {
		return "", "", fmt.Errorf("expected 1 result, got %d", len(results.Results))
	}
	result := results.Results[0]
	if result.Error != nil {
		return "", "", result.Error
	}
	return result.Status, result.Info, nil
}

// EnsureDead sets the machine lifecycle to Dead if it is Alive or
// Dying. It does nothing otherwise.
func (m *Machine) EnsureDead() error {
	var result params.ErrorResults
	args := params.Entities{
		Entities: []params.Entity{{Tag: m.tag}},
	}
	err := m.st.call("EnsureDead", args, &result)
	if err != nil {
		return err
	}
	return result.OneError()
}

// Remove removes the machine from state. It will fail if the machine
// is not Dead.
func (m *Machine) Remove() error {
	var result params.ErrorResults
	args := params.Entities{
		Entities: []params.Entity{{Tag: m.tag}},
	}
	err := m.st.call("Remove", args, &result)
	if err != nil {
		return err
	}
	return result.OneError()
}

// Series returns the operating system series running on the machine.
//
// NOTE: Unlike state.Machine.Series(), this method returns an error
// as well, because it needs to do an API call.
func (m *Machine) Series() (string, error) {
	var results params.StringResults
	args := params.Entities{
		Entities: []params.Entity{{Tag: m.tag}},
	}
	err := m.st.call("Series", args, &results)
	if err != nil {
		return "", err
	}
	if len(results.Results) != 1 {
		return "", fmt.Errorf("expected 1 result, got %d", len(results.Results))
	}
	result := results.Results[0]
	if result.Error != nil {
		return "", result.Error
	}
	return result.Result, nil
}

// DistributionGroup returns a slice of instance.Ids
// that belong to the same distribution group as this
// Machine. The provisioner may use this information
// to distribute instances for high availability.
func (m *Machine) DistributionGroup() ([]instance.Id, error) {
	var results params.DistributionGroupResults
	args := params.Entities{
		Entities: []params.Entity{{Tag: m.tag}},
	}
	err := m.st.caller.Call("Provisioner", "", "DistributionGroup", args, &results)
	if err != nil {
		return nil, err
	}
	if len(results.Results) != 1 {
		return nil, fmt.Errorf("expected 1 result, got %d", len(results.Results))
	}
	result := results.Results[0]
	if result.Error != nil {
		return nil, result.Error
	}
	return result.Result, nil
}

// SetInstanceInfo sets the provider specific instance id, nonce,
// metadata, networks and interfaces for this machine. Once set, the
// instance id cannot be changed.
func (m *Machine) SetInstanceInfo(
	id instance.Id, nonce string, characteristics *instance.HardwareCharacteristics,
	networks []params.Network, interfaces []params.NetworkInterface,
) error {
	var result params.ErrorResults
	args := params.InstancesInfo{
		Machines: []params.InstanceInfo{{
			Tag:             m.tag,
			InstanceId:      id,
			Nonce:           nonce,
			Characteristics: characteristics,
			Networks:        networks,
			Interfaces:      interfaces,
		}},
	}
	err := m.st.call("SetInstanceInfo", args, &result)
	if err != nil {
		return err
	}
	return result.OneError()
}

// InstanceId returns the provider specific instance id for the
// machine or an CodeNotProvisioned error, if not set.
func (m *Machine) InstanceId() (instance.Id, error) {
	var results params.StringResults
	args := params.Entities{
		Entities: []params.Entity{{Tag: m.tag}},
	}
	err := m.st.call("InstanceId", args, &results)
	if err != nil {
		return "", err
	}
	if len(results.Results) != 1 {
		return "", fmt.Errorf("expected 1 result, got %d", len(results.Results))
	}
	result := results.Results[0]
	if result.Error != nil {
		return "", result.Error
	}
	return instance.Id(result.Result), nil
}

// SetPassword sets the machine's password.
func (m *Machine) SetPassword(password string) error {
	var result params.ErrorResults
	args := params.EntityPasswords{
		Changes: []params.EntityPassword{
			{Tag: m.tag, Password: password},
		},
	}
	err := m.st.call("SetPasswords", args, &result)
	if err != nil {
		return err
	}
	return result.OneError()
}

// WatchContainers returns a StringsWatcher that notifies of changes
// to the lifecycles of containers of the specified type on the machine.
func (m *Machine) WatchContainers(ctype instance.ContainerType) (watcher.StringsWatcher, error) {
	if string(ctype) == "" {
		return nil, fmt.Errorf("container type must be specified")
	}
	supported := false
	for _, c := range instance.ContainerTypes {
		if ctype == c {
			supported = true
			break
		}
	}
	if !supported {
		return nil, fmt.Errorf("unsupported container type %q", ctype)
	}
	var results params.StringsWatchResults
	args := params.WatchContainers{
		Params: []params.WatchContainer{
			{MachineTag: m.tag, ContainerType: string(ctype)},
		},
	}
	err := m.st.call("WatchContainers", args, &results)
	if err != nil {
		return nil, err
	}
	if len(results.Results) != 1 {
		return nil, fmt.Errorf("expected 1 result, got %d", len(results.Results))
	}
	result := results.Results[0]
	if result.Error != nil {
		return nil, result.Error
	}
	w := watcher.NewStringsWatcher(m.st.caller, result)
	return w, nil
}

// WatchAllContainers returns a StringsWatcher that notifies of changes
// to the lifecycles of all containers on the machine.
func (m *Machine) WatchAllContainers() (watcher.StringsWatcher, error) {
	var results params.StringsWatchResults
	args := params.WatchContainers{
		Params: []params.WatchContainer{
			{MachineTag: m.tag},
		},
	}
	err := m.st.call("WatchContainers", args, &results)
	if err != nil {
		return nil, err
	}
	if len(results.Results) != 1 {
		return nil, fmt.Errorf("expected 1 result, got %d", len(results.Results))
	}
	result := results.Results[0]
	if result.Error != nil {
		return nil, result.Error
	}
	w := watcher.NewStringsWatcher(m.st.caller, result)
	return w, nil
}

// SetSupportedContainers updates the list of containers supported by this machine.
func (m *Machine) SetSupportedContainers(containerTypes ...instance.ContainerType) error {
	var results params.ErrorResults
	args := params.MachineContainersParams{
		Params: []params.MachineContainers{
			{MachineTag: m.tag, ContainerTypes: containerTypes},
		},
	}
	err := m.st.call("SetSupportedContainers", args, &results)
	if err != nil {
		return err
	}
	if len(results.Results) != 1 {
		return fmt.Errorf("expected 1 result, got %d", len(results.Results))
	}
	apiError := results.Results[0].Error
	if apiError != nil {
		return apiError
	}
	return nil
}

// SupportsNoContainers records the fact that this machine doesn't support any containers.
func (m *Machine) SupportsNoContainers() error {
	return m.SetSupportedContainers([]instance.ContainerType{}...)
}<|MERGE_RESOLUTION|>--- conflicted
+++ resolved
@@ -27,23 +27,15 @@
 
 // Id returns the machine id.
 func (m *Machine) Id() string {
-<<<<<<< HEAD
 	return mustParseMachineTag(m.tag).Id()
 }
 
 func mustParseMachineTag(machineTag string) names.MachineTag {
-	tag, err := names.ParseMachineTag(tag)
-=======
-	tag, err := names.ParseTag(m.tag, names.MachineTagKind)
->>>>>>> 79065a6d
+	tag, err := names.ParseMachineTag(machineTag)
 	if err != nil {
 		panic(err)
 	}
-<<<<<<< HEAD
 	return tag
-=======
-	return tag.Id()
->>>>>>> 79065a6d
 }
 
 // String returns the machine as a string.
