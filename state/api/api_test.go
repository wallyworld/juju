package api_test

import (
	"fmt"
	. "launchpad.net/gocheck"
	"launchpad.net/juju-core/juju/testing"
	"launchpad.net/juju-core/rpc"
	"launchpad.net/juju-core/state"
	"launchpad.net/juju-core/state/api"
	coretesting "launchpad.net/juju-core/testing"
	"net"
	stdtesting "testing"
)

func TestAll(t *stdtesting.T) {
	coretesting.MgoTestPackage(t)
}

type suite struct {
	testing.JujuConnSuite
	listener net.Listener
}

var _ = Suite(&suite{})

func init() {
	api.AuthenticationEnabled = true
}

var operationPermTests = []struct {
	about string
	// op performs the operation to be tested using the given state
	// connection.  It returns a function that should be used to
	// undo any changes made by the operation.
	op    func(c *C, st *api.State) (reset func(), err error)
	allow []string
	deny  []string
}{{
	about: "Unit.Get",
	op:    opGetUnitWordpress0,
	deny:  []string{"user-admin", "user-other"},
}, {
	about: "Machine.Get",
	op:    opGetMachine1,
	deny:  []string{"user-admin", "user-other"},
}, {
	about: "Machine.SetPassword",
	op:    opMachine1SetPassword,
	allow: []string{"machine-0", "machine-1"},
}, {
	about: "Unit.SetPassword (on principal unit)",
	op:    opUnitSetPassword("wordpress/0"),
	allow: []string{"unit-wordpress-0", "machine-1"},
}, {
	about: "Unit.SetPassword (on subordinate unit)",
	op:    opUnitSetPassword("logging/0"),
	allow: []string{"unit-logging-0", "unit-wordpress-0"},
},
}

// allowed returns the set of allowed entities given an allow list and a
// deny list.  If an allow list is specified, only those entities are
// allowed; otherwise those in deny are disallowed.
func allowed(all, allow, deny []string) map[string]bool {
	p := make(map[string]bool)
	if allow != nil {
		for _, e := range allow {
			p[e] = true
		}
		return p
	}
loop:
	for _, e0 := range all {
		for _, e1 := range deny {
			if e1 == e0 {
				continue loop
			}
		}
		p[e0] = true
	}
	return p
}

func (s *suite) TestOperationPerm(c *C) {
	entities := s.setUpScenario(c)
	for i, t := range operationPermTests {
		allow := allowed(entities, t.allow, t.deny)
		for _, e := range entities {
			c.Logf("test %d; %s; entity %q", i, t.about, e)
			st := s.openAs(c, e)
			reset, err := t.op(c, st)
			if allow[e] {
				c.Check(err, IsNil)
			} else {
				c.Check(err, ErrorMatches, "permission denied")
			}
			reset()
			st.Close()
		}
	}
}

func opGetUnitWordpress0(c *C, st *api.State) (func(), error) {
	u, err := st.Unit("wordpress/0")
	if err != nil {
		c.Check(u, IsNil)
	} else {
		name, ok := u.DeployerName()
		c.Check(ok, Equals, true)
		c.Check(name, Equals, "machine-1")
	}
	return func() {}, err
}

func opUnitSetPassword(unitName string) func(c *C, st *api.State) (func(), error) {
	return func(c *C, st *api.State) (func(), error) {
		u, err := st.Unit(unitName)
		if err != nil {
			c.Check(u, IsNil)
			return func() {}, err
		}
		err = u.SetPassword("another password")
		if err != nil {
			return func() {}, err
		}
		return func() {
			setDefaultPassword(c, u)
		}, nil
	}
}

func opGetMachine1(c *C, st *api.State) (func(), error) {
	m, err := st.Machine("1")
	if err != nil {
		c.Check(m, IsNil)
	} else {
		name, err := m.InstanceId()
		c.Assert(err, IsNil)
		c.Assert(name, Equals, "i-machine-1")
	}
	return func() {}, err
}

func opMachine1SetPassword(c *C, st *api.State) (func(), error) {
	m, err := st.Machine("1")
	if err != nil {
		c.Check(m, IsNil)
		return func() {}, err
	}
	err = m.SetPassword("another password")
	if err != nil {
		return func() {}, err
	}
	return func() {
		setDefaultPassword(c, m)
	}, nil
}

// setUpScenario makes an environment scenario suitable for
// testing most kinds of access scenario. It returns
// a list of all the entities in the scenario.
// 
// When the scenario is initialized, we have:
// user-admin
// user-other
// machine-0
//	instance-id="i-machine-0"
//	jobs=manage-environ
// machine-1
//	instance-id="i-machine-1"
//	jobs=host-units
// machine-2
//	instance-id="i-machine-2"
//	jobs=host-units
// service-wordpress
// service-logging
// unit-wordpress-0
//     deployer-name=machine-1
// unit-logging-0
//	deployer-name=unit-wordpress-0
// unit-wordpress-1
//     deployer-name=machine-2
// unit-logging-1
//	deployer-name=unit-wordpress-1
//
// The passwords for all returned entities are
// set to the entity name with a " password" suffix.
//
// Note that there is nothing special about machine-0
// here - it's the environment manager in this scenario
// just because machine 0 has traditionally been the
// environment manager (bootstrap machine), so is
// hopefully easier to remember as such.
func (s *suite) setUpScenario(c *C) (entities []string) {
	add := func(e state.AuthEntity) {
		entities = append(entities, e.EntityName())
	}
	u, err := s.State.User("admin")
	c.Assert(err, IsNil)
	setDefaultPassword(c, u)
	add(u)

	u, err = s.State.AddUser("other", "")
	c.Assert(err, IsNil)
	setDefaultPassword(c, u)
	add(u)

	m, err := s.State.AddMachine(state.JobManageEnviron)
	c.Assert(err, IsNil)
	c.Assert(m.EntityName(), Equals, "machine-0")
	err = m.SetInstanceId(state.InstanceId("i-" + m.EntityName()))
	c.Assert(err, IsNil)
	setDefaultPassword(c, m)
	add(m)

	wordpress, err := s.State.AddService("wordpress", s.AddTestingCharm(c, "wordpress"))
	c.Assert(err, IsNil)

	_, err = s.State.AddService("logging", s.AddTestingCharm(c, "logging"))
	c.Assert(err, IsNil)

	eps, err := s.State.InferEndpoints([]string{"logging", "wordpress"})
	c.Assert(err, IsNil)
	rel, err := s.State.AddRelation(eps...)
	c.Assert(err, IsNil)

	for i := 0; i < 2; i++ {
		wu, err := wordpress.AddUnit()
		c.Assert(err, IsNil)
		c.Assert(wu.EntityName(), Equals, fmt.Sprintf("unit-wordpress-%d", i))
		setDefaultPassword(c, wu)
		add(wu)

		m, err := s.State.AddMachine(state.JobHostUnits)
		c.Assert(err, IsNil)
		c.Assert(m.EntityName(), Equals, fmt.Sprintf("machine-%d", i+1))
		err = m.SetInstanceId(state.InstanceId("i-" + m.EntityName()))
		c.Assert(err, IsNil)
		setDefaultPassword(c, m)
		add(m)

		err = wu.AssignToMachine(m)
		c.Assert(err, IsNil)

		deployer, ok := wu.DeployerName()
		c.Assert(ok, Equals, true)
		c.Assert(deployer, Equals, fmt.Sprintf("machine-%d", i+1))

		wru, err := rel.Unit(wu)
		c.Assert(err, IsNil)

		// Create the subordinate unit as a side-effect of entering
		// scope in the principal's relation-unit.
		err = wru.EnterScope(nil)
		c.Assert(err, IsNil)

		lu, err := s.State.Unit(fmt.Sprintf("logging/%d", i))
		c.Assert(err, IsNil)
		c.Assert(lu.IsPrincipal(), Equals, false)
		deployer, ok = lu.DeployerName()
		c.Assert(ok, Equals, true)
		c.Assert(deployer, Equals, fmt.Sprintf("unit-wordpress-%d", i))
		setDefaultPassword(c, lu)
		add(lu)
	}
	return
}

// AuthEntity is the same as state.AuthEntity but
// without PasswordValid, which is implemented
// by state entities but not by api entities.
type AuthEntity interface {
	EntityName() string
	SetPassword(pass string) error
	Refresh() error
}

func setDefaultPassword(c *C, e AuthEntity) {
	err := e.SetPassword(e.EntityName() + " password")
	c.Assert(err, IsNil)
}

var badLoginTests = []struct {
	entityName string
	password   string
	err        string
}{{
	entityName: "user-admin",
	password:   "wrong password",
	err:        "invalid entity name or password",
}, {
	entityName: "user-foo",
	password:   "password",
	err:        "invalid entity name or password",
}, {
	entityName: "bar",
	password:   "password",
	err:        `invalid entity name "bar"`,
}}

func (s *suite) TestBadLogin(c *C) {
	_, info, err := s.APIConn.Environ.StateInfo()
	c.Assert(err, IsNil)
	for i, t := range badLoginTests {
		c.Logf("test %d; entity %q; password %q", i, t.entityName, t.password)
		info.EntityName = ""
		info.Password = ""
		func() {
			st, err := api.Open(info)
			c.Assert(err, IsNil)
			defer st.Close()

			_, err = st.Machine("0")
			c.Assert(err, ErrorMatches, "not logged in")

			_, err = st.Unit("foo/0")
			c.Assert(err, ErrorMatches, "not logged in")

			err = st.Login(t.entityName, t.password)
			c.Assert(err, ErrorMatches, t.err)

			_, err = st.Machine("0")
			c.Assert(err, ErrorMatches, "not logged in")
		}()
	}
}

func (s *suite) TestMachineLogin(c *C) {
	stm, err := s.State.AddMachine(state.JobHostUnits)
	c.Assert(err, IsNil)
	err = stm.SetPassword("machine-password")
	c.Assert(err, IsNil)
	err = stm.SetInstanceId("i-foo")
	c.Assert(err, IsNil)

	_, info, err := s.APIConn.Environ.StateInfo()
	c.Assert(err, IsNil)

	info.EntityName = stm.EntityName()
	info.Password = "machine-password"

	st, err := api.Open(info)
	c.Assert(err, IsNil)
	defer st.Close()

	m, err := st.Machine(stm.Id())
	c.Assert(err, IsNil)

	instId, err := m.InstanceId()
	c.Assert(err, IsNil)
	c.Assert(instId, Equals, "i-foo")
}

func (s *suite) TestMachineInstanceId(c *C) {
	stm, err := s.State.AddMachine(state.JobHostUnits)
	c.Assert(err, IsNil)
	setDefaultPassword(c, stm)

	// Normal users can't access Machines...
	m, err := s.APIState.Machine(stm.Id())
	c.Assert(err, ErrorMatches, "permission denied")
	c.Assert(m, IsNil)

	// ... so login as the machine.
	st := s.openAs(c, stm.EntityName())

	m, err = st.Machine(stm.Id())
	c.Assert(err, IsNil)

	instId, err := m.InstanceId()
	c.Check(instId, Equals, "")
	c.Check(err, ErrorMatches, "instance id for machine 0 not found")

	err = stm.SetInstanceId("foo")
	c.Assert(err, IsNil)

	instId, err = m.InstanceId()
	c.Check(instId, Equals, "")
	c.Check(err, ErrorMatches, "instance id for machine 0 not found")

	err = m.Refresh()
	c.Assert(err, IsNil)

	instId, err = m.InstanceId()
	c.Assert(err, IsNil)
	c.Assert(instId, Equals, "foo")
}

func (s *suite) TestMachineRefresh(c *C) {
	stm, err := s.State.AddMachine(state.JobHostUnits)
	c.Assert(err, IsNil)
	setDefaultPassword(c, stm)
	err = stm.SetInstanceId("foo")
	c.Assert(err, IsNil)

	st := s.openAs(c, stm.EntityName())
	m, err := st.Machine(stm.Id())
	c.Assert(err, IsNil)
<<<<<<< HEAD
	_, err = s.APIState.Machine(stm.Id())
	c.Assert(err, Equals, rpc.ErrShutdown)
=======
>>>>>>> e9077059

	instId, err := m.InstanceId()
	c.Assert(err, IsNil)
	c.Assert(instId, Equals, "foo")

	err = stm.SetInstanceId("bar")
	c.Assert(err, IsNil)

	instId, err = m.InstanceId()
	c.Assert(err, IsNil)
	c.Assert(instId, Equals, "foo")

	err = m.Refresh()
	c.Assert(err, IsNil)

	instId, err = m.InstanceId()
	c.Assert(err, IsNil)
	c.Assert(instId, Equals, "bar")
}

func (s *suite) TestMachineSetPassword(c *C) {
	stm, err := s.State.AddMachine(state.JobHostUnits)
	c.Assert(err, IsNil)
	setDefaultPassword(c, stm)

	st := s.openAs(c, stm.EntityName())
	m, err := st.Machine(stm.Id())
	c.Assert(err, IsNil)

	err = m.SetPassword("foo")
	c.Assert(err, IsNil)

	err = stm.Refresh()
	c.Assert(err, IsNil)
	c.Assert(stm.PasswordValid("foo"), Equals, true)
}

func (s *suite) TestMachineEntityName(c *C) {
	c.Assert(api.MachineEntityName("2"), Equals, "machine-2")

	stm, err := s.State.AddMachine(state.JobHostUnits)
	c.Assert(err, IsNil)
	setDefaultPassword(c, stm)
	st := s.openAs(c, "machine-0")
	m, err := st.Machine("0")
	c.Assert(err, IsNil)
	c.Assert(m.EntityName(), Equals, "machine-0")
}

func (s *suite) TestUnitRefresh(c *C) {
	s.setUpScenario(c)
	st := s.openAs(c, "unit-wordpress-0")

	u, err := st.Unit("wordpress/0")
	c.Assert(err, IsNil)

	deployer, ok := u.DeployerName()
	c.Assert(ok, Equals, true)
	c.Assert(deployer, Equals, "machine-1")

	stu, err := s.State.Unit("wordpress/0")
	c.Assert(err, IsNil)
	err = stu.UnassignFromMachine()
	c.Assert(err, IsNil)

	deployer, ok = u.DeployerName()
	c.Assert(ok, Equals, true)
	c.Assert(deployer, Equals, "machine-1")

	err = u.Refresh()
	c.Assert(err, IsNil)

	deployer, ok = u.DeployerName()
	c.Assert(ok, Equals, false)
	c.Assert(deployer, Equals, "")
}

func (s *suite) TestUnitEntityName(c *C) {
	c.Assert(api.UnitEntityName("wordpress/2"), Equals, "unit-wordpress-2")

	s.setUpScenario(c)
	st := s.openAs(c, "unit-wordpress-0")
	u, err := st.Unit("wordpress/0")
	c.Assert(err, IsNil)
	c.Assert(u.EntityName(), Equals, "unit-wordpress-0")
}

func (s *suite) TestStop(c *C) {
	// Start our own instance of the server so have
	// a handle on it to stop it.
	srv, err := api.NewServer(s.State, "localhost:0", []byte(coretesting.ServerCert), []byte(coretesting.ServerKey))
	c.Assert(err, IsNil)

	stm, err := s.State.AddMachine(state.JobHostUnits)
	c.Assert(err, IsNil)
	err = stm.SetInstanceId("foo")
	c.Assert(err, IsNil)
	err = stm.SetPassword("password")
	c.Assert(err, IsNil)

	st, err := api.Open(&api.Info{
		EntityName: stm.EntityName(),
		Password:   "password",
		Addrs:      []string{srv.Addr()},
		CACert:     []byte(coretesting.CACert),
	})
	c.Assert(err, IsNil)
	defer st.Close()

	m, err := st.Machine(stm.Id())
	c.Assert(err, IsNil)
	c.Assert(m.Id(), Equals, stm.Id())

	err = srv.Stop()
	c.Assert(err, IsNil)
	c.Logf("srv stopped")

	_, err = st.Machine(stm.Id())
	c.Assert(err, ErrorMatches, "cannot receive response: EOF")

	// Check it can be stopped twice.
	err = srv.Stop()
	c.Assert(err, IsNil)
}

// openAs connects to the API state as the given entity
// with the default password for that entity.
func (s *suite) openAs(c *C, entityName string) *api.State {
	_, info, err := s.APIConn.Environ.StateInfo()
	c.Assert(err, IsNil)
	info.EntityName = entityName
	info.Password = fmt.Sprintf("%s password", entityName)
	c.Logf("opening state; entity %q; password %q", info.EntityName, info.Password)
	st, err := api.Open(info)
	c.Assert(err, IsNil)
	c.Assert(st, NotNil)
	return st
}<|MERGE_RESOLUTION|>--- conflicted
+++ resolved
@@ -396,11 +396,6 @@
 	st := s.openAs(c, stm.EntityName())
 	m, err := st.Machine(stm.Id())
 	c.Assert(err, IsNil)
-<<<<<<< HEAD
-	_, err = s.APIState.Machine(stm.Id())
-	c.Assert(err, Equals, rpc.ErrShutdown)
-=======
->>>>>>> e9077059
 
 	instId, err := m.InstanceId()
 	c.Assert(err, IsNil)
@@ -501,6 +496,8 @@
 	err = stm.SetPassword("password")
 	c.Assert(err, IsNil)
 
+	// Note we can't use openAs because we're
+	// not connecting to s.APIConn.
 	st, err := api.Open(&api.Info{
 		EntityName: stm.EntityName(),
 		Password:   "password",
@@ -519,7 +516,7 @@
 	c.Logf("srv stopped")
 
 	_, err = st.Machine(stm.Id())
-	c.Assert(err, ErrorMatches, "cannot receive response: EOF")
+	c.Assert(err, Equals, rpc.ErrShutdown)
 
 	// Check it can be stopped twice.
 	err = srv.Stop()
