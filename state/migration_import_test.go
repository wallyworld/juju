--- conflicted
+++ resolved
@@ -11,6 +11,7 @@
 
 	"github.com/golang/mock/gomock"
 	"github.com/juju/charm/v10"
+	"github.com/juju/description/v4"
 	"github.com/juju/errors"
 	"github.com/juju/names/v4"
 	jc "github.com/juju/testing/checkers"
@@ -21,8 +22,6 @@
 	gc "gopkg.in/check.v1"
 	"gopkg.in/juju/environschema.v1"
 	"gopkg.in/yaml.v2"
-
-	"github.com/juju/description/v4"
 
 	corearch "github.com/juju/juju/core/arch"
 	corecharm "github.com/juju/juju/core/charm"
@@ -2528,11 +2527,10 @@
 
 func (s *MigrationImportSuite) TestRemoteApplications(c *gc.C) {
 	remoteApp, err := s.State.AddRemoteApplication(state.AddRemoteApplicationParams{
-		Name:           "gravy-rainbow",
-		URL:            "me/model.rainbow",
-		SourceModel:    s.Model.ModelTag(),
-		Token:          "charisma",
-		ConsumeVersion: 1,
+		Name:        "gravy-rainbow",
+		URL:         "me/model.rainbow",
+		SourceModel: s.Model.ModelTag(),
+		Token:       "charisma",
 		Endpoints: []charm.Relation{{
 			Interface: "mysql",
 			Name:      "db",
@@ -2606,6 +2604,85 @@
 	s.assertRemoteApplicationSpaces(c, remoteApp, remoteApplication)
 }
 
+func (s *MigrationImportSuite) TestRemoteApplicationsConsumerProxy(c *gc.C) {
+	remoteApp, err := s.State.AddRemoteApplication(state.AddRemoteApplicationParams{
+		Name:            "gravy-rainbow",
+		URL:             "me/model.rainbow",
+		SourceModel:     s.Model.ModelTag(),
+		Token:           "charisma",
+		ConsumeVersion:  2,
+		IsConsumerProxy: true,
+		Endpoints: []charm.Relation{{
+			Interface: "mysql",
+			Name:      "db",
+			Role:      charm.RoleProvider,
+			Scope:     charm.ScopeGlobal,
+		}, {
+			Interface: "mysql-root",
+			Name:      "db-admin",
+			Limit:     5,
+			Role:      charm.RoleProvider,
+			Scope:     charm.ScopeGlobal,
+		}, {
+			Interface: "logging",
+			Name:      "logging",
+			Role:      charm.RoleProvider,
+			Scope:     charm.ScopeGlobal,
+		}},
+		Spaces: []*environs.ProviderSpaceInfo{{
+			SpaceInfo: network.SpaceInfo{
+				Name:       "unicorns",
+				ProviderId: "space-provider-id",
+				Subnets: []network.SubnetInfo{{
+					CIDR:              "10.0.1.0/24",
+					ProviderId:        "subnet-provider-id",
+					AvailabilityZones: []string{"eu-west-1"},
+				}},
+			},
+		}},
+	})
+	c.Assert(err, jc.ErrorIsNil)
+
+	service := state.NewExternalControllers(s.State)
+	_, err = service.Save(crossmodel.ControllerInfo{
+		ControllerTag: s.Model.ControllerTag(),
+		Addrs:         []string{"192.168.1.1:8080"},
+		Alias:         "magic",
+		CACert:        "magic-ca-cert",
+	}, s.Model.UUID())
+	c.Assert(err, jc.ErrorIsNil)
+
+	out, err := s.State.Export(map[string]string{})
+	c.Assert(err, jc.ErrorIsNil)
+
+	uuid := utils.MustNewUUID().String()
+	in := newModel(out, uuid, "new")
+
+	_, newSt, err := s.Controller.Import(in)
+	if err == nil {
+		defer newSt.Close()
+	}
+	c.Assert(err, jc.ErrorIsNil)
+	remoteApplications, err := newSt.AllRemoteApplications()
+	c.Assert(err, jc.ErrorIsNil)
+	c.Assert(remoteApplications, gc.HasLen, 1)
+
+	remoteApplication := remoteApplications[0]
+	c.Assert(remoteApplication.Name(), gc.Equals, "gravy-rainbow")
+	c.Assert(remoteApplication.ConsumeVersion(), gc.Equals, 2)
+
+	url, _ := remoteApplication.URL()
+	c.Assert(url, gc.Equals, "me/model.rainbow")
+	c.Assert(remoteApplication.SourceModel(), gc.Equals, s.Model.ModelTag())
+
+	token, err := remoteApplication.Token()
+	c.Assert(err, jc.ErrorIsNil)
+	c.Assert(token, gc.Equals, "charisma")
+
+	s.assertRemoteApplicationEndpoints(c, remoteApp, remoteApplication)
+	s.assertRemoteApplicationSpaces(c, remoteApp, remoteApplication)
+}
+
 func (s *MigrationImportSuite) assertRemoteApplicationEndpoints(c *gc.C, expected, received *state.RemoteApplication) {
 	receivedEndpoints, err := received.Endpoints()
 	c.Assert(err, jc.ErrorIsNil)
@@ -3010,14 +3087,10 @@
 	updateTime := time.Now().UTC().Round(time.Second)
 	md, err = store.UpdateSecret(md.URI, state.UpdateSecretParams{
 		LeaderToken: &fakeToken{},
-<<<<<<< HEAD
 		ValueRef: &secrets.ValueRef{
 			BackendID:  backendID,
 			RevisionID: "rev-id",
 		},
-=======
-		Data:        map[string]string{"foo": "bar2"},
->>>>>>> ab70c576
 	})
 	c.Assert(err, jc.ErrorIsNil)
 	err = s.State.GrantSecretAccess(uri, state.SecretAccessParams{
@@ -3054,15 +3127,11 @@
 	mc.AddExpr(`_.UpdateTime`, jc.Almost, jc.ExpectedValue)
 	c.Assert(revs, mc, []*secrets.SecretRevisionMetadata{{
 		Revision:   1,
-<<<<<<< HEAD
 		ValueRef:   nil,
-=======
->>>>>>> ab70c576
 		CreateTime: createTime,
 		UpdateTime: updateTime,
 		ExpireTime: &expire,
 	}, {
-<<<<<<< HEAD
 		Revision: 2,
 		ValueRef: &secrets.ValueRef{
 			BackendID:  backendID,
@@ -3071,11 +3140,6 @@
 		BackendName: ptr("myvault"),
 		CreateTime:  createTime,
 		UpdateTime:  createTime,
-=======
-		Revision:   2,
-		CreateTime: createTime,
-		UpdateTime: createTime,
->>>>>>> ab70c576
 	}})
 
 	access, err := newSt.SecretAccess(uri, owner.Tag())
