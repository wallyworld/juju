--- conflicted
+++ resolved
@@ -704,19 +704,11 @@
 	c.Assert(keys, jc.DeepEquals, state.SSHHostKeys{"bam", "mam"})
 }
 
-<<<<<<< HEAD
 func (s *MigrationImportSuite) TestCloudImageMetadata(c *gc.C) {
 	machine := s.Factory.MakeMachine(c, &factory.MachineParams{
 		Constraints: constraints.MustParse("arch=amd64 mem=8G"),
 	})
 	_, err := s.State.EnqueueCloudImageMetadata(machine.MachineTag(), "foo", nil)
-=======
-func (s *MigrationImportSuite) TestAction(c *gc.C) {
-	machine := s.Factory.MakeMachine(c, &factory.MachineParams{
-		Constraints: constraints.MustParse("arch=amd64 mem=8G"),
-	})
-	_, err := s.State.EnqueueAction(machine.MachineTag(), "foo", nil)
->>>>>>> e6a1fd5e
 	c.Assert(err, jc.ErrorIsNil)
 
 	_, newSt := s.importModel(c)
@@ -724,14 +716,26 @@
 		c.Assert(newSt.Close(), jc.ErrorIsNil)
 	}()
 
-<<<<<<< HEAD
 	cloudimagemetadata, _ := newSt.AllCloudImageMetadatas()
 	c.Assert(cloudimagemetadata, gc.HasLen, 1)
 	cloudimagemetadata := cloudimagemetadata[0]
 	c.Check(cloudimagemetadata.Receiver(), gc.Equals, machine.Id())
 	c.Check(cloudimagemetadata.Name(), gc.Equals, "foo")
 	c.Check(cloudimagemetadata.Status(), gc.Equals, state.CloudImageMetadataPending)
-=======
+}
+
+func (s *MigrationImportSuite) TestAction(c *gc.C) {
+	machine := s.Factory.MakeMachine(c, &factory.MachineParams{
+		Constraints: constraints.MustParse("arch=amd64 mem=8G"),
+	})
+	_, err := s.State.EnqueueAction(machine.MachineTag(), "foo", nil)
+	c.Assert(err, jc.ErrorIsNil)
+
+	_, newSt := s.importModel(c)
+	defer func() {
+		c.Assert(newSt.Close(), jc.ErrorIsNil)
+	}()
+
 	actions, _ := newSt.AllActions()
 	c.Assert(actions, gc.HasLen, 1)
 	action := actions[0]
@@ -971,7 +975,6 @@
 	c.Check(payload.Labels, jc.DeepEquals, original.Labels)
 	c.Check(payload.Unit, gc.Equals, unitID)
 	c.Check(payload.Machine, gc.Equals, machineID)
->>>>>>> e6a1fd5e
 }
 
 // newModel replaces the uuid and name of the config attributes so we
