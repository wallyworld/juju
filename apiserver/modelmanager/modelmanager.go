--- conflicted
+++ resolved
@@ -11,12 +11,8 @@
 	"github.com/juju/errors"
 	"github.com/juju/loggo"
 	"github.com/juju/names"
-<<<<<<< HEAD
-=======
 	"github.com/juju/txn"
-	"github.com/juju/utils"
 	"github.com/juju/version"
->>>>>>> 172f057b
 
 	"github.com/juju/juju/apiserver/common"
 	"github.com/juju/juju/apiserver/params"
@@ -24,12 +20,7 @@
 	"github.com/juju/juju/environs/config"
 	"github.com/juju/juju/juju/permission"
 	"github.com/juju/juju/state"
-<<<<<<< HEAD
 	"github.com/juju/juju/tools"
-	"github.com/juju/juju/version"
-=======
-	jujuversion "github.com/juju/juju/version"
->>>>>>> 172f057b
 )
 
 var logger = loggo.GetLogger("juju.apiserver.modelmanager")
@@ -156,66 +147,7 @@
 	return result, nil
 }
 
-<<<<<<< HEAD
 func (mm *ModelManagerAPI) newModelConfig(args params.ModelCreateArgs, source ConfigSource) (*config.Config, error) {
-=======
-func (em *ModelManagerAPI) checkVersion(cfg map[string]interface{}) error {
-	// If there is no agent-version specified, use the current version.
-	// otherwise we need to check for tools
-	value, found := cfg["agent-version"]
-	if !found {
-		cfg["agent-version"] = jujuversion.Current.String()
-		return nil
-	}
-	valuestr, ok := value.(string)
-	if !ok {
-		return errors.Errorf("agent-version must be a string but has type '%T'", value)
-	}
-	num, err := version.Parse(valuestr)
-	if err != nil {
-		return errors.Trace(err)
-	}
-	if comp := num.Compare(jujuversion.Current); comp > 0 {
-		return errors.Errorf("agent-version cannot be greater than the server: %s", jujuversion.Current)
-	} else if comp < 0 {
-		// Look to see if we have tools available for that version.
-		// Obviously if the version is the same, we have the tools available.
-		list, err := em.toolsFinder.FindTools(params.FindToolsParams{
-			Number: num,
-		})
-		if err != nil {
-			return errors.Trace(err)
-		}
-		logger.Tracef("found tools: %#v", list)
-		if len(list.List) == 0 {
-			return errors.Errorf("no tools found for version %s", num)
-		}
-	}
-	return nil
-}
-
-func (em *ModelManagerAPI) validConfig(attrs map[string]interface{}) (*config.Config, error) {
-	cfg, err := config.New(config.UseDefaults, attrs)
-	if err != nil {
-		return nil, errors.Annotate(err, "creating config from values failed")
-	}
-	provider, err := environs.Provider(cfg.Type())
-	if err != nil {
-		return nil, errors.Trace(err)
-	}
-	cfg, err = provider.PrepareForCreateEnvironment(cfg)
-	if err != nil {
-		return nil, errors.Trace(err)
-	}
-	cfg, err = provider.Validate(cfg, nil)
-	if err != nil {
-		return nil, errors.Annotate(err, "provider validation failed")
-	}
-	return cfg, nil
-}
-
-func (em *ModelManagerAPI) newModelConfig(args params.ModelCreateArgs, source ConfigSource) (*config.Config, error) {
->>>>>>> 172f057b
 	// For now, we just smash to the two maps together as we store
 	// the account values and the model config together in the
 	// *config.Config instance.
