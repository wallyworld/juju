--- conflicted
+++ resolved
@@ -6,11 +6,7 @@
 import (
 	"time"
 
-<<<<<<< HEAD
 	"github.com/juju/charm/v9"
-=======
-	"github.com/juju/charm/v8"
->>>>>>> 4b46164a
 	"github.com/juju/names/v4"
 	"gopkg.in/macaroon.v2"
 
