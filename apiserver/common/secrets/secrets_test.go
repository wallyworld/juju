--- conflicted
+++ resolved
@@ -45,7 +45,6 @@
 	k8sBackendID   = coretesting.ModelTag.Id()
 	vaultBackendID = "vault-backend-id"
 
-<<<<<<< HEAD
 	jujuBackendConfig = provider.ModelBackendConfig{
 		ControllerUUID: coretesting.ControllerTag.Id(),
 		ModelUUID:      coretesting.ModelTag.Id(),
@@ -77,24 +76,6 @@
 			Config: provider.ConfigAttrs{
 				"endpoint": "http://vault",
 			},
-=======
-	jujuBackendConfig = provider.BackendConfig{
-		BackendType: juju.BackendType,
-	}
-	k8sBackendConfig = provider.BackendConfig{
-		BackendType: kubernetes.BackendType,
-		Config: provider.ConfigAttrs{
-			"endpoint":            "http://nowhere",
-			"ca-certs":            []string{"cert-data"},
-			"credential":          `{"auth-type":"access-key","Attributes":{"foo":"bar"}}`,
-			"is-controller-cloud": true,
-		},
-	}
-	vaultBackendConfig = provider.BackendConfig{
-		BackendType: vault.BackendType,
-		Config: provider.ConfigAttrs{
-			"endpoint": "http://vault",
->>>>>>> dcb3432b
 		},
 	}
 )
@@ -102,16 +83,8 @@
 func (s *secretsSuite) TestAdminBackendConfigInfoDefaultIAAS(c *gc.C) {
 	s.assertAdminBackendConfigInfoDefault(c, state.ModelTypeIAAS, "auto",
 		&provider.ModelBackendConfigInfo{
-<<<<<<< HEAD
 			ActiveID: jujuBackendID,
 			Configs: map[string]provider.ModelBackendConfig{
-=======
-			ControllerUUID: coretesting.ControllerTag.Id(),
-			ModelUUID:      coretesting.ModelTag.Id(),
-			ModelName:      "fred",
-			ActiveID:       jujuBackendID,
-			Configs: map[string]provider.BackendConfig{
->>>>>>> dcb3432b
 				jujuBackendID:  jujuBackendConfig,
 				vaultBackendID: vaultBackendConfig,
 			},
@@ -122,23 +95,14 @@
 func (s *secretsSuite) TestAdminBackendConfigInfoDefaultCAAS(c *gc.C) {
 	s.assertAdminBackendConfigInfoDefault(c, state.ModelTypeCAAS, "auto",
 		&provider.ModelBackendConfigInfo{
-<<<<<<< HEAD
 			ActiveID: k8sBackendID,
 			Configs: map[string]provider.ModelBackendConfig{
-=======
-			ControllerUUID: coretesting.ControllerTag.Id(),
-			ModelUUID:      coretesting.ModelTag.Id(),
-			ModelName:      "fred",
-			ActiveID:       k8sBackendID,
-			Configs: map[string]provider.BackendConfig{
->>>>>>> dcb3432b
 				k8sBackendID:   k8sBackendConfig,
 				jujuBackendID:  jujuBackendConfig,
 				vaultBackendID: vaultBackendConfig,
 			},
 		},
 	)
-<<<<<<< HEAD
 }
 
 func (s *secretsSuite) TestAdminBackendConfigInfoInternalIAAS(c *gc.C) {
@@ -158,33 +122,6 @@
 		&provider.ModelBackendConfigInfo{
 			ActiveID: jujuBackendID,
 			Configs: map[string]provider.ModelBackendConfig{
-=======
-}
-
-func (s *secretsSuite) TestAdminBackendConfigInfoInternalIAAS(c *gc.C) {
-	s.assertAdminBackendConfigInfoDefault(c, state.ModelTypeIAAS, "internal",
-		&provider.ModelBackendConfigInfo{
-			ControllerUUID: coretesting.ControllerTag.Id(),
-			ModelUUID:      coretesting.ModelTag.Id(),
-			ModelName:      "fred",
-			ActiveID:       jujuBackendID,
-			Configs: map[string]provider.BackendConfig{
-				jujuBackendID:  jujuBackendConfig,
-				vaultBackendID: vaultBackendConfig,
-			},
-		},
-	)
-}
-
-func (s *secretsSuite) TestAdminBackendConfigInfoInternalCAAS(c *gc.C) {
-	s.assertAdminBackendConfigInfoDefault(c, state.ModelTypeCAAS, "internal",
-		&provider.ModelBackendConfigInfo{
-			ControllerUUID: coretesting.ControllerTag.Id(),
-			ModelUUID:      coretesting.ModelTag.Id(),
-			ModelName:      "fred",
-			ActiveID:       jujuBackendID,
-			Configs: map[string]provider.BackendConfig{
->>>>>>> dcb3432b
 				k8sBackendID:   k8sBackendConfig,
 				jujuBackendID:  jujuBackendConfig,
 				vaultBackendID: vaultBackendConfig,
@@ -196,16 +133,8 @@
 func (s *secretsSuite) TestAdminBackendConfigInfoExternalIAAS(c *gc.C) {
 	s.assertAdminBackendConfigInfoDefault(c, state.ModelTypeIAAS, "myvault",
 		&provider.ModelBackendConfigInfo{
-<<<<<<< HEAD
 			ActiveID: vaultBackendID,
 			Configs: map[string]provider.ModelBackendConfig{
-=======
-			ControllerUUID: coretesting.ControllerTag.Id(),
-			ModelUUID:      coretesting.ModelTag.Id(),
-			ModelName:      "fred",
-			ActiveID:       vaultBackendID,
-			Configs: map[string]provider.BackendConfig{
->>>>>>> dcb3432b
 				jujuBackendID:  jujuBackendConfig,
 				vaultBackendID: vaultBackendConfig,
 			},
@@ -216,16 +145,8 @@
 func (s *secretsSuite) TestAdminBackendConfigInfoExternalCAAS(c *gc.C) {
 	s.assertAdminBackendConfigInfoDefault(c, state.ModelTypeCAAS, "myvault",
 		&provider.ModelBackendConfigInfo{
-<<<<<<< HEAD
 			ActiveID: vaultBackendID,
 			Configs: map[string]provider.ModelBackendConfig{
-=======
-			ControllerUUID: coretesting.ControllerTag.Id(),
-			ModelUUID:      coretesting.ModelTag.Id(),
-			ModelName:      "fred",
-			ActiveID:       vaultBackendID,
-			Configs: map[string]provider.BackendConfig{
->>>>>>> dcb3432b
 				k8sBackendID:   k8sBackendConfig,
 				jujuBackendID:  jujuBackendConfig,
 				vaultBackendID: vaultBackendConfig,
@@ -321,14 +242,14 @@
 	modelCfg := coretesting.CustomModelConfig(c, coretesting.Attrs{
 		"secret-backend": "backend-name",
 	})
-	controllerCfg := provider.ModelBackendConfig{
-		ControllerUUID: coretesting.ControllerTag.Id(),
-		ModelUUID:      coretesting.ModelTag.Id(),
-		ModelName:      "fred",
-		BackendConfig: provider.BackendConfig{
-			BackendType: "controller",
-		},
-	}
+	// controllerCfg := provider.ModelBackendConfig{
+	// 	ControllerUUID: coretesting.ControllerTag.Id(),
+	// 	ModelUUID:      coretesting.ModelTag.Id(),
+	// 	ModelName:      "fred",
+	// 	BackendConfig: provider.BackendConfig{
+	// 		BackendType: "controller",
+	// 	},
+	// }
 	adminCfg := provider.ModelBackendConfig{
 		ControllerUUID: coretesting.ControllerTag.Id(),
 		ModelUUID:      coretesting.ModelTag.Id(),
@@ -378,7 +299,7 @@
 				ValueRef: &coresecrets.ValueRef{BackendID: "backend-id", RevisionID: "read-rev-1"},
 			}}, nil),
 	)
-	p.EXPECT().RestrictedConfig(&controllerCfg, unitTag, nil, nil).Return(&controllerCfg.BackendConfig, nil)
+	// p.EXPECT().RestrictedConfig(&controllerCfg, unitTag, nil, nil).Return(&controllerCfg.BackendConfig, nil)
 	p.EXPECT().RestrictedConfig(&adminCfg, unitTag, ownedRevs, readRevs).Return(&adminCfg.BackendConfig, nil)
 
 	info, err := secrets.BackendConfigInfo(model, wanted, false, unitTag, leadershipChecker)
@@ -394,9 +315,11 @@
 					BackendType: "some-backend",
 				},
 			},
-			coretesting.ControllerTag.Id(): {
-				BackendType: "controller",
-			},
+			// coretesting.ControllerTag.Id(): {
+			// 	BackendConfig: provider.BackendConfig{
+			// 		BackendType: "controller",
+			// 	},
+			// },
 		},
 	})
 }
@@ -436,14 +359,14 @@
 	modelCfg := coretesting.CustomModelConfig(c, coretesting.Attrs{
 		"secret-backend": "backend-name",
 	})
-	controllerCfg := provider.ModelBackendConfig{
-		ControllerUUID: coretesting.ControllerTag.Id(),
-		ModelUUID:      coretesting.ModelTag.Id(),
-		ModelName:      "fred",
-		BackendConfig: provider.BackendConfig{
-			BackendType: "controller",
-		},
-	}
+	// controllerCfg := provider.ModelBackendConfig{
+	// 	ControllerUUID: coretesting.ControllerTag.Id(),
+	// 	ModelUUID:      coretesting.ModelTag.Id(),
+	// 	ModelName:      "fred",
+	// 	BackendConfig: provider.BackendConfig{
+	// 		BackendType: "controller",
+	// 	},
+	// }
 	adminCfg := provider.ModelBackendConfig{
 		ControllerUUID: coretesting.ControllerTag.Id(),
 		ModelUUID:      coretesting.ModelTag.Id(),
@@ -501,7 +424,7 @@
 				ValueRef: &coresecrets.ValueRef{BackendID: "backend-id", RevisionID: "app-owned-rev-3"},
 			}}, nil),
 	)
-	p.EXPECT().RestrictedConfig(&controllerCfg, unitTag, nil, nil).Return(&controllerCfg.BackendConfig, nil)
+	// p.EXPECT().RestrictedConfig(&controllerCfg, unitTag, nil, nil).Return(&controllerCfg.BackendConfig, nil)
 	p.EXPECT().RestrictedConfig(&adminCfg, unitTag, ownedRevs, readRevs).Return(&adminCfg.BackendConfig, nil)
 
 	info, err := secrets.BackendConfigInfo(model, []string{"backend-id"}, false, unitTag, leadershipChecker)
@@ -517,9 +440,11 @@
 					BackendType: "some-backend",
 				},
 			},
-			coretesting.ControllerTag.Id(): {
-				BackendType: "controller",
-			},
+			// coretesting.ControllerTag.Id(): {
+			// 	BackendConfig: provider.BackendConfig{
+			// 		BackendType: "controller",
+			// 	},
+			// },
 		},
 	})
 }
@@ -554,14 +479,14 @@
 	modelCfg := coretesting.CustomModelConfig(c, coretesting.Attrs{
 		"secret-backend": "backend-name",
 	})
-	controllerCfg := provider.ModelBackendConfig{
-		ControllerUUID: coretesting.ControllerTag.Id(),
-		ModelUUID:      coretesting.ModelTag.Id(),
-		ModelName:      "fred",
-		BackendConfig: provider.BackendConfig{
-			BackendType: "controller",
-		},
-	}
+	// controllerCfg := provider.ModelBackendConfig{
+	// 	ControllerUUID: coretesting.ControllerTag.Id(),
+	// 	ModelUUID:      coretesting.ModelTag.Id(),
+	// 	ModelName:      "fred",
+	// 	BackendConfig: provider.BackendConfig{
+	// 		BackendType: "controller",
+	// 	},
+	// }
 	adminCfg := provider.ModelBackendConfig{
 		ControllerUUID: coretesting.ControllerTag.Id(),
 		ModelUUID:      coretesting.ModelTag.Id(),
@@ -603,7 +528,7 @@
 				ValueRef: &coresecrets.ValueRef{BackendID: "backend-id", RevisionID: "read-rev-1"},
 			}}, nil),
 	)
-	p.EXPECT().RestrictedConfig(&controllerCfg, appTag, nil, nil).Return(&controllerCfg.BackendConfig, nil)
+	// p.EXPECT().RestrictedConfig(&controllerCfg, appTag, nil, nil).Return(&controllerCfg.BackendConfig, nil)
 	p.EXPECT().RestrictedConfig(&adminCfg, appTag, ownedRevs, readRevs).Return(&adminCfg.BackendConfig, nil)
 
 	info, err := secrets.BackendConfigInfo(model, []string{"backend-id"}, false, appTag, leadershipChecker)
@@ -618,9 +543,6 @@
 				BackendConfig: provider.BackendConfig{
 					BackendType: "some-backend",
 				},
-			},
-			coretesting.ControllerTag.Id(): {
-				BackendType: "controller",
 			},
 		},
 	})
