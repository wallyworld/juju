--- conflicted
+++ resolved
@@ -59,19 +59,6 @@
 			// leader unit can manage app owned secret.
 			return LeadershipToken(authTag, leadershipChecker)
 		}
-<<<<<<< HEAD
-=======
-	case names.ApplicationTag:
-		// TODO(wallyworld) - remove auth tag kind check when podspec charms are gone.
-		hasRole, err := api.SecretAccess(uri, appTag)
-		if err != nil {
-			// Typically not found error.
-			return nil, errors.Trace(err)
-		}
-		if hasRole.Allowed(coresecrets.RoleManage) {
-			return successfulToken{}, nil
-		}
->>>>>>> 34350957
 	case names.ModelTag:
 		hasRole, err := api.SecretAccess(uri, authTag)
 		if err != nil {
