// Copyright 2012-2014 Canonical Ltd.
// Licensed under the AGPLv3, see LICENCE file for details.

package client_test

import (
	"fmt"
	"regexp"
	"sort"
	"strconv"
	"strings"
	"time"

	"github.com/juju/errors"
	"github.com/juju/names"
	jc "github.com/juju/testing/checkers"
	gc "gopkg.in/check.v1"
	"gopkg.in/juju/charm.v6-unstable"

	"github.com/juju/juju/agent"
	"github.com/juju/juju/api"
	"github.com/juju/juju/apiserver/client"
	"github.com/juju/juju/apiserver/common"
	"github.com/juju/juju/apiserver/params"
	"github.com/juju/juju/apiserver/testing"
	apiservertesting "github.com/juju/juju/apiserver/testing"
	"github.com/juju/juju/constraints"
	"github.com/juju/juju/environs"
	"github.com/juju/juju/environs/config"
	"github.com/juju/juju/environs/manual"
	toolstesting "github.com/juju/juju/environs/tools/testing"
	"github.com/juju/juju/instance"
	"github.com/juju/juju/network"
	"github.com/juju/juju/provider/dummy"
	"github.com/juju/juju/state"
	"github.com/juju/juju/state/multiwatcher"
	"github.com/juju/juju/state/presence"
	coretesting "github.com/juju/juju/testing"
	"github.com/juju/juju/testing/factory"
	"github.com/juju/juju/version"
)

type Killer interface {
	Kill() error
}

type serverSuite struct {
	baseSuite
	client *client.Client
}

var _ = gc.Suite(&serverSuite{})

func (s *serverSuite) SetUpTest(c *gc.C) {
	s.baseSuite.SetUpTest(c)

	var err error
	auth := testing.FakeAuthorizer{
		Tag:            s.AdminUserTag(c),
		EnvironManager: true,
	}
	s.client, err = client.NewClient(s.State, common.NewResources(), auth)
	c.Assert(err, jc.ErrorIsNil)
}

func (s *serverSuite) setAgentPresence(c *gc.C, machineId string) *presence.Pinger {
	m, err := s.State.Machine(machineId)
	c.Assert(err, jc.ErrorIsNil)
	pinger, err := m.SetAgentPresence()
	c.Assert(err, jc.ErrorIsNil)
	s.State.StartSync()
	err = m.WaitAgentPresence(coretesting.LongWait)
	c.Assert(err, jc.ErrorIsNil)
	return pinger
}

func (s *serverSuite) TestModelUsersInfo(c *gc.C) {
	testAdmin := s.AdminUserTag(c)
	owner, err := s.State.ModelUser(testAdmin)
	c.Assert(err, jc.ErrorIsNil)

	localUser1 := s.makeLocalModelUser(c, "ralphdoe", "Ralph Doe")
	localUser2 := s.makeLocalModelUser(c, "samsmith", "Sam Smith")
	remoteUser1 := s.Factory.MakeModelUser(c, &factory.ModelUserParams{User: "bobjohns@ubuntuone", DisplayName: "Bob Johns"})
	remoteUser2 := s.Factory.MakeModelUser(c, &factory.ModelUserParams{User: "nicshaw@idprovider", DisplayName: "Nic Shaw"})

	results, err := s.client.ModelUserInfo()
	c.Assert(err, jc.ErrorIsNil)
	var expected params.ModelUserInfoResults
	for _, r := range []struct {
		user *state.ModelUser
		info *params.ModelUserInfo
	}{
		{
			owner,
			&params.ModelUserInfo{
				UserName:    owner.UserName(),
				DisplayName: owner.DisplayName(),
			},
		}, {
			localUser1,
			&params.ModelUserInfo{
				UserName:    "ralphdoe@local",
				DisplayName: "Ralph Doe",
			},
		}, {
			localUser2,
			&params.ModelUserInfo{
				UserName:    "samsmith@local",
				DisplayName: "Sam Smith",
			},
		}, {
			remoteUser1,
			&params.ModelUserInfo{
				UserName:    "bobjohns@ubuntuone",
				DisplayName: "Bob Johns",
			},
		}, {
			remoteUser2,
			&params.ModelUserInfo{
				UserName:    "nicshaw@idprovider",
				DisplayName: "Nic Shaw",
			},
		},
	} {
		r.info.CreatedBy = owner.UserName()
		r.info.DateCreated = r.user.DateCreated()
		r.info.LastConnection = lastConnPointer(c, r.user)
		expected.Results = append(expected.Results, params.ModelUserInfoResult{Result: r.info})
	}

	sort.Sort(ByUserName(expected.Results))
	sort.Sort(ByUserName(results.Results))
	c.Assert(results, jc.DeepEquals, expected)
}

func lastConnPointer(c *gc.C, modelUser *state.ModelUser) *time.Time {
	lastConn, err := modelUser.LastConnection()
	if err != nil {
		if state.IsNeverConnectedError(err) {
			return nil
		}
		c.Fatal(err)
	}
	return &lastConn
}

// ByUserName implements sort.Interface for []params.ModelUserInfoResult based on
// the UserName field.
type ByUserName []params.ModelUserInfoResult

func (a ByUserName) Len() int           { return len(a) }
func (a ByUserName) Swap(i, j int)      { a[i], a[j] = a[j], a[i] }
func (a ByUserName) Less(i, j int) bool { return a[i].Result.UserName < a[j].Result.UserName }

func (s *serverSuite) makeLocalModelUser(c *gc.C, username, displayname string) *state.ModelUser {
	// factory.MakeUser will create an ModelUser for a local user by defalut
	user := s.Factory.MakeUser(c, &factory.UserParams{Name: username, DisplayName: displayname})
	modelUser, err := s.State.ModelUser(user.UserTag())
	c.Assert(err, jc.ErrorIsNil)
	return modelUser
}

func (s *serverSuite) TestShareModelAddMissingLocalFails(c *gc.C) {
	args := params.ModifyModelUsers{
		Changes: []params.ModifyModelUser{{
			UserTag: names.NewLocalUserTag("foobar").String(),
			Action:  params.AddModelUser,
		}}}

	result, err := s.client.ShareModel(args)
	c.Assert(err, jc.ErrorIsNil)
	expectedErr := `could not share model: user "foobar" does not exist locally: user "foobar" not found`
	c.Assert(result.OneError(), gc.ErrorMatches, expectedErr)
	c.Assert(result.Results, gc.HasLen, 1)
	c.Assert(result.Results[0].Error, gc.ErrorMatches, expectedErr)
}

func (s *serverSuite) TestUnshareModel(c *gc.C) {
	user := s.Factory.MakeModelUser(c, nil)
	_, err := s.State.ModelUser(user.UserTag())
	c.Assert(err, jc.ErrorIsNil)

	args := params.ModifyModelUsers{
		Changes: []params.ModifyModelUser{{
			UserTag: user.UserTag().String(),
			Action:  params.RemoveModelUser,
		}}}

	result, err := s.client.ShareModel(args)
	c.Assert(err, jc.ErrorIsNil)
	c.Assert(result.OneError(), gc.IsNil)
	c.Assert(result.Results, gc.HasLen, 1)
	c.Assert(result.Results[0].Error, gc.IsNil)

	_, err = s.State.ModelUser(user.UserTag())
	c.Assert(errors.IsNotFound(err), jc.IsTrue)
}

func (s *serverSuite) TestUnshareModelMissingUser(c *gc.C) {
	user := names.NewUserTag("bob")
	args := params.ModifyModelUsers{
		Changes: []params.ModifyModelUser{{
			UserTag: user.String(),
			Action:  params.RemoveModelUser,
		}}}

	result, err := s.client.ShareModel(args)
	c.Assert(err, jc.ErrorIsNil)
	c.Assert(result.OneError(), gc.ErrorMatches, `could not unshare model: env user "bob@local" does not exist: transaction aborted`)

	c.Assert(result.Results, gc.HasLen, 1)
	c.Assert(result.Results[0].Error, gc.NotNil)

	_, err = s.State.ModelUser(user)
	c.Assert(errors.IsNotFound(err), jc.IsTrue)
}

func (s *serverSuite) TestShareModelAddLocalUser(c *gc.C) {
	user := s.Factory.MakeUser(c, &factory.UserParams{Name: "foobar", NoModelUser: true})
	args := params.ModifyModelUsers{
		Changes: []params.ModifyModelUser{{
			UserTag: user.Tag().String(),
			Action:  params.AddModelUser,
		}}}

	result, err := s.client.ShareModel(args)
	c.Assert(err, jc.ErrorIsNil)
	c.Assert(result.OneError(), gc.IsNil)
	c.Assert(result.Results, gc.HasLen, 1)
	c.Assert(result.Results[0].Error, gc.IsNil)

	modelUser, err := s.State.ModelUser(user.UserTag())
	c.Assert(err, jc.ErrorIsNil)
	c.Assert(modelUser.UserName(), gc.Equals, user.UserTag().Canonical())
	c.Assert(modelUser.CreatedBy(), gc.Equals, dummy.AdminUserTag().Canonical())
	lastConn, err := modelUser.LastConnection()
	c.Assert(err, jc.Satisfies, state.IsNeverConnectedError)
	c.Assert(lastConn, gc.Equals, time.Time{})
}

func (s *serverSuite) TestShareModelAddRemoteUser(c *gc.C) {
	user := names.NewUserTag("foobar@ubuntuone")
	args := params.ModifyModelUsers{
		Changes: []params.ModifyModelUser{{
			UserTag: user.String(),
			Action:  params.AddModelUser,
		}}}

	result, err := s.client.ShareModel(args)
	c.Assert(err, jc.ErrorIsNil)
	c.Assert(result.OneError(), gc.IsNil)
	c.Assert(result.Results, gc.HasLen, 1)
	c.Assert(result.Results[0].Error, gc.IsNil)

	modelUser, err := s.State.ModelUser(user)
	c.Assert(err, jc.ErrorIsNil)
	c.Assert(modelUser.UserName(), gc.Equals, user.Canonical())
	c.Assert(modelUser.CreatedBy(), gc.Equals, dummy.AdminUserTag().Canonical())
	lastConn, err := modelUser.LastConnection()
	c.Assert(err, jc.Satisfies, state.IsNeverConnectedError)
	c.Assert(lastConn.IsZero(), jc.IsTrue)
}

func (s *serverSuite) TestShareModelAddUserTwice(c *gc.C) {
	user := s.Factory.MakeUser(c, &factory.UserParams{Name: "foobar"})
	args := params.ModifyModelUsers{
		Changes: []params.ModifyModelUser{{
			UserTag: user.Tag().String(),
			Action:  params.AddModelUser,
		}}}

	_, err := s.client.ShareModel(args)
	c.Assert(err, jc.ErrorIsNil)

	result, err := s.client.ShareModel(args)
	c.Assert(err, jc.ErrorIsNil)
	c.Assert(result.OneError(), gc.ErrorMatches, "could not share model: model user \"foobar@local\" already exists")
	c.Assert(result.Results, gc.HasLen, 1)
	c.Assert(result.Results[0].Error, gc.ErrorMatches, "could not share model: model user \"foobar@local\" already exists")
	c.Assert(result.Results[0].Error.Code, gc.Matches, params.CodeAlreadyExists)

	modelUser, err := s.State.ModelUser(user.UserTag())
	c.Assert(err, jc.ErrorIsNil)
	c.Assert(modelUser.UserName(), gc.Equals, user.UserTag().Canonical())
}

func (s *serverSuite) TestShareModelInvalidTags(c *gc.C) {
	for _, testParam := range []struct {
		tag      string
		validTag bool
	}{{
		tag:      "unit-foo/0",
		validTag: true,
	}, {
		tag:      "service-foo",
		validTag: true,
	}, {
		tag:      "relation-wordpress:db mysql:db",
		validTag: true,
	}, {
		tag:      "machine-0",
		validTag: true,
	}, {
		tag:      "user@local",
		validTag: false,
	}, {
		tag:      "user-Mua^h^h^h^arh",
		validTag: true,
	}, {
		tag:      "user@",
		validTag: false,
	}, {
		tag:      "user@ubuntuone",
		validTag: false,
	}, {
		tag:      "user@ubuntuone",
		validTag: false,
	}, {
		tag:      "@ubuntuone",
		validTag: false,
	}, {
		tag:      "in^valid.",
		validTag: false,
	}, {
		tag:      "",
		validTag: false,
	},
	} {
		var expectedErr string
		errPart := `could not share model: "` + regexp.QuoteMeta(testParam.tag) + `" is not a valid `

		if testParam.validTag {

			// The string is a valid tag, but not a user tag.
			expectedErr = errPart + `user tag`
		} else {

			// The string is not a valid tag of any kind.
			expectedErr = errPart + `tag`
		}

		args := params.ModifyModelUsers{
			Changes: []params.ModifyModelUser{{
				UserTag: testParam.tag,
				Action:  params.AddModelUser,
			}}}

		_, err := s.client.ShareModel(args)
		result, err := s.client.ShareModel(args)
		c.Assert(err, jc.ErrorIsNil)
		c.Assert(result.OneError(), gc.ErrorMatches, expectedErr)
		c.Assert(result.Results, gc.HasLen, 1)
		c.Assert(result.Results[0].Error, gc.ErrorMatches, expectedErr)
	}
}

func (s *serverSuite) TestShareModelZeroArgs(c *gc.C) {
	args := params.ModifyModelUsers{Changes: []params.ModifyModelUser{{}}}

	_, err := s.client.ShareModel(args)
	result, err := s.client.ShareModel(args)
	c.Assert(err, jc.ErrorIsNil)
	expectedErr := `could not share model: "" is not a valid tag`
	c.Assert(result.OneError(), gc.ErrorMatches, expectedErr)
	c.Assert(result.Results, gc.HasLen, 1)
	c.Assert(result.Results[0].Error, gc.ErrorMatches, expectedErr)
}

func (s *serverSuite) TestShareModelInvalidAction(c *gc.C) {
	var dance params.ModelAction = "dance"
	args := params.ModifyModelUsers{
		Changes: []params.ModifyModelUser{{
			UserTag: "user-user@local",
			Action:  dance,
		}}}

	_, err := s.client.ShareModel(args)
	result, err := s.client.ShareModel(args)
	c.Assert(err, jc.ErrorIsNil)
	expectedErr := `unknown action "dance"`
	c.Assert(result.OneError(), gc.ErrorMatches, expectedErr)
	c.Assert(result.Results, gc.HasLen, 1)
	c.Assert(result.Results[0].Error, gc.ErrorMatches, expectedErr)
}

func (s *serverSuite) TestSetEnvironAgentVersion(c *gc.C) {
	args := params.SetModelAgentVersion{
		Version: version.MustParse("9.8.7"),
	}
	err := s.client.SetModelAgentVersion(args)
	c.Assert(err, jc.ErrorIsNil)

	envConfig, err := s.State.ModelConfig()
	c.Assert(err, jc.ErrorIsNil)
	agentVersion, found := envConfig.AllAttrs()["agent-version"]
	c.Assert(found, jc.IsTrue)
	c.Assert(agentVersion, gc.Equals, "9.8.7")
}

type mockEnviron struct {
	environs.Environ
	allInstancesCalled bool
	err                error
}

func (m *mockEnviron) AllInstances() ([]instance.Instance, error) {
	m.allInstancesCalled = true
	return nil, m.err
}

func (s *serverSuite) assertCheckProviderAPI(c *gc.C, envError error, expectErr string) {
	env := &mockEnviron{err: envError}
	s.PatchValue(client.GetEnvironment, func(cfg *config.Config) (environs.Environ, error) {
		return env, nil
	})
	args := params.SetModelAgentVersion{
		Version: version.MustParse("9.8.7"),
	}
	err := s.client.SetModelAgentVersion(args)
	c.Assert(env.allInstancesCalled, jc.IsTrue)
	if expectErr != "" {
		c.Assert(err, gc.ErrorMatches, expectErr)
	} else {
		c.Assert(err, jc.ErrorIsNil)
	}
}

func (s *serverSuite) TestCheckProviderAPISuccess(c *gc.C) {
	s.assertCheckProviderAPI(c, nil, "")
	s.assertCheckProviderAPI(c, environs.ErrPartialInstances, "")
	s.assertCheckProviderAPI(c, environs.ErrNoInstances, "")
}

func (s *serverSuite) TestCheckProviderAPIFail(c *gc.C) {
	s.assertCheckProviderAPI(c, fmt.Errorf("instances error"), "cannot make API call to provider: instances error")
}

func (s *serverSuite) assertSetEnvironAgentVersion(c *gc.C) {
	args := params.SetModelAgentVersion{
		Version: version.MustParse("9.8.7"),
	}
	err := s.client.SetModelAgentVersion(args)
	c.Assert(err, jc.ErrorIsNil)
	envConfig, err := s.State.ModelConfig()
	c.Assert(err, jc.ErrorIsNil)
	agentVersion, found := envConfig.AllAttrs()["agent-version"]
	c.Assert(found, jc.IsTrue)
	c.Assert(agentVersion, gc.Equals, "9.8.7")
}

func (s *serverSuite) assertSetEnvironAgentVersionBlocked(c *gc.C, msg string) {
	args := params.SetModelAgentVersion{
		Version: version.MustParse("9.8.7"),
	}
	err := s.client.SetModelAgentVersion(args)
	s.AssertBlocked(c, err, msg)
}

func (s *serverSuite) TestBlockDestroySetEnvironAgentVersion(c *gc.C) {
	s.BlockDestroyModel(c, "TestBlockDestroySetEnvironAgentVersion")
	s.assertSetEnvironAgentVersion(c)
}

func (s *serverSuite) TestBlockRemoveSetEnvironAgentVersion(c *gc.C) {
	s.BlockRemoveObject(c, "TestBlockRemoveSetEnvironAgentVersion")
	s.assertSetEnvironAgentVersion(c)
}

func (s *serverSuite) TestBlockChangesSetEnvironAgentVersion(c *gc.C) {
	s.BlockAllChanges(c, "TestBlockChangesSetEnvironAgentVersion")
	s.assertSetEnvironAgentVersionBlocked(c, "TestBlockChangesSetEnvironAgentVersion")
}

func (s *serverSuite) TestAbortCurrentUpgrade(c *gc.C) {
<<<<<<< HEAD
	// Create a provisioned state server.
=======
	// Create a provisioned controller.
>>>>>>> 1cd7ac8c
	machine, err := s.State.AddMachine("series", state.JobManageModel)
	c.Assert(err, jc.ErrorIsNil)
	err = machine.SetProvisioned(instance.Id("i-blah"), "fake-nonce", nil)
	c.Assert(err, jc.ErrorIsNil)

	// Start an upgrade.
	_, err = s.State.EnsureUpgradeInfo(
		machine.Id(),
		version.MustParse("1.2.3"),
		version.MustParse("9.8.7"),
	)
	c.Assert(err, jc.ErrorIsNil)
	isUpgrading, err := s.State.IsUpgrading()
	c.Assert(err, jc.ErrorIsNil)
	c.Assert(isUpgrading, jc.IsTrue)

	// Abort it.
	err = s.client.AbortCurrentUpgrade()
	c.Assert(err, jc.ErrorIsNil)

	isUpgrading, err = s.State.IsUpgrading()
	c.Assert(err, jc.ErrorIsNil)
	c.Assert(isUpgrading, jc.IsFalse)
}

func (s *serverSuite) assertAbortCurrentUpgradeBlocked(c *gc.C, msg string) {
	err := s.client.AbortCurrentUpgrade()
	s.AssertBlocked(c, err, msg)
}

func (s *serverSuite) assertAbortCurrentUpgrade(c *gc.C) {
	err := s.client.AbortCurrentUpgrade()
	c.Assert(err, jc.ErrorIsNil)
	isUpgrading, err := s.State.IsUpgrading()
	c.Assert(err, jc.ErrorIsNil)
	c.Assert(isUpgrading, jc.IsFalse)
}

func (s *serverSuite) setupAbortCurrentUpgradeBlocked(c *gc.C) {
<<<<<<< HEAD
	// Create a provisioned state server.
=======
	// Create a provisioned controller.
>>>>>>> 1cd7ac8c
	machine, err := s.State.AddMachine("series", state.JobManageModel)
	c.Assert(err, jc.ErrorIsNil)
	err = machine.SetProvisioned(instance.Id("i-blah"), "fake-nonce", nil)
	c.Assert(err, jc.ErrorIsNil)

	// Start an upgrade.
	_, err = s.State.EnsureUpgradeInfo(
		machine.Id(),
		version.MustParse("1.2.3"),
		version.MustParse("9.8.7"),
	)
	c.Assert(err, jc.ErrorIsNil)
	isUpgrading, err := s.State.IsUpgrading()
	c.Assert(err, jc.ErrorIsNil)
	c.Assert(isUpgrading, jc.IsTrue)
}

func (s *serverSuite) TestBlockDestroyAbortCurrentUpgrade(c *gc.C) {
	s.setupAbortCurrentUpgradeBlocked(c)
	s.BlockDestroyModel(c, "TestBlockDestroyAbortCurrentUpgrade")
	s.assertAbortCurrentUpgrade(c)
}

func (s *serverSuite) TestBlockRemoveAbortCurrentUpgrade(c *gc.C) {
	s.setupAbortCurrentUpgradeBlocked(c)
	s.BlockRemoveObject(c, "TestBlockRemoveAbortCurrentUpgrade")
	s.assertAbortCurrentUpgrade(c)
}

func (s *serverSuite) TestBlockChangesAbortCurrentUpgrade(c *gc.C) {
	s.setupAbortCurrentUpgradeBlocked(c)
	s.BlockAllChanges(c, "TestBlockChangesAbortCurrentUpgrade")
	s.assertAbortCurrentUpgradeBlocked(c, "TestBlockChangesAbortCurrentUpgrade")
}

type clientSuite struct {
	baseSuite
}

var _ = gc.Suite(&clientSuite{})

// clearSinceTimes zeros out the updated timestamps inside status
// so we can easily check the results.
func clearSinceTimes(status *params.FullStatus) {
	for serviceId, service := range status.Services {
		for unitId, unit := range service.Units {
			unit.Workload.Since = nil
			unit.UnitAgent.Since = nil
			for id, subord := range unit.Subordinates {
				subord.Workload.Since = nil
				subord.UnitAgent.Since = nil
				unit.Subordinates[id] = subord
			}
			service.Units[unitId] = unit
		}
		service.Status.Since = nil
		status.Services[serviceId] = service
	}
	for id, machine := range status.Machines {
		machine.Agent.Since = nil
		status.Machines[id] = machine
	}
}

func (s *clientSuite) TestClientStatus(c *gc.C) {
	s.setUpScenario(c)
	status, err := s.APIState.Client().Status(nil)
	clearSinceTimes(status)
	c.Assert(err, jc.ErrorIsNil)
	c.Assert(status, jc.DeepEquals, scenarioStatus)
}

func (s *clientSuite) TestClientCharmInfo(c *gc.C) {
	var clientCharmInfoTests = []struct {
		about           string
		charm           string
		url             string
		expectedActions *charm.Actions
		err             string
	}{
		{
			about: "dummy charm which contains an expectedActions spec",
			charm: "dummy",
			url:   "local:quantal/dummy-1",
			expectedActions: &charm.Actions{
				ActionSpecs: map[string]charm.ActionSpec{
					"snapshot": {
						Description: "Take a snapshot of the database.",
						Params: map[string]interface{}{
							"type":        "object",
							"title":       "snapshot",
							"description": "Take a snapshot of the database.",
							"properties": map[string]interface{}{
								"outfile": map[string]interface{}{
									"default":     "foo.bz2",
									"description": "The file to write out to.",
									"type":        "string",
								},
							},
						},
					},
				},
			},
		},
		{
			about: "retrieves charm info",
			// Use wordpress for tests so that we can compare Provides and Requires.
			charm: "wordpress",
			expectedActions: &charm.Actions{ActionSpecs: map[string]charm.ActionSpec{
				"fakeaction": {
					Description: "No description",
					Params: map[string]interface{}{
						"type":        "object",
						"title":       "fakeaction",
						"description": "No description",
						"properties":  map[string]interface{}{},
					},
				},
			}},
			url: "local:quantal/wordpress-3",
		},
		{
			about: "invalid URL",
			charm: "wordpress",
			url:   "not-valid!",
			err:   `URL has invalid charm or bundle name: "not-valid!"`,
		},
		{
			about: "invalid schema",
			charm: "wordpress",
			url:   "not-valid:your-arguments",
			err:   `charm or bundle URL has invalid schema: "not-valid:your-arguments"`,
		},
		{
			about: "unknown charm",
			charm: "wordpress",
			url:   "cs:missing/one-1",
			err:   `charm "cs:missing/one-1" not found`,
		},
	}

	for i, t := range clientCharmInfoTests {
		c.Logf("test %d. %s", i, t.about)
		charm := s.AddTestingCharm(c, t.charm)
		info, err := s.APIState.Client().CharmInfo(t.url)
		if t.err != "" {
			c.Check(err, gc.ErrorMatches, t.err)
			continue
		}
		c.Assert(err, jc.ErrorIsNil)
		expected := &api.CharmInfo{
			Revision: charm.Revision(),
			URL:      charm.URL().String(),
			Config:   charm.Config(),
			Meta:     charm.Meta(),
			Actions:  charm.Actions(),
		}
		c.Check(info, jc.DeepEquals, expected)
		c.Check(info.Actions, jc.DeepEquals, t.expectedActions)
	}
}

func (s *clientSuite) TestClientModelInfo(c *gc.C) {
	conf, _ := s.State.ModelConfig()
	info, err := s.APIState.Client().ModelInfo()
	c.Assert(err, jc.ErrorIsNil)
	env, err := s.State.Model()
	c.Assert(err, jc.ErrorIsNil)
	c.Assert(info.DefaultSeries, gc.Equals, config.PreferredSeries(conf))
	c.Assert(info.ProviderType, gc.Equals, conf.Type())
	c.Assert(info.Name, gc.Equals, conf.Name())
	c.Assert(info.UUID, gc.Equals, env.UUID())
	c.Assert(info.ControllerUUID, gc.Equals, env.ControllerUUID())
}

func assertLife(c *gc.C, entity state.Living, life state.Life) {
	err := entity.Refresh()
	c.Assert(err, jc.ErrorIsNil)
	c.Assert(entity.Life(), gc.Equals, life)
}

func assertRemoved(c *gc.C, entity state.Living) {
	err := entity.Refresh()
	c.Assert(err, jc.Satisfies, errors.IsNotFound)
}

func assertKill(c *gc.C, killer Killer) {
	c.Assert(killer.Kill(), gc.IsNil)
}

func (s *clientSuite) setupDestroyMachinesTest(c *gc.C) (*state.Machine, *state.Machine, *state.Machine, *state.Unit) {
	m0, err := s.State.AddMachine("quantal", state.JobManageModel)
	c.Assert(err, jc.ErrorIsNil)
	m1, err := s.State.AddMachine("quantal", state.JobHostUnits)
	c.Assert(err, jc.ErrorIsNil)
	m2, err := s.State.AddMachine("quantal", state.JobHostUnits)
	c.Assert(err, jc.ErrorIsNil)

	sch := s.AddTestingCharm(c, "wordpress")
	wordpress := s.AddTestingService(c, "wordpress", sch)
	u, err := wordpress.AddUnit()
	c.Assert(err, jc.ErrorIsNil)
	err = u.AssignToMachine(m1)
	c.Assert(err, jc.ErrorIsNil)

	return m0, m1, m2, u
}

func (s *clientSuite) TestDestroyMachines(c *gc.C) {
	m0, m1, m2, u := s.setupDestroyMachinesTest(c)
	s.assertDestroyMachineSuccess(c, u, m0, m1, m2)
}

func (s *clientSuite) TestForceDestroyMachines(c *gc.C) {
	s.assertForceDestroyMachines(c)
}

func (s *clientSuite) testClientUnitResolved(c *gc.C, retry bool, expectedResolvedMode state.ResolvedMode) {
	// Setup:
	s.setUpScenario(c)
	u, err := s.State.Unit("wordpress/0")
	c.Assert(err, jc.ErrorIsNil)
	err = u.SetAgentStatus(state.StatusError, "gaaah", nil)
	c.Assert(err, jc.ErrorIsNil)
	// Code under test:
	err = s.APIState.Client().Resolved("wordpress/0", retry)
	c.Assert(err, jc.ErrorIsNil)
	// Freshen the unit's state.
	err = u.Refresh()
	c.Assert(err, jc.ErrorIsNil)
	// And now the actual test assertions: we set the unit as resolved via
	// the API so it should have a resolved mode set.
	mode := u.Resolved()
	c.Assert(mode, gc.Equals, expectedResolvedMode)
}

func (s *clientSuite) TestClientUnitResolved(c *gc.C) {
	s.testClientUnitResolved(c, false, state.ResolvedNoHooks)
}

func (s *clientSuite) TestClientUnitResolvedRetry(c *gc.C) {
	s.testClientUnitResolved(c, true, state.ResolvedRetryHooks)
}

func (s *clientSuite) setupResolved(c *gc.C) *state.Unit {
	s.setUpScenario(c)
	u, err := s.State.Unit("wordpress/0")
	c.Assert(err, jc.ErrorIsNil)
	err = u.SetAgentStatus(state.StatusError, "gaaah", nil)
	c.Assert(err, jc.ErrorIsNil)
	return u
}

func (s *clientSuite) assertResolved(c *gc.C, u *state.Unit) {
	err := s.APIState.Client().Resolved("wordpress/0", true)
	c.Assert(err, jc.ErrorIsNil)
	// Freshen the unit's state.
	err = u.Refresh()
	c.Assert(err, jc.ErrorIsNil)
	// And now the actual test assertions: we set the unit as resolved via
	// the API so it should have a resolved mode set.
	mode := u.Resolved()
	c.Assert(mode, gc.Equals, state.ResolvedRetryHooks)
}

func (s *clientSuite) assertResolvedBlocked(c *gc.C, u *state.Unit, msg string) {
	err := s.APIState.Client().Resolved("wordpress/0", true)
	s.AssertBlocked(c, err, msg)
}

func (s *clientSuite) TestBlockDestroyUnitResolved(c *gc.C) {
	u := s.setupResolved(c)
	s.BlockDestroyModel(c, "TestBlockDestroyUnitResolved")
	s.assertResolved(c, u)
}

func (s *clientSuite) TestBlockRemoveUnitResolved(c *gc.C) {
	u := s.setupResolved(c)
	s.BlockRemoveObject(c, "TestBlockRemoveUnitResolved")
	s.assertResolved(c, u)
}

func (s *clientSuite) TestBlockChangeUnitResolved(c *gc.C) {
	u := s.setupResolved(c)
	s.BlockAllChanges(c, "TestBlockChangeUnitResolved")
	s.assertResolvedBlocked(c, u, "TestBlockChangeUnitResolved")
}

type clientRepoSuite struct {
	baseSuite
	apiservertesting.CharmStoreSuite
}

var _ = gc.Suite(&clientRepoSuite{})

func (s *clientRepoSuite) SetUpSuite(c *gc.C) {
	s.CharmStoreSuite.SetUpSuite(c)
	s.baseSuite.SetUpSuite(c)

}

func (s *clientRepoSuite) TearDownSuite(c *gc.C) {
	s.CharmStoreSuite.TearDownSuite(c)
	s.baseSuite.TearDownSuite(c)
}

func (s *clientRepoSuite) SetUpTest(c *gc.C) {
	s.baseSuite.SetUpTest(c)
	s.CharmStoreSuite.Session = s.baseSuite.Session
	s.CharmStoreSuite.SetUpTest(c)

	c.Assert(s.APIState, gc.NotNil)
}

func (s *clientRepoSuite) TearDownTest(c *gc.C) {
	s.CharmStoreSuite.TearDownTest(c)
	s.baseSuite.TearDownTest(c)
}

func (s *clientSuite) TestClientWatchAll(c *gc.C) {
	// A very simple end-to-end test, because
	// all the logic is tested elsewhere.
	m, err := s.State.AddMachine("quantal", state.JobManageModel)
	c.Assert(err, jc.ErrorIsNil)
	err = m.SetProvisioned("i-0", agent.BootstrapNonce, nil)
	c.Assert(err, jc.ErrorIsNil)
	watcher, err := s.APIState.Client().WatchAll()
	c.Assert(err, jc.ErrorIsNil)
	defer func() {
		err := watcher.Stop()
		c.Assert(err, jc.ErrorIsNil)
	}()
	deltas, err := watcher.Next()
	c.Assert(err, jc.ErrorIsNil)
	if !c.Check(deltas, gc.DeepEquals, []multiwatcher.Delta{{
		Entity: &multiwatcher.MachineInfo{
			ModelUUID:               s.State.ModelUUID(),
			Id:                      m.Id(),
			InstanceId:              "i-0",
			Status:                  multiwatcher.Status("pending"),
			StatusData:              map[string]interface{}{},
			Life:                    multiwatcher.Life("alive"),
			Series:                  "quantal",
			Jobs:                    []multiwatcher.MachineJob{state.JobManageModel.ToParams()},
			Addresses:               []network.Address{},
			HardwareCharacteristics: &instance.HardwareCharacteristics{},
			HasVote:                 false,
			WantsVote:               true,
		},
	}}) {
		c.Logf("got:")
		for _, d := range deltas {
			c.Logf("%#v\n", d.Entity)
		}
	}
}

func (s *clientSuite) TestClientSetModelConstraints(c *gc.C) {
	// Set constraints for the model.
	cons, err := constraints.Parse("mem=4096", "cpu-cores=2")
	c.Assert(err, jc.ErrorIsNil)
	err = s.APIState.Client().SetModelConstraints(cons)
	c.Assert(err, jc.ErrorIsNil)

	// Ensure the constraints have been correctly updated.
	obtained, err := s.State.ModelConstraints()
	c.Assert(err, jc.ErrorIsNil)
	c.Assert(obtained, gc.DeepEquals, cons)
}

func (s *clientSuite) assertSetModelConstraints(c *gc.C) {
	// Set constraints for the model.
	cons, err := constraints.Parse("mem=4096", "cpu-cores=2")
	c.Assert(err, jc.ErrorIsNil)
	err = s.APIState.Client().SetModelConstraints(cons)
	c.Assert(err, jc.ErrorIsNil)
	// Ensure the constraints have been correctly updated.
	obtained, err := s.State.ModelConstraints()
	c.Assert(err, jc.ErrorIsNil)
	c.Assert(obtained, gc.DeepEquals, cons)
}

func (s *clientSuite) assertSetModelConstraintsBlocked(c *gc.C, msg string) {
	// Set constraints for the model.
	cons, err := constraints.Parse("mem=4096", "cpu-cores=2")
	c.Assert(err, jc.ErrorIsNil)
	err = s.APIState.Client().SetModelConstraints(cons)
	s.AssertBlocked(c, err, msg)
}

func (s *clientSuite) TestBlockDestroyClientSetModelConstraints(c *gc.C) {
	s.BlockDestroyModel(c, "TestBlockDestroyClientSetModelConstraints")
	s.assertSetModelConstraints(c)
}

func (s *clientSuite) TestBlockRemoveClientSetModelConstraints(c *gc.C) {
	s.BlockRemoveObject(c, "TestBlockRemoveClientSetModelConstraints")
	s.assertSetModelConstraints(c)
}

func (s *clientSuite) TestBlockChangesClientSetModelConstraints(c *gc.C) {
	s.BlockAllChanges(c, "TestBlockChangesClientSetModelConstraints")
	s.assertSetModelConstraintsBlocked(c, "TestBlockChangesClientSetModelConstraints")
}

func (s *clientSuite) TestClientGetModelConstraints(c *gc.C) {
	// Set constraints for the model.
	cons, err := constraints.Parse("mem=4096", "cpu-cores=2")
	c.Assert(err, jc.ErrorIsNil)
	err = s.State.SetModelConstraints(cons)
	c.Assert(err, jc.ErrorIsNil)

	// Check we can get the constraints.
	obtained, err := s.APIState.Client().GetModelConstraints()
	c.Assert(err, jc.ErrorIsNil)
	c.Assert(obtained, gc.DeepEquals, cons)
}

func (s *clientSuite) TestClientPublicAddressErrors(c *gc.C) {
	s.setUpScenario(c)
	_, err := s.APIState.Client().PublicAddress("wordpress")
	c.Assert(err, gc.ErrorMatches, `unknown unit or machine "wordpress"`)
	_, err = s.APIState.Client().PublicAddress("0")
	c.Assert(err, gc.ErrorMatches, `error fetching address for machine "0": public no address`)
	_, err = s.APIState.Client().PublicAddress("wordpress/0")
	c.Assert(err, gc.ErrorMatches, `error fetching address for unit "wordpress/0": public no address`)
}

func (s *clientSuite) TestClientPublicAddressMachine(c *gc.C) {
	s.setUpScenario(c)
	network.SetPreferIPv6(false)

	// Internally, network.SelectPublicAddress is used; the "most public"
	// address is returned.
	m1, err := s.State.Machine("1")
	c.Assert(err, jc.ErrorIsNil)
	cloudLocalAddress := network.NewScopedAddress("cloudlocal", network.ScopeCloudLocal)
	publicAddress := network.NewScopedAddress("public", network.ScopePublic)
	err = m1.SetProviderAddresses(cloudLocalAddress)
	c.Assert(err, jc.ErrorIsNil)
	addr, err := s.APIState.Client().PublicAddress("1")
	c.Assert(err, jc.ErrorIsNil)
	c.Assert(addr, gc.Equals, "cloudlocal")
	err = m1.SetProviderAddresses(cloudLocalAddress, publicAddress)
	addr, err = s.APIState.Client().PublicAddress("1")
	c.Assert(err, jc.ErrorIsNil)
	c.Assert(addr, gc.Equals, "public")
}

func (s *clientSuite) TestClientPublicAddressUnit(c *gc.C) {
	s.setUpScenario(c)

	m1, err := s.State.Machine("1")
	publicAddress := network.NewScopedAddress("public", network.ScopePublic)
	err = m1.SetProviderAddresses(publicAddress)
	c.Assert(err, jc.ErrorIsNil)
	addr, err := s.APIState.Client().PublicAddress("wordpress/0")
	c.Assert(err, jc.ErrorIsNil)
	c.Assert(addr, gc.Equals, "public")
}

func (s *clientSuite) TestClientPrivateAddressErrors(c *gc.C) {
	s.setUpScenario(c)
	_, err := s.APIState.Client().PrivateAddress("wordpress")
	c.Assert(err, gc.ErrorMatches, `unknown unit or machine "wordpress"`)
	_, err = s.APIState.Client().PrivateAddress("0")
	c.Assert(err, gc.ErrorMatches, `error fetching address for machine "0": private no address`)
	_, err = s.APIState.Client().PrivateAddress("wordpress/0")
	c.Assert(err, gc.ErrorMatches, `error fetching address for unit "wordpress/0": private no address`)
}

func (s *clientSuite) TestClientPrivateAddress(c *gc.C) {
	s.setUpScenario(c)
	network.SetPreferIPv6(false)

	// Internally, network.SelectInternalAddress is used; the public
	// address if no cloud-local one is available.
	m1, err := s.State.Machine("1")
	c.Assert(err, jc.ErrorIsNil)
	cloudLocalAddress := network.NewScopedAddress("cloudlocal", network.ScopeCloudLocal)
	publicAddress := network.NewScopedAddress("public", network.ScopePublic)
	err = m1.SetProviderAddresses(publicAddress)
	c.Assert(err, jc.ErrorIsNil)
	addr, err := s.APIState.Client().PrivateAddress("1")
	c.Assert(err, jc.ErrorIsNil)
	c.Assert(addr, gc.Equals, "public")
	err = m1.SetProviderAddresses(cloudLocalAddress, publicAddress)
	addr, err = s.APIState.Client().PrivateAddress("1")
	c.Assert(err, jc.ErrorIsNil)
	c.Assert(addr, gc.Equals, "cloudlocal")
}

func (s *clientSuite) TestClientPrivateAddressUnit(c *gc.C) {
	s.setUpScenario(c)

	m1, err := s.State.Machine("1")
	privateAddress := network.NewScopedAddress("private", network.ScopeCloudLocal)
	err = m1.SetProviderAddresses(privateAddress)
	c.Assert(err, jc.ErrorIsNil)
	addr, err := s.APIState.Client().PrivateAddress("wordpress/0")
	c.Assert(err, jc.ErrorIsNil)
	c.Assert(addr, gc.Equals, "private")
}

func (s *serverSuite) TestClientModelGet(c *gc.C) {
	envConfig, err := s.State.ModelConfig()
	c.Assert(err, jc.ErrorIsNil)
	result, err := s.client.ModelGet()
	c.Assert(err, jc.ErrorIsNil)
	c.Assert(result.Config, gc.DeepEquals, envConfig.AllAttrs())
}

func (s *serverSuite) assertEnvValue(c *gc.C, key string, expected interface{}) {
	envConfig, err := s.State.ModelConfig()
	c.Assert(err, jc.ErrorIsNil)
	value, found := envConfig.AllAttrs()[key]
	c.Assert(found, jc.IsTrue)
	c.Assert(value, gc.Equals, expected)
}

func (s *serverSuite) assertEnvValueMissing(c *gc.C, key string) {
	envConfig, err := s.State.ModelConfig()
	c.Assert(err, jc.ErrorIsNil)
	_, found := envConfig.AllAttrs()[key]
	c.Assert(found, jc.IsFalse)
}

func (s *serverSuite) TestClientModelSet(c *gc.C) {
	envConfig, err := s.State.ModelConfig()
	c.Assert(err, jc.ErrorIsNil)
	_, found := envConfig.AllAttrs()["some-key"]
	c.Assert(found, jc.IsFalse)

	params := params.ModelSet{
		Config: map[string]interface{}{
			"some-key":  "value",
			"other-key": "other value"},
	}
	err = s.client.ModelSet(params)
	c.Assert(err, jc.ErrorIsNil)
	s.assertEnvValue(c, "some-key", "value")
	s.assertEnvValue(c, "other-key", "other value")
}

func (s *serverSuite) TestClientModelSetImmutable(c *gc.C) {
	// The various immutable config values are tested in
	// environs/config/config_test.go, so just choosing one here.
	params := params.ModelSet{
		Config: map[string]interface{}{"state-port": "1"},
	}
	err := s.client.ModelSet(params)
	c.Check(err, gc.ErrorMatches, `cannot change state-port from .* to 1`)
}

func (s *serverSuite) assertModelSetBlocked(c *gc.C, args map[string]interface{}, msg string) {
	err := s.client.ModelSet(params.ModelSet{args})
	s.AssertBlocked(c, err, msg)
}

func (s *serverSuite) TestBlockChangesClientModelSet(c *gc.C) {
	s.BlockAllChanges(c, "TestBlockChangesClientModelSet")
	args := map[string]interface{}{"some-key": "value"}
	s.assertModelSetBlocked(c, args, "TestBlockChangesClientModelSet")
}

func (s *serverSuite) TestClientModelSetDeprecated(c *gc.C) {
	envConfig, err := s.State.ModelConfig()
	c.Assert(err, jc.ErrorIsNil)
	url := envConfig.AllAttrs()["agent-metadata-url"]
	c.Assert(url, gc.Equals, "")

	args := params.ModelSet{
		Config: map[string]interface{}{"tools-metadata-url": "value"},
	}
	err = s.client.ModelSet(args)
	c.Assert(err, jc.ErrorIsNil)
	s.assertEnvValue(c, "agent-metadata-url", "value")
	s.assertEnvValue(c, "tools-metadata-url", "value")
}

func (s *serverSuite) TestClientModelSetCannotChangeAgentVersion(c *gc.C) {
	args := params.ModelSet{
		map[string]interface{}{"agent-version": "9.9.9"},
	}
	err := s.client.ModelSet(args)
	c.Assert(err, gc.ErrorMatches, "agent-version cannot be changed")

	// It's okay to pass env back with the same agent-version.
	result, err := s.client.ModelGet()
	c.Assert(err, jc.ErrorIsNil)
	c.Assert(result.Config["agent-version"], gc.NotNil)
	args.Config["agent-version"] = result.Config["agent-version"]
	err = s.client.ModelSet(args)
	c.Assert(err, jc.ErrorIsNil)
}

func (s *serverSuite) TestClientModelUnset(c *gc.C) {
	err := s.State.UpdateModelConfig(map[string]interface{}{"abc": 123}, nil, nil)
	c.Assert(err, jc.ErrorIsNil)

	args := params.ModelUnset{[]string{"abc"}}
	err = s.client.ModelUnset(args)
	c.Assert(err, jc.ErrorIsNil)
	s.assertEnvValueMissing(c, "abc")
}

func (s *serverSuite) TestBlockClientModelUnset(c *gc.C) {
	err := s.State.UpdateModelConfig(map[string]interface{}{"abc": 123}, nil, nil)
	c.Assert(err, jc.ErrorIsNil)
	s.BlockAllChanges(c, "TestBlockClientModelUnset")

	args := params.ModelUnset{[]string{"abc"}}
	err = s.client.ModelUnset(args)
	s.AssertBlocked(c, err, "TestBlockClientModelUnset")
}

func (s *serverSuite) TestClientModelUnsetMissing(c *gc.C) {
	// It's okay to unset a non-existent attribute.
	args := params.ModelUnset{[]string{"not_there"}}
	err := s.client.ModelUnset(args)
	c.Assert(err, jc.ErrorIsNil)
}

func (s *serverSuite) TestClientModelUnsetError(c *gc.C) {
	err := s.State.UpdateModelConfig(map[string]interface{}{"abc": 123}, nil, nil)
	c.Assert(err, jc.ErrorIsNil)

	// "type" may not be removed, and this will cause an error.
	// If any one attribute's removal causes an error, there
	// should be no change.
	args := params.ModelUnset{[]string{"abc", "type"}}
	err = s.client.ModelUnset(args)
	c.Assert(err, gc.ErrorMatches, "type: expected string, got nothing")
	s.assertEnvValue(c, "abc", 123)
}

func (s *clientSuite) TestClientFindTools(c *gc.C) {
	result, err := s.APIState.Client().FindTools(99, -1, "", "")
	c.Assert(err, jc.ErrorIsNil)
	c.Assert(result.Error, jc.Satisfies, params.IsCodeNotFound)
	toolstesting.UploadToStorage(c, s.DefaultToolsStorage, "released", version.MustParseBinary("2.99.0-precise-amd64"))
	result, err = s.APIState.Client().FindTools(2, 99, "precise", "amd64")
	c.Assert(err, jc.ErrorIsNil)
	c.Assert(result.Error, gc.IsNil)
	c.Assert(result.List, gc.HasLen, 1)
	c.Assert(result.List[0].Version, gc.Equals, version.MustParseBinary("2.99.0-precise-amd64"))
	url := fmt.Sprintf("https://%s/model/%s/tools/%s",
		s.APIState.Addr(), coretesting.ModelTag.Id(), result.List[0].Version)
	c.Assert(result.List[0].URL, gc.Equals, url)
}

func (s *clientSuite) checkMachine(c *gc.C, id, series, cons string) {
	// Ensure the machine was actually created.
	machine, err := s.BackingState.Machine(id)
	c.Assert(err, jc.ErrorIsNil)
	c.Assert(machine.Series(), gc.Equals, series)
	c.Assert(machine.Jobs(), gc.DeepEquals, []state.MachineJob{state.JobHostUnits})
	machineConstraints, err := machine.Constraints()
	c.Assert(err, jc.ErrorIsNil)
	c.Assert(machineConstraints.String(), gc.Equals, cons)
}

func (s *clientSuite) TestClientAddMachinesDefaultSeries(c *gc.C) {
	apiParams := make([]params.AddMachineParams, 3)
	for i := 0; i < 3; i++ {
		apiParams[i] = params.AddMachineParams{
			Jobs: []multiwatcher.MachineJob{multiwatcher.JobHostUnits},
		}
	}
	machines, err := s.APIState.Client().AddMachines(apiParams)
	c.Assert(err, jc.ErrorIsNil)
	c.Assert(len(machines), gc.Equals, 3)
	for i, machineResult := range machines {
		c.Assert(machineResult.Machine, gc.DeepEquals, strconv.Itoa(i))
		s.checkMachine(c, machineResult.Machine, coretesting.FakeDefaultSeries, apiParams[i].Constraints.String())
	}
}

func (s *clientSuite) assertAddMachines(c *gc.C) {
	apiParams := make([]params.AddMachineParams, 3)
	for i := 0; i < 3; i++ {
		apiParams[i] = params.AddMachineParams{
			Jobs: []multiwatcher.MachineJob{multiwatcher.JobHostUnits},
		}
	}
	machines, err := s.APIState.Client().AddMachines(apiParams)
	c.Assert(err, jc.ErrorIsNil)
	c.Assert(len(machines), gc.Equals, 3)
	for i, machineResult := range machines {
		c.Assert(machineResult.Machine, gc.DeepEquals, strconv.Itoa(i))
		s.checkMachine(c, machineResult.Machine, coretesting.FakeDefaultSeries, apiParams[i].Constraints.String())
	}
}

func (s *clientSuite) assertAddMachinesBlocked(c *gc.C, msg string) {
	apiParams := make([]params.AddMachineParams, 3)
	for i := 0; i < 3; i++ {
		apiParams[i] = params.AddMachineParams{
			Jobs: []multiwatcher.MachineJob{multiwatcher.JobHostUnits},
		}
	}
	_, err := s.APIState.Client().AddMachines(apiParams)
	s.AssertBlocked(c, err, msg)
}

func (s *clientSuite) TestBlockDestroyClientAddMachinesDefaultSeries(c *gc.C) {
	s.BlockDestroyModel(c, "TestBlockDestroyClientAddMachinesDefaultSeries")
	s.assertAddMachines(c)
}

func (s *clientSuite) TestBlockRemoveClientAddMachinesDefaultSeries(c *gc.C) {
	s.BlockRemoveObject(c, "TestBlockRemoveClientAddMachinesDefaultSeries")
	s.assertAddMachines(c)
}

func (s *clientSuite) TestBlockChangesClientAddMachines(c *gc.C) {
	s.BlockAllChanges(c, "TestBlockChangesClientAddMachines")
	s.assertAddMachinesBlocked(c, "TestBlockChangesClientAddMachines")
}

func (s *clientSuite) TestClientAddMachinesWithSeries(c *gc.C) {
	apiParams := make([]params.AddMachineParams, 3)
	for i := 0; i < 3; i++ {
		apiParams[i] = params.AddMachineParams{
			Series: "quantal",
			Jobs:   []multiwatcher.MachineJob{multiwatcher.JobHostUnits},
		}
	}
	machines, err := s.APIState.Client().AddMachines(apiParams)
	c.Assert(err, jc.ErrorIsNil)
	c.Assert(len(machines), gc.Equals, 3)
	for i, machineResult := range machines {
		c.Assert(machineResult.Machine, gc.DeepEquals, strconv.Itoa(i))
		s.checkMachine(c, machineResult.Machine, "quantal", apiParams[i].Constraints.String())
	}
}

func (s *clientSuite) TestClientAddMachineInsideMachine(c *gc.C) {
	_, err := s.State.AddMachine("quantal", state.JobHostUnits)
	c.Assert(err, jc.ErrorIsNil)

	machines, err := s.APIState.Client().AddMachines([]params.AddMachineParams{{
		Jobs:          []multiwatcher.MachineJob{multiwatcher.JobHostUnits},
		ContainerType: instance.LXC,
		ParentId:      "0",
		Series:        "quantal",
	}})
	c.Assert(err, jc.ErrorIsNil)
	c.Assert(machines, gc.HasLen, 1)
	c.Assert(machines[0].Machine, gc.Equals, "0/lxc/0")
}

// updateConfig sets config variable with given key to a given value
// Asserts that no errors were encountered.
func (s *baseSuite) updateConfig(c *gc.C, key string, block bool) {
	err := s.State.UpdateModelConfig(map[string]interface{}{key: block}, nil, nil)
	c.Assert(err, jc.ErrorIsNil)
}

func (s *clientSuite) TestClientAddMachinesWithConstraints(c *gc.C) {
	apiParams := make([]params.AddMachineParams, 3)
	for i := 0; i < 3; i++ {
		apiParams[i] = params.AddMachineParams{
			Jobs: []multiwatcher.MachineJob{multiwatcher.JobHostUnits},
		}
	}
	// The last machine has some constraints.
	apiParams[2].Constraints = constraints.MustParse("mem=4G")
	machines, err := s.APIState.Client().AddMachines(apiParams)
	c.Assert(err, jc.ErrorIsNil)
	c.Assert(len(machines), gc.Equals, 3)
	for i, machineResult := range machines {
		c.Assert(machineResult.Machine, gc.DeepEquals, strconv.Itoa(i))
		s.checkMachine(c, machineResult.Machine, coretesting.FakeDefaultSeries, apiParams[i].Constraints.String())
	}
}

func (s *clientSuite) TestClientAddMachinesWithPlacement(c *gc.C) {
	apiParams := make([]params.AddMachineParams, 4)
	for i := range apiParams {
		apiParams[i] = params.AddMachineParams{
			Jobs: []multiwatcher.MachineJob{multiwatcher.JobHostUnits},
		}
	}
	apiParams[0].Placement = instance.MustParsePlacement("lxc")
	apiParams[1].Placement = instance.MustParsePlacement("lxc:0")
	apiParams[1].ContainerType = instance.LXC
	apiParams[2].Placement = instance.MustParsePlacement("dummymodel:invalid")
	apiParams[3].Placement = instance.MustParsePlacement("dummymodel:valid")
	machines, err := s.APIState.Client().AddMachines(apiParams)
	c.Assert(err, jc.ErrorIsNil)
	c.Assert(len(machines), gc.Equals, 4)
	c.Assert(machines[0].Machine, gc.Equals, "0/lxc/0")
	c.Assert(machines[1].Error, gc.ErrorMatches, "container type and placement are mutually exclusive")
	c.Assert(machines[2].Error, gc.ErrorMatches, "cannot add a new machine: invalid placement is invalid")
	c.Assert(machines[3].Machine, gc.Equals, "1")

	m, err := s.BackingState.Machine(machines[3].Machine)
	c.Assert(err, jc.ErrorIsNil)
	c.Assert(m.Placement(), gc.DeepEquals, apiParams[3].Placement.Directive)
}

func (s *clientSuite) TestClientAddMachinesSomeErrors(c *gc.C) {
	// Here we check that adding a number of containers correctly handles the
	// case that some adds succeed and others fail and report the errors
	// accordingly.
	// We will set up params to the AddMachines API to attempt to create 3 machines.
	// Machines 0 and 1 will be added successfully.
	// Remaining machines will fail due to different reasons.

	// Create a machine to host the requested containers.
	host, err := s.State.AddMachine("quantal", state.JobHostUnits)
	c.Assert(err, jc.ErrorIsNil)
	// The host only supports lxc containers.
	err = host.SetSupportedContainers([]instance.ContainerType{instance.LXC})
	c.Assert(err, jc.ErrorIsNil)

	// Set up params for adding 3 containers.
	apiParams := make([]params.AddMachineParams, 3)
	for i := range apiParams {
		apiParams[i] = params.AddMachineParams{
			Jobs: []multiwatcher.MachineJob{multiwatcher.JobHostUnits},
		}
	}
	// This will cause a add-machine to fail due to an unsupported container.
	apiParams[2].ContainerType = instance.KVM
	apiParams[2].ParentId = host.Id()
	machines, err := s.APIState.Client().AddMachines(apiParams)
	c.Assert(err, jc.ErrorIsNil)
	c.Assert(len(machines), gc.Equals, 3)

	// Check the results - machines 2 and 3 will have errors.
	c.Check(machines[0].Machine, gc.Equals, "1")
	c.Check(machines[0].Error, gc.IsNil)
	c.Check(machines[1].Machine, gc.Equals, "2")
	c.Check(machines[1].Error, gc.IsNil)
	c.Check(machines[2].Error, gc.ErrorMatches, "cannot add a new machine: machine 0 cannot host kvm containers")
}

func (s *clientSuite) TestClientAddMachinesWithInstanceIdSomeErrors(c *gc.C) {
	apiParams := make([]params.AddMachineParams, 3)
	addrs := network.NewAddresses("1.2.3.4")
	hc := instance.MustParseHardware("mem=4G")
	for i := 0; i < 3; i++ {
		apiParams[i] = params.AddMachineParams{
			Jobs:       []multiwatcher.MachineJob{multiwatcher.JobHostUnits},
			InstanceId: instance.Id(fmt.Sprintf("1234-%d", i)),
			Nonce:      "foo",
			HardwareCharacteristics: hc,
			Addrs: params.FromNetworkAddresses(addrs),
		}
	}
	// This will cause the last add-machine to fail.
	apiParams[2].Nonce = ""
	machines, err := s.APIState.Client().AddMachines(apiParams)
	c.Assert(err, jc.ErrorIsNil)
	c.Assert(len(machines), gc.Equals, 3)
	for i, machineResult := range machines {
		if i == 2 {
			c.Assert(machineResult.Error, gc.NotNil)
			c.Assert(machineResult.Error, gc.ErrorMatches, "cannot add a new machine: cannot add a machine with an instance id and no nonce")
		} else {
			c.Assert(machineResult.Machine, gc.DeepEquals, strconv.Itoa(i))
			s.checkMachine(c, machineResult.Machine, coretesting.FakeDefaultSeries, apiParams[i].Constraints.String())
			instanceId := fmt.Sprintf("1234-%d", i)
			s.checkInstance(c, machineResult.Machine, instanceId, "foo", hc, addrs)
		}
	}
}

func (s *clientSuite) checkInstance(c *gc.C, id, instanceId, nonce string,
	hc instance.HardwareCharacteristics, addr []network.Address) {

	machine, err := s.BackingState.Machine(id)
	c.Assert(err, jc.ErrorIsNil)
	machineInstanceId, err := machine.InstanceId()
	c.Assert(err, jc.ErrorIsNil)
	c.Assert(machine.CheckProvisioned(nonce), jc.IsTrue)
	c.Assert(machineInstanceId, gc.Equals, instance.Id(instanceId))
	machineHardware, err := machine.HardwareCharacteristics()
	c.Assert(err, jc.ErrorIsNil)
	c.Assert(machineHardware.String(), gc.Equals, hc.String())
	c.Assert(machine.Addresses(), gc.DeepEquals, addr)
}

func (s *clientSuite) TestInjectMachinesStillExists(c *gc.C) {
	results := new(params.AddMachinesResults)
	// We need to use Call directly because the client interface
	// no longer refers to InjectMachine.
	args := params.AddMachines{
		MachineParams: []params.AddMachineParams{{
			Jobs:       []multiwatcher.MachineJob{multiwatcher.JobHostUnits},
			InstanceId: "i-foo",
			Nonce:      "nonce",
		}},
	}
	err := s.APIState.APICall("Client", 1, "", "AddMachines", args, &results)
	c.Assert(err, jc.ErrorIsNil)
	c.Assert(results.Machines, gc.HasLen, 1)
}

func (s *clientSuite) TestProvisioningScript(c *gc.C) {
	// Inject a machine and then call the ProvisioningScript API.
	// The result should be the same as when calling MachineConfig,
	// converting it to a cloudinit.MachineConfig, and disabling
	// apt_upgrade.
	apiParams := params.AddMachineParams{
		Jobs:       []multiwatcher.MachineJob{multiwatcher.JobHostUnits},
		InstanceId: instance.Id("1234"),
		Nonce:      "foo",
		HardwareCharacteristics: instance.MustParseHardware("arch=amd64"),
	}
	machines, err := s.APIState.Client().AddMachines([]params.AddMachineParams{apiParams})
	c.Assert(err, jc.ErrorIsNil)
	c.Assert(len(machines), gc.Equals, 1)
	machineId := machines[0].Machine
	// Call ProvisioningScript. Normally ProvisioningScript and
	// MachineConfig are mutually exclusive; both of them will
	// allocate a api password for the machine agent.
	script, err := s.APIState.Client().ProvisioningScript(params.ProvisioningScriptParams{
		MachineId: machineId,
		Nonce:     apiParams.Nonce,
	})
	c.Assert(err, jc.ErrorIsNil)
	icfg, err := client.InstanceConfig(s.State, machineId, apiParams.Nonce, "")
	c.Assert(err, jc.ErrorIsNil)
	provisioningScript, err := manual.ProvisioningScript(icfg)
	c.Assert(err, jc.ErrorIsNil)
	// ProvisioningScript internally calls MachineConfig,
	// which allocates a new, random password. Everything
	// about the scripts should be the same other than
	// the line containing "oldpassword" from agent.conf.
	scriptLines := strings.Split(script, "\n")
	provisioningScriptLines := strings.Split(provisioningScript, "\n")
	c.Assert(scriptLines, gc.HasLen, len(provisioningScriptLines))
	for i, line := range scriptLines {
		if strings.Contains(line, "oldpassword") {
			continue
		}
		c.Assert(line, gc.Equals, provisioningScriptLines[i])
	}
}

func (s *clientSuite) TestProvisioningScriptDisablePackageCommands(c *gc.C) {
	apiParams := params.AddMachineParams{
		Jobs:       []multiwatcher.MachineJob{multiwatcher.JobHostUnits},
		InstanceId: instance.Id("1234"),
		Nonce:      "foo",
		HardwareCharacteristics: instance.MustParseHardware("arch=amd64"),
	}
	machines, err := s.APIState.Client().AddMachines([]params.AddMachineParams{apiParams})
	c.Assert(err, jc.ErrorIsNil)
	c.Assert(len(machines), gc.Equals, 1)
	machineId := machines[0].Machine

	provParams := params.ProvisioningScriptParams{
		MachineId: machineId,
		Nonce:     apiParams.Nonce,
	}

	setUpdateBehavior := func(update, upgrade bool) {
		s.State.UpdateModelConfig(
			map[string]interface{}{
				"enable-os-upgrade":        upgrade,
				"enable-os-refresh-update": update,
			},
			nil,
			nil,
		)
	}

	// Test enabling package commands
	provParams.DisablePackageCommands = false
	setUpdateBehavior(true, true)
	script, err := s.APIState.Client().ProvisioningScript(provParams)
	c.Assert(err, jc.ErrorIsNil)
	c.Check(script, jc.Contains, "apt-get update")
	c.Check(script, jc.Contains, "apt-get upgrade")

	// Test disabling package commands
	provParams.DisablePackageCommands = true
	setUpdateBehavior(false, false)
	script, err = s.APIState.Client().ProvisioningScript(provParams)
	c.Assert(err, jc.ErrorIsNil)
	c.Check(script, gc.Not(jc.Contains), "apt-get update")
	c.Check(script, gc.Not(jc.Contains), "apt-get upgrade")

	// Test client-specified DisablePackageCommands trumps environment
	// config variables.
	provParams.DisablePackageCommands = true
	setUpdateBehavior(true, true)
	script, err = s.APIState.Client().ProvisioningScript(provParams)
	c.Assert(err, jc.ErrorIsNil)
	c.Check(script, gc.Not(jc.Contains), "apt-get update")
	c.Check(script, gc.Not(jc.Contains), "apt-get upgrade")

	// Test that in the abasence of a client-specified
	// DisablePackageCommands we use what's set in environments.yaml.
	provParams.DisablePackageCommands = false
	setUpdateBehavior(false, false)
	//provParams.UpdateBehavior = &params.UpdateBehavior{false, false}
	script, err = s.APIState.Client().ProvisioningScript(provParams)
	c.Assert(err, jc.ErrorIsNil)
	c.Check(script, gc.Not(jc.Contains), "apt-get update")
	c.Check(script, gc.Not(jc.Contains), "apt-get upgrade")
}

var resolveCharmTests = []struct {
	about      string
	url        string
	resolved   string
	parseErr   string
	resolveErr string
}{{
	about:    "wordpress resolved",
	url:      "cs:wordpress",
	resolved: "cs:trusty/wordpress",
}, {
	about:    "mysql resolved",
	url:      "cs:mysql",
	resolved: "cs:precise/mysql",
}, {
	about:    "riak resolved",
	url:      "cs:riak",
	resolved: "cs:trusty/riak",
}, {
	about:    "fully qualified char reference",
	url:      "cs:utopic/riak-5",
	resolved: "cs:utopic/riak-5",
}, {
	about:    "charm with series and no revision",
	url:      "cs:precise/wordpress",
	resolved: "cs:precise/wordpress",
}, {
	about:      "fully qualified reference not found",
	url:        "cs:utopic/riak-42",
	resolveErr: `cannot resolve URL "cs:utopic/riak-42": charm not found`,
}, {
	about:      "reference not found",
	url:        "cs:no-such",
	resolveErr: `cannot resolve URL "cs:no-such": charm or bundle not found`,
}, {
	about:    "invalid charm name",
	url:      "cs:",
	parseErr: `URL has invalid charm or bundle name: "cs:"`,
}, {
	about:      "local charm",
	url:        "local:wordpress",
	resolveErr: `only charm store charm references are supported, with cs: schema`,
}}

func (s *clientRepoSuite) TestResolveCharm(c *gc.C) {
	// Add some charms to be resolved later.
	for _, url := range []string{
		"precise/wordpress-1",
		"trusty/wordpress-2",
		"precise/mysql-3",
		"trusty/riak-4",
		"utopic/riak-5",
	} {
		s.UploadCharm(c, url, "wordpress")
	}

	// Run the tests.
	for i, test := range resolveCharmTests {
		c.Logf("test %d: %s", i, test.about)

		client := s.APIState.Client()
		ref, err := charm.ParseURL(test.url)
		if test.parseErr == "" {
			if !c.Check(err, jc.ErrorIsNil) {
				continue
			}
		} else {
			c.Assert(err, gc.NotNil)
			c.Check(err, gc.ErrorMatches, test.parseErr)
			continue
		}

		curl, err := client.ResolveCharm(ref)
		if test.resolveErr == "" {
			c.Assert(err, jc.ErrorIsNil)
			c.Check(curl.String(), gc.Equals, test.resolved)
			continue
		}
		c.Check(err, gc.ErrorMatches, test.resolveErr)
		c.Check(curl, gc.IsNil)
	}
}

func (s *clientSuite) TestRetryProvisioning(c *gc.C) {
	machine, err := s.State.AddMachine("quantal", state.JobHostUnits)
	c.Assert(err, jc.ErrorIsNil)
	err = machine.SetStatus(state.StatusError, "error", nil)
	c.Assert(err, jc.ErrorIsNil)
	_, err = s.APIState.Client().RetryProvisioning(machine.Tag().(names.MachineTag))
	c.Assert(err, jc.ErrorIsNil)

	statusInfo, err := machine.Status()
	c.Assert(err, jc.ErrorIsNil)
	c.Assert(statusInfo.Status, gc.Equals, state.StatusError)
	c.Assert(statusInfo.Message, gc.Equals, "error")
	c.Assert(statusInfo.Data["transient"], jc.IsTrue)
}

func (s *clientSuite) setupRetryProvisioning(c *gc.C) *state.Machine {
	machine, err := s.State.AddMachine("quantal", state.JobHostUnits)
	c.Assert(err, jc.ErrorIsNil)
	err = machine.SetStatus(state.StatusError, "error", nil)
	c.Assert(err, jc.ErrorIsNil)
	return machine
}

func (s *clientSuite) assertRetryProvisioning(c *gc.C, machine *state.Machine) {
	_, err := s.APIState.Client().RetryProvisioning(machine.Tag().(names.MachineTag))
	c.Assert(err, jc.ErrorIsNil)
	statusInfo, err := machine.Status()
	c.Assert(err, jc.ErrorIsNil)
	c.Assert(statusInfo.Status, gc.Equals, state.StatusError)
	c.Assert(statusInfo.Message, gc.Equals, "error")
	c.Assert(statusInfo.Data["transient"], jc.IsTrue)
}

func (s *clientSuite) assertRetryProvisioningBlocked(c *gc.C, machine *state.Machine, msg string) {
	_, err := s.APIState.Client().RetryProvisioning(machine.Tag().(names.MachineTag))
	s.AssertBlocked(c, err, msg)
}

func (s *clientSuite) TestBlockDestroyRetryProvisioning(c *gc.C) {
	m := s.setupRetryProvisioning(c)
	s.BlockDestroyModel(c, "TestBlockDestroyRetryProvisioning")
	s.assertRetryProvisioning(c, m)
}

func (s *clientSuite) TestBlockRemoveRetryProvisioning(c *gc.C) {
	m := s.setupRetryProvisioning(c)
	s.BlockRemoveObject(c, "TestBlockRemoveRetryProvisioning")
	s.assertRetryProvisioning(c, m)
}

func (s *clientSuite) TestBlockChangesRetryProvisioning(c *gc.C) {
	m := s.setupRetryProvisioning(c)
	s.BlockAllChanges(c, "TestBlockChangesRetryProvisioning")
	s.assertRetryProvisioningBlocked(c, m, "TestBlockChangesRetryProvisioning")
}

func (s *clientSuite) TestAPIHostPorts(c *gc.C) {
	server1Addresses := []network.Address{{
		Value: "server-1",
		Type:  network.HostName,
		Scope: network.ScopePublic,
	}, {
		Value:       "10.0.0.1",
		Type:        network.IPv4Address,
		NetworkName: "internal",
		Scope:       network.ScopeCloudLocal,
	}}
	server2Addresses := []network.Address{{
		Value:       "::1",
		Type:        network.IPv6Address,
		NetworkName: "loopback",
		Scope:       network.ScopeMachineLocal,
	}}
	stateAPIHostPorts := [][]network.HostPort{
		network.AddressesWithPort(server1Addresses, 123),
		network.AddressesWithPort(server2Addresses, 456),
	}

	err := s.State.SetAPIHostPorts(stateAPIHostPorts)
	c.Assert(err, jc.ErrorIsNil)
	apiHostPorts, err := s.APIState.Client().APIHostPorts()
	c.Assert(err, jc.ErrorIsNil)
	c.Assert(apiHostPorts, gc.DeepEquals, stateAPIHostPorts)
}

func (s *clientSuite) TestClientAgentVersion(c *gc.C) {
	current := version.MustParse("1.2.0")
	s.PatchValue(&version.Current, current)
	result, err := s.APIState.Client().AgentVersion()
	c.Assert(err, jc.ErrorIsNil)
	c.Assert(result, gc.Equals, current)
}

func (s *clientSuite) assertDestroyMachineSuccess(c *gc.C, u *state.Unit, m0, m1, m2 *state.Machine) {
	err := s.APIState.Client().DestroyMachines("0", "1", "2")
	c.Assert(err, gc.ErrorMatches, `some machines were not destroyed: machine 0 is required by the model; machine 1 has unit "wordpress/0" assigned`)
	assertLife(c, m0, state.Alive)
	assertLife(c, m1, state.Alive)
	assertLife(c, m2, state.Dying)

	err = u.UnassignFromMachine()
	c.Assert(err, jc.ErrorIsNil)
	err = s.APIState.Client().DestroyMachines("0", "1", "2")
	c.Assert(err, gc.ErrorMatches, `some machines were not destroyed: machine 0 is required by the model`)
	assertLife(c, m0, state.Alive)
	assertLife(c, m1, state.Dying)
	assertLife(c, m2, state.Dying)
}

func (s *clientSuite) assertBlockedErrorAndLiveliness(
	c *gc.C,
	err error,
	msg string,
	living1 state.Living,
	living2 state.Living,
	living3 state.Living,
	living4 state.Living,
) {
	s.AssertBlocked(c, err, msg)
	assertLife(c, living1, state.Alive)
	assertLife(c, living2, state.Alive)
	assertLife(c, living3, state.Alive)
	assertLife(c, living4, state.Alive)
}

func (s *clientSuite) TestBlockRemoveDestroyMachines(c *gc.C) {
	m0, m1, m2, u := s.setupDestroyMachinesTest(c)
	s.BlockRemoveObject(c, "TestBlockRemoveDestroyMachines")
	err := s.APIState.Client().DestroyMachines("0", "1", "2")
	s.assertBlockedErrorAndLiveliness(c, err, "TestBlockRemoveDestroyMachines", m0, m1, m2, u)
}

func (s *clientSuite) TestBlockChangesDestroyMachines(c *gc.C) {
	m0, m1, m2, u := s.setupDestroyMachinesTest(c)
	s.BlockAllChanges(c, "TestBlockChangesDestroyMachines")
	err := s.APIState.Client().DestroyMachines("0", "1", "2")
	s.assertBlockedErrorAndLiveliness(c, err, "TestBlockChangesDestroyMachines", m0, m1, m2, u)
}

func (s *clientSuite) TestBlockDestoryDestroyMachines(c *gc.C) {
	m0, m1, m2, u := s.setupDestroyMachinesTest(c)
	s.BlockDestroyModel(c, "TestBlockDestoryDestroyMachines")
	s.assertDestroyMachineSuccess(c, u, m0, m1, m2)
}

func (s *clientSuite) TestAnyBlockForceDestroyMachines(c *gc.C) {
	// force bypasses all blocks
	s.BlockAllChanges(c, "TestAnyBlockForceDestroyMachines")
	s.BlockDestroyModel(c, "TestAnyBlockForceDestroyMachines")
	s.BlockRemoveObject(c, "TestAnyBlockForceDestroyMachines")
	s.assertForceDestroyMachines(c)
}

func (s *clientSuite) assertForceDestroyMachines(c *gc.C) {
	m0, m1, m2, u := s.setupDestroyMachinesTest(c)

	err := s.APIState.Client().ForceDestroyMachines("0", "1", "2")
	c.Assert(err, gc.ErrorMatches, `some machines were not destroyed: machine is required by the model`)
	assertLife(c, m0, state.Alive)
	assertLife(c, m1, state.Alive)
	assertLife(c, m2, state.Alive)
	assertLife(c, u, state.Alive)

	err = s.State.Cleanup()
	c.Assert(err, jc.ErrorIsNil)
	assertLife(c, m0, state.Alive)
	assertLife(c, m1, state.Dead)
	assertLife(c, m2, state.Dead)
	assertRemoved(c, u)
}

func (s *clientSuite) TestDestroyModel(c *gc.C) {
	// The full tests for DestroyModel are in modelmanager.
	// Here we just test that things are hooked up such that we can destroy
	// the model through the client endpoint to support older juju clients.
	err := s.APIState.Client().DestroyModel()
	c.Assert(err, jc.ErrorIsNil)

	env, err := s.State.Model()
	c.Assert(err, jc.ErrorIsNil)
	c.Assert(env.Life(), gc.Equals, state.Dying)
}<|MERGE_RESOLUTION|>--- conflicted
+++ resolved
@@ -473,11 +473,7 @@
 }
 
 func (s *serverSuite) TestAbortCurrentUpgrade(c *gc.C) {
-<<<<<<< HEAD
-	// Create a provisioned state server.
-=======
 	// Create a provisioned controller.
->>>>>>> 1cd7ac8c
 	machine, err := s.State.AddMachine("series", state.JobManageModel)
 	c.Assert(err, jc.ErrorIsNil)
 	err = machine.SetProvisioned(instance.Id("i-blah"), "fake-nonce", nil)
@@ -517,11 +513,7 @@
 }
 
 func (s *serverSuite) setupAbortCurrentUpgradeBlocked(c *gc.C) {
-<<<<<<< HEAD
-	// Create a provisioned state server.
-=======
 	// Create a provisioned controller.
->>>>>>> 1cd7ac8c
 	machine, err := s.State.AddMachine("series", state.JobManageModel)
 	c.Assert(err, jc.ErrorIsNil)
 	err = machine.SetProvisioned(instance.Id("i-blah"), "fake-nonce", nil)
