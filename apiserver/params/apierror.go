--- conflicted
+++ resolved
@@ -75,11 +75,8 @@
 	CodeDead                      = "dead"
 	CodeHasAssignedUnits          = "machine has assigned units"
 	CodeHasHostedModels           = "controller has hosted models"
-<<<<<<< HEAD
 	CodeHasPersistentStorage      = "controller/model has persistent storage"
-=======
 	CodeModelNotEmpty             = "model not empty"
->>>>>>> 4ba27904
 	CodeMachineHasAttachedStorage = "machine has attached storage"
 	CodeStorageAttached           = "storage is attached"
 	CodeNotProvisioned            = "not provisioned"
@@ -191,13 +188,12 @@
 	return ErrCode(err) == CodeHasHostedModels
 }
 
-<<<<<<< HEAD
 func IsCodeHasPersistentStorage(err error) bool {
 	return ErrCode(err) == CodeHasPersistentStorage
-=======
+}
+
 func IsCodeModelNotEmpty(err error) bool {
 	return ErrCode(err) == CodeModelNotEmpty
->>>>>>> 4ba27904
 }
 
 func IsCodeMachineHasAttachedStorage(err error) bool {
