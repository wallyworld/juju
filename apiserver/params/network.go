--- conflicted
+++ resolved
@@ -502,20 +502,9 @@
 	Results []Subnet `json:"Results"`
 }
 
-<<<<<<< HEAD
-// ListSubnetsParams holds the arguments of a ListSubnets API call.
-type ListSubnetsParams struct {
-	Filters []ListSubnetsFilterParams `json:"Filters"`
-}
-
-// ListSubnetsFilterParams holds an optional Space Tag and Availability Zone
-// for filtering the subnets returned by a ListSubnets call.
-type ListSubnetsFilterParams struct {
-=======
 // SubnetsFilters holds an optional SpaceTag and Zone for filtering
 // the subnets returned by a ListSubnets call.
 type SubnetsFilters struct {
->>>>>>> 84dbb646
 	SpaceTag string `json:"SpaceTag,omitempty"`
 	Zone     string `json:"Zone,omitempty"`
 }
