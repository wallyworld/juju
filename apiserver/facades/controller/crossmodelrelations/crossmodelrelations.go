// Copyright 2017 Canonical Ltd.
// Licensed under the AGPLv3, see LICENCE file for details.

package crossmodelrelations

import (
	"context"
	"strings"
	"sync"

	"github.com/go-macaroon-bakery/macaroon-bakery/v3/bakery"
	"github.com/go-macaroon-bakery/macaroon-bakery/v3/bakery/checkers"
	"github.com/juju/charm/v12"
	"github.com/juju/errors"
	"github.com/juju/loggo"
	"github.com/juju/names/v5"
	"github.com/kr/pretty"
	"gopkg.in/macaroon.v2"

	"github.com/juju/juju/apiserver/common"
	commoncrossmodel "github.com/juju/juju/apiserver/common/crossmodel"
	"github.com/juju/juju/apiserver/common/firewall"
	apiservererrors "github.com/juju/juju/apiserver/errors"
	"github.com/juju/juju/apiserver/facade"
	"github.com/juju/juju/core/life"
	coremacaroon "github.com/juju/juju/core/macaroon"
	"github.com/juju/juju/core/secrets"
	corewatcher "github.com/juju/juju/core/watcher"
	"github.com/juju/juju/rpc/params"
	"github.com/juju/juju/state"
	"github.com/juju/juju/state/watcher"
)

type egressAddressWatcherFunc func(facade.Resources, firewall.State, params.Entities) (params.StringsWatchResults, error)
type relationStatusWatcherFunc func(CrossModelRelationsState, names.RelationTag) (state.StringsWatcher, error)
type offerStatusWatcherFunc func(CrossModelRelationsState, string) (OfferWatcher, error)
type consumedSecretsWatcherFunc func(CrossModelRelationsState, string) (state.StringsWatcher, error)

// CrossModelRelationsAPI provides access to the CrossModelRelations API facade.
type CrossModelRelationsAPI struct {
	ctx        context.Context
	st         CrossModelRelationsState
	fw         firewall.State
	resources  facade.Resources
	authorizer facade.Authorizer

	mu              sync.Mutex
	authCtxt        *commoncrossmodel.AuthContext
	relationToOffer map[string]string

	egressAddressWatcher   egressAddressWatcherFunc
	relationStatusWatcher  relationStatusWatcherFunc
	offerStatusWatcher     offerStatusWatcherFunc
	consumedSecretsWatcher consumedSecretsWatcherFunc
	logger                 loggo.Logger
}

// NewCrossModelRelationsAPI returns a new server-side CrossModelRelationsAPI facade.
func NewCrossModelRelationsAPI(
	st CrossModelRelationsState,
	fw firewall.State,
	resources facade.Resources,
	authorizer facade.Authorizer,
	authCtxt *commoncrossmodel.AuthContext,
	egressAddressWatcher egressAddressWatcherFunc,
	relationStatusWatcher relationStatusWatcherFunc,
	offerStatusWatcher offerStatusWatcherFunc,
	consumedSecretsWatcher consumedSecretsWatcherFunc,
	logger loggo.Logger,
) (*CrossModelRelationsAPI, error) {
	return &CrossModelRelationsAPI{
		ctx:                    context.Background(),
		st:                     st,
		fw:                     fw,
		resources:              resources,
		authorizer:             authorizer,
		authCtxt:               authCtxt,
		egressAddressWatcher:   egressAddressWatcher,
		relationStatusWatcher:  relationStatusWatcher,
		offerStatusWatcher:     offerStatusWatcher,
		consumedSecretsWatcher: consumedSecretsWatcher,
		relationToOffer:        make(map[string]string),
		logger:                 logger,
	}, nil
}

func (api *CrossModelRelationsAPI) checkMacaroonsForRelation(ctx context.Context, relationTag names.Tag, mac macaroon.Slice, version bakery.Version) error {
	api.mu.Lock()
	defer api.mu.Unlock()

	offerUUID, ok := api.relationToOffer[relationTag.Id()]
	if !ok {
		oc, err := api.st.OfferConnectionForRelation(relationTag.Id())
		if err != nil {
			return errors.Trace(err)
		}
		offerUUID = oc.OfferUUID()
	}
	auth := api.authCtxt.Authenticator()
	return auth.CheckRelationMacaroons(api.ctx, api.st.ModelUUID(), offerUUID, relationTag, mac, version)
}

// PublishRelationChanges publishes relation changes to the
// model hosting the remote application involved in the relation.
func (api *CrossModelRelationsAPI) PublishRelationChanges(
	ctx context.Context,
	changes params.RemoteRelationsChanges,
) (params.ErrorResults, error) {
	api.logger.Debugf("PublishRelationChanges: %+v", changes)
	results := params.ErrorResults{
		Results: make([]params.ErrorResult, len(changes.Changes)),
	}
	for i, change := range changes.Changes {
		relationTag, err := api.st.GetRemoteEntity(change.RelationToken)
		if err != nil {
			if errors.Is(err, errors.NotFound) {
				api.logger.Debugf("no relation tag %+v in model %v, exit early", change.RelationToken, api.st.ModelUUID())
				continue
			}
			results.Results[i].Error = apiservererrors.ServerError(err)
			continue
		}
		api.logger.Debugf("relation tag for token %+v is %v", change.RelationToken, relationTag)
		if err := api.checkMacaroonsForRelation(ctx, relationTag, change.Macaroons, change.BakeryVersion); err != nil {
			results.Results[i].Error = apiservererrors.ServerError(err)
			continue
		}
		// Look up the application on the remote side of this relation
		// ie from the model which published this change.
		remoteAppTag, err := api.st.GetRemoteEntity(change.ApplicationOrOfferToken)
		if err != nil && !errors.Is(err, errors.NotFound) {
			results.Results[i].Error = apiservererrors.ServerError(err)
			continue
		}
<<<<<<< HEAD
		if err := commoncrossmodel.PublishRelationChange(api.authorizer, api.st, relationTag, remoteAppTag, change); err != nil {
=======
		// The tag is either an application tag (consuming side),
		// or an offer tag (offering side).
		var applicationTag names.Tag
		if err == nil {
			switch k := appOrOfferTag.Kind(); k {
			case names.ApplicationTagKind:
				applicationTag = appOrOfferTag
			case names.ApplicationOfferTagKind:
				// For an offer tag, load the offer and get the offered app from that.
				offer, err := api.st.ApplicationOfferForUUID(appOrOfferTag.Id())
				if err != nil && !errors.IsNotFound(err) {
					results.Results[i].Error = apiservererrors.ServerError(err)
					continue
				}
				if err == nil {
					applicationTag = names.NewApplicationTag(offer.ApplicationName)
				}
			default:
				// Should never happen.
				results.Results[i].Error = apiservererrors.ServerError(errors.NotValidf("offer app tag kind %q", k))
				continue
			}
		}

		if err := commoncrossmodel.PublishRelationChange(api.authorizer, api.st, relationTag, applicationTag, change); err != nil {
>>>>>>> 985d5a51
			results.Results[i].Error = apiservererrors.ServerError(err)
			continue
		}
		if change.Life != life.Alive {
			delete(api.relationToOffer, relationTag.Id())
		}
	}
	return results, nil
}

// RegisterRemoteRelations sets up the model to participate
// in the specified relations. This operation is idempotent.
func (api *CrossModelRelationsAPI) RegisterRemoteRelations(
	ctx context.Context,
	relations params.RegisterRemoteRelationArgs,
) (params.RegisterRemoteRelationResults, error) {
	results := params.RegisterRemoteRelationResults{
		Results: make([]params.RegisterRemoteRelationResult, len(relations.Relations)),
	}
	for i, relation := range relations.Relations {
		id, err := api.registerRemoteRelation(relation)
		results.Results[i].Result = id
		results.Results[i].Error = apiservererrors.ServerError(err)
	}
	return results, nil
}

func (api *CrossModelRelationsAPI) registerRemoteRelation(relation params.RegisterRemoteRelationArg) (*params.RemoteRelationDetails, error) {
	api.logger.Debugf("register remote relation %+v", relation)
	// TODO(wallyworld) - do this as a transaction so the result is atomic
	// Perform some initial validation - is the local application alive?

	// Look up the offer record so get the local application to which we need to relate.
	appOffer, err := api.st.ApplicationOfferForUUID(relation.OfferUUID)
	if err != nil {
		return nil, errors.Trace(err)
	}

	// Check that the supplied macaroon allows access.
	auth := api.authCtxt.Authenticator()
	attr, err := auth.CheckOfferMacaroons(api.ctx, api.st.ModelUUID(), appOffer.OfferUUID, relation.Macaroons, relation.BakeryVersion)
	if err != nil {
		return nil, err
	}
	// The macaroon needs to be attenuated to a user.
	username, ok := attr["username"]
	if username == "" || !ok {
		return nil, apiservererrors.ErrPerm
	}
	localApplicationName := appOffer.ApplicationName
	localApp, err := api.st.Application(localApplicationName)
	if err != nil {
		return nil, errors.Annotatef(err, "cannot get application for offer %q", relation.OfferUUID)
	}
	if localApp.Life() != state.Alive {
		// We don't want to leak the application name so just log it.
		api.logger.Warningf("local application for offer %v not found", localApplicationName)
		return nil, errors.NotFoundf("local application for offer %v", relation.OfferUUID)
	}
	eps, err := localApp.Endpoints()
	if err != nil {
		return nil, errors.Trace(err)
	}

	// Does the requested local endpoint exist?
	var localEndpoint *state.Endpoint
	for _, v := range eps {
		ep := v
		if ep.Name == relation.LocalEndpointName {
			localEndpoint = &ep
			break
		}
	}
	if localEndpoint == nil {
		return nil, errors.NotFoundf("relation endpoint %v", relation.LocalEndpointName)
	}

	// Add the remote application reference.
	// We construct a unique, opaque application name based on the token passed
	// in from the consuming model. This model, which is offering the
	// application being related to, does not need to know the name of the
	// consuming application.
	uniqueRemoteApplicationName := "remote-" + strings.Replace(relation.ApplicationToken, "-", "", -1)
	remoteEndpoint := state.Endpoint{
		ApplicationName: uniqueRemoteApplicationName,
		Relation: charm.Relation{
			Name:      relation.RemoteEndpoint.Name,
			Interface: relation.RemoteEndpoint.Interface,
			Role:      relation.RemoteEndpoint.Role,
		},
	}

	sourceModelTag, err := names.ParseModelTag(relation.SourceModelTag)
	if err != nil {
		return nil, errors.Trace(err)
	}

	existingRemoteApp, err := api.st.RemoteApplication(uniqueRemoteApplicationName)
	if err != nil && !errors.Is(err, errors.NotFound) {
		return nil, errors.Trace(err)
	}
	if err == nil {
		if existingRemoteApp.ConsumeVersion() < relation.ConsumeVersion {
			// TODO(wallyworld) - this operation should be in a single txn.
			api.logger.Debugf("consume version %d of remote app for offer %v: %v", relation.ConsumeVersion, relation.OfferUUID, uniqueRemoteApplicationName)
			op := existingRemoteApp.DestroyOperation(true)
			if err := api.st.ApplyOperation(op); err != nil {
				return nil, errors.Annotatef(err, "removing old saas application proxy for offer %v: %v", relation.OfferUUID, uniqueRemoteApplicationName)
			}
		}
	}

	_, err = api.st.AddRemoteApplication(state.AddRemoteApplicationParams{
		Name:            uniqueRemoteApplicationName,
		SourceModel:     sourceModelTag,
		Token:           relation.ApplicationToken,
		Endpoints:       []charm.Relation{remoteEndpoint.Relation},
		IsConsumerProxy: true,
		ConsumeVersion:  relation.ConsumeVersion,
	})
	// If it already exists, that's fine.
	if err != nil && !errors.Is(err, errors.AlreadyExists) {
		return nil, errors.Annotatef(err, "adding remote application %v", uniqueRemoteApplicationName)
	}
	api.logger.Debugf("added remote application %v to local model with token %v from model %v", uniqueRemoteApplicationName, relation.ApplicationToken, sourceModelTag.Id())

	// Now add the relation if it doesn't already exist.
	localRel, err := api.st.EndpointsRelation(*localEndpoint, remoteEndpoint)
	if err != nil && !errors.Is(err, errors.NotFound) {
		return nil, errors.Trace(err)
	}
	if err != nil { // not found
		localRel, err = api.st.AddRelation(*localEndpoint, remoteEndpoint)
		// Again, if it already exists, that's fine.
		if err != nil && !errors.Is(err, errors.AlreadyExists) {
			return nil, errors.Annotate(err, "adding remote relation")
		} else if err == nil {
			logger.Debugf("added relation %v to model %v", localRel.Tag().Id(), api.st.ModelUUID())
		}
<<<<<<< HEAD
		api.logger.Debugf("added relation %v to model %v", localRel.Tag().Id(), api.st.ModelUUID())
=======
>>>>>>> 985d5a51
	}
	_, err = api.st.AddOfferConnection(state.AddOfferConnectionParams{
		SourceModelUUID: sourceModelTag.Id(), Username: username,
		OfferUUID:   appOffer.OfferUUID,
		RelationId:  localRel.Id(),
		RelationKey: localRel.Tag().Id(),
	})
	if err != nil && !errors.Is(err, errors.AlreadyExists) {
		return nil, errors.Annotate(err, "adding offer connection details")
	}
	api.relationToOffer[localRel.Tag().Id()] = relation.OfferUUID

	// Ensure we have references recorded.
	api.logger.Debugf("importing remote relation into model %v", api.st.ModelUUID())
	api.logger.Debugf("remote model is %v", sourceModelTag.Id())

	err = api.st.ImportRemoteEntity(localRel.Tag(), relation.RelationToken)
	if err != nil && !errors.Is(err, errors.AlreadyExists) {
		return nil, errors.Annotatef(err, "importing remote relation %v to local model", localRel.Tag().Id())
	}
	api.logger.Debugf("relation token %v exported for %v ", relation.RelationToken, localRel.Tag().Id())

	// Export the local offer from this model so we can tell the caller what the remote id is.
	// NB we need to export the offer last so that everything else is in place when the worker is
	// woken up by the watcher.
<<<<<<< HEAD
	token, err := api.st.ExportLocalEntity(names.NewApplicationOfferTag(appOffer.OfferName))
	if err != nil && !errors.Is(err, errors.AlreadyExists) {
=======
	token, err := api.st.ExportLocalEntity(names.NewApplicationOfferTag(appOffer.OfferUUID))
	if err != nil && !errors.IsAlreadyExists(err) {
>>>>>>> 985d5a51
		return nil, errors.Annotatef(err, "exporting local application offer %q", appOffer.OfferName)
	}
	api.logger.Debugf("local application offer %v from model %v exported with token %q ", appOffer.OfferName, api.st.ModelUUID(), token)

	// Mint a new macaroon attenuated to the actual relation.
	relationMacaroon, err := api.authCtxt.CreateRemoteRelationMacaroon(
		api.ctx, api.st.ModelUUID(), relation.OfferUUID, username, localRel.Tag(), relation.BakeryVersion)
	if err != nil {
		return nil, errors.Annotate(err, "creating relation macaroon")
	}
	return &params.RemoteRelationDetails{
		Token:    token,
		Macaroon: relationMacaroon.M(),
	}, nil
}

// WatchRelationChanges starts a RemoteRelationChangesWatcher for each
// specified relation, returning the watcher IDs and initial values,
// or an error if the remote relations couldn't be watched.
func (api *CrossModelRelationsAPI) WatchRelationChanges(ctx context.Context, remoteRelationArgs params.RemoteEntityArgs) (
	params.RemoteRelationWatchResults, error,
) {
	results := params.RemoteRelationWatchResults{
		Results: make([]params.RemoteRelationWatchResult, len(remoteRelationArgs.Args)),
	}

	watchOne := func(arg params.RemoteEntityArg) (common.RelationUnitsWatcher, params.RemoteRelationChangeEvent, error) {
		var empty params.RemoteRelationChangeEvent
		tag, err := api.st.GetRemoteEntity(arg.Token)
		if err != nil {
			return nil, empty, errors.Annotatef(err, "getting relation for token %q", arg.Token)
		}
		if err := api.checkMacaroonsForRelation(ctx, tag, arg.Macaroons, arg.BakeryVersion); err != nil {
			return nil, empty, errors.Trace(err)
		}
		relationTag, ok := tag.(names.RelationTag)
		if !ok {
			return nil, empty, apiservererrors.ErrPerm
		}
		relationToken, offerToken, err := commoncrossmodel.GetOfferingRelationTokens(api.st, relationTag)
		if err != nil {
			return nil, empty, errors.Annotatef(err, "getting offering relation tokens")
		}
		w, err := commoncrossmodel.WatchRelationUnits(api.st, relationTag)
		if err != nil {
			return nil, empty, errors.Annotate(err, "watching relation units")
		}
		change, ok := <-w.Changes()
		if !ok {
			return nil, empty, watcher.EnsureErr(w)
		}
		fullChange, err := commoncrossmodel.ExpandChange(api.st, relationToken, offerToken, change)
		if err != nil {
			w.Kill()
			return nil, empty, errors.Annotatef(err, "expanding relation unit change %# v", pretty.Formatter(change))
		}
		wrapped := &commoncrossmodel.WrappedUnitsWatcher{
			RelationUnitsWatcher:    w,
			RelationToken:           relationToken,
			ApplicationOrOfferToken: offerToken,
		}
		return wrapped, fullChange, nil
	}

	for i, arg := range remoteRelationArgs.Args {
		w, changes, err := watchOne(arg)
		if err != nil {
			if api.logger.IsTraceEnabled() {
				api.logger.Tracef("error watching relation for token %s: %s", arg.Token, errors.ErrorStack(err))
			} else {
				api.logger.Debugf("error watching relation for token %s: %v", err)
			}
			results.Results[i].Error = apiservererrors.ServerError(err)
			continue
		}

		results.Results[i].RemoteRelationWatcherId = api.resources.Register(w)
		results.Results[i].Changes = changes
	}
	return results, nil
}

func watchRelationLifeSuspendedStatus(st CrossModelRelationsState, tag names.RelationTag) (state.StringsWatcher, error) {
	relation, err := st.KeyRelation(tag.Id())
	if err != nil {
		return nil, errors.Trace(err)
	}
	return relation.WatchLifeSuspendedStatus(), nil
}

// WatchRelationsSuspendedStatus starts a RelationStatusWatcher for
// watching the life and suspended status of a relation.
func (api *CrossModelRelationsAPI) WatchRelationsSuspendedStatus(
	ctx context.Context,
	remoteRelationArgs params.RemoteEntityArgs,
) (params.RelationStatusWatchResults, error) {
	results := params.RelationStatusWatchResults{
		Results: make([]params.RelationLifeSuspendedStatusWatchResult, len(remoteRelationArgs.Args)),
	}

	for i, arg := range remoteRelationArgs.Args {
		relationTag, err := api.st.GetRemoteEntity(arg.Token)
		if err != nil {
			results.Results[i].Error = apiservererrors.ServerError(err)
			continue
		}
		if err := api.checkMacaroonsForRelation(ctx, relationTag, arg.Macaroons, arg.BakeryVersion); err != nil {
			results.Results[i].Error = apiservererrors.ServerError(err)
			continue
		}
		w, err := api.relationStatusWatcher(api.st, relationTag.(names.RelationTag))
		if err != nil {
			results.Results[i].Error = apiservererrors.ServerError(err)
			continue
		}
		changes, ok := <-w.Changes()
		if !ok {
			results.Results[i].Error = apiservererrors.ServerError(watcher.EnsureErr(w))
			continue
		}
		changesParams := make([]params.RelationLifeSuspendedStatusChange, len(changes))
		for j, key := range changes {
			change, err := commoncrossmodel.GetRelationLifeSuspendedStatusChange(api.st, key)
			if err != nil {
				results.Results[i].Error = apiservererrors.ServerError(err)
				changesParams = nil
				_ = w.Stop()
				break
			}
			changesParams[j] = *change
		}
		results.Results[i].Changes = changesParams
		results.Results[i].RelationStatusWatcherId = api.resources.Register(w)
	}
	return results, nil
}

// OfferWatcher instances track changes to a specified offer.
type OfferWatcher interface {
	Err() error
	corewatcher.NotifyWatcher
	OfferUUID() string
	OfferName() string
}

type offerWatcher struct {
	*common.MultiNotifyWatcher
	offerUUID string
	offerName string
}

func (w *offerWatcher) OfferUUID() string {
	return w.offerUUID
}

func (w *offerWatcher) OfferName() string {
	return w.offerName
}

func watchOfferStatus(st CrossModelRelationsState, offerUUID string) (OfferWatcher, error) {
	w1, err := st.WatchOfferStatus(offerUUID)
	if err != nil {
		return nil, errors.Trace(err)
	}
	offer, err := st.ApplicationOfferForUUID(offerUUID)
	if err != nil {
		return nil, errors.Trace(err)
	}
	w2 := st.WatchOffer(offer.OfferName)
	mw := common.NewMultiNotifyWatcher(w1, w2)
	return &offerWatcher{mw, offerUUID, offer.OfferName}, nil
}

func watchConsumedSecrets(st CrossModelRelationsState, appName string) (state.StringsWatcher, error) {
	return st.WatchConsumedSecretsChanges(appName)
}

// WatchOfferStatus starts an OfferStatusWatcher for
// watching the status of an offer.
func (api *CrossModelRelationsAPI) WatchOfferStatus(
	offerArgs params.OfferArgs,
) (params.OfferStatusWatchResults, error) {
	results := params.OfferStatusWatchResults{
		Results: make([]params.OfferStatusWatchResult, len(offerArgs.Args)),
	}

	auth := api.authCtxt.Authenticator()
	for i, arg := range offerArgs.Args {
		// Ensure the supplied macaroon allows access.
		_, err := auth.CheckOfferMacaroons(api.ctx, api.st.ModelUUID(), arg.OfferUUID, arg.Macaroons, arg.BakeryVersion)
		if err != nil {
			results.Results[i].Error = apiservererrors.ServerError(err)
			continue
		}

		w, err := api.offerStatusWatcher(api.st, arg.OfferUUID)
		if err != nil {
			results.Results[i].Error = apiservererrors.ServerError(err)
			continue
		}
		_, ok := <-w.Changes()
		if !ok {
			results.Results[i].Error = apiservererrors.ServerError(watcher.EnsureErr(w))
			continue
		}
		change, err := commoncrossmodel.GetOfferStatusChange(api.st, arg.OfferUUID, w.OfferName())
		if err != nil {
			results.Results[i].Error = apiservererrors.ServerError(err)
			w.Kill()
			_ = w.Wait()
			continue
		}
		results.Results[i].Changes = []params.OfferStatusChange{*change}
		results.Results[i].OfferStatusWatcherId = api.resources.Register(w)
	}
	return results, nil
}

// WatchConsumedSecretsChanges returns a watcher which notifies of changes to any secrets
// for the specified remote consumers.
func (api *CrossModelRelationsAPI) WatchConsumedSecretsChanges(ctx context.Context, args params.WatchRemoteSecretChangesArgs) (params.SecretRevisionWatchResults, error) {
	results := params.SecretRevisionWatchResults{
		Results: make([]params.SecretRevisionWatchResult, len(args.Args)),
	}

	auth := api.authCtxt.Authenticator()
	for i, arg := range args.Args {
		appTag, offerUUID, err := api.st.GetSecretConsumerInfo(arg.ApplicationToken, arg.RelationToken)
		if err != nil {
			if errors.Is(err, errors.NotFound) {
				err = apiservererrors.ErrPerm
			}
			results.Results[i].Error = apiservererrors.ServerError(err)
			continue
		}
		if offerUUID == "" {
			declared := checkers.InferDeclared(coremacaroon.MacaroonNamespace, arg.Macaroons)
			offerUUID = declared["offer-uuid"]
		}

		// Ensure the supplied macaroon allows access.
		_, err = auth.CheckOfferMacaroons(api.ctx, api.st.ModelUUID(), offerUUID, arg.Macaroons, arg.BakeryVersion)
		if err != nil {
			results.Results[i].Error = apiservererrors.ServerError(err)
			continue
		}

		w, err := api.consumedSecretsWatcher(api.st, appTag.Id())
		if err != nil {
			results.Results[i].Error = apiservererrors.ServerError(err)
			continue
		}

		uris, ok := <-w.Changes()
		if !ok {
			return results, apiservererrors.ServerError(watcher.EnsureErr(w))
		}
		changes, err := api.getSecretChanges(uris)
		if err != nil {
			results.Results[i].Error = apiservererrors.ServerError(err)
			_ = w.Stop()
			continue
		}
		results.Results[i] = params.SecretRevisionWatchResult{
			WatcherId: api.resources.Register(w),
			Changes:   changes,
		}
	}
	return results, nil
}

func (api *CrossModelRelationsAPI) getSecretChanges(uris []string) ([]params.SecretRevisionChange, error) {
	changes := make([]params.SecretRevisionChange, len(uris))
	for i, uriStr := range uris {
		uri, err := secrets.ParseURI(uriStr)
		if err != nil {
			return nil, errors.Trace(err)
		}
		md, err := api.st.GetSecret(uri)
		if err != nil {
			return nil, errors.Trace(err)
		}
		changes[i] = params.SecretRevisionChange{
			URI:      uri.String(),
			Revision: md.LatestRevision,
		}
	}
	return changes, nil
}

// PublishIngressNetworkChanges publishes changes to the required
// ingress addresses to the model hosting the offer in the relation.
func (api *CrossModelRelationsAPI) PublishIngressNetworkChanges(
	ctx context.Context,
	changes params.IngressNetworksChanges,
) (params.ErrorResults, error) {
	results := params.ErrorResults{
		Results: make([]params.ErrorResult, len(changes.Changes)),
	}
	for i, change := range changes.Changes {
		relationTag, err := api.st.GetRemoteEntity(change.RelationToken)
		if err != nil {
			results.Results[i].Error = apiservererrors.ServerError(err)
			continue
		}
		api.logger.Debugf("relation tag for token %+v is %v", change.RelationToken, relationTag)

		if err := api.checkMacaroonsForRelation(ctx, relationTag, change.Macaroons, change.BakeryVersion); err != nil {
			results.Results[i].Error = apiservererrors.ServerError(err)
			continue
		}
		if err := commoncrossmodel.PublishIngressNetworkChange(ctx, api.st, relationTag, change); err != nil {
			results.Results[i].Error = apiservererrors.ServerError(err)
			continue
		}
	}
	return results, nil
}

// WatchEgressAddressesForRelations creates a watcher that notifies when addresses, from which
// connections will originate for the relation, change.
// Each event contains the entire set of addresses which are required for ingress for the relation.
func (api *CrossModelRelationsAPI) WatchEgressAddressesForRelations(ctx context.Context, remoteRelationArgs params.RemoteEntityArgs) (params.StringsWatchResults, error) {
	results := params.StringsWatchResults{
		Results: make([]params.StringsWatchResult, len(remoteRelationArgs.Args)),
	}
	var relations params.Entities
	for i, arg := range remoteRelationArgs.Args {
		relationTag, err := api.st.GetRemoteEntity(arg.Token)
		if err != nil {
			results.Results[i].Error = apiservererrors.ServerError(err)
			continue
		}
		if err := api.checkMacaroonsForRelation(ctx, relationTag, arg.Macaroons, arg.BakeryVersion); err != nil {
			results.Results[i].Error = apiservererrors.ServerError(err)
			continue
		}
		relations.Entities = append(relations.Entities, params.Entity{Tag: relationTag.String()})
	}
	watchResults, err := api.egressAddressWatcher(api.resources, api.fw, relations)
	if err != nil {
		return results, err
	}
	index := 0
	for i, r := range results.Results {
		if r.Error != nil {
			continue
		}
		results.Results[i] = watchResults.Results[index]
		index++
	}
	return results, nil
}<|MERGE_RESOLUTION|>--- conflicted
+++ resolved
@@ -127,14 +127,11 @@
 		}
 		// Look up the application on the remote side of this relation
 		// ie from the model which published this change.
-		remoteAppTag, err := api.st.GetRemoteEntity(change.ApplicationOrOfferToken)
+		appOrOfferTag, err := api.st.GetRemoteEntity(change.ApplicationOrOfferToken)
 		if err != nil && !errors.Is(err, errors.NotFound) {
 			results.Results[i].Error = apiservererrors.ServerError(err)
 			continue
 		}
-<<<<<<< HEAD
-		if err := commoncrossmodel.PublishRelationChange(api.authorizer, api.st, relationTag, remoteAppTag, change); err != nil {
-=======
 		// The tag is either an application tag (consuming side),
 		// or an offer tag (offering side).
 		var applicationTag names.Tag
@@ -158,9 +155,7 @@
 				continue
 			}
 		}
-
 		if err := commoncrossmodel.PublishRelationChange(api.authorizer, api.st, relationTag, applicationTag, change); err != nil {
->>>>>>> 985d5a51
 			results.Results[i].Error = apiservererrors.ServerError(err)
 			continue
 		}
@@ -298,12 +293,8 @@
 		if err != nil && !errors.Is(err, errors.AlreadyExists) {
 			return nil, errors.Annotate(err, "adding remote relation")
 		} else if err == nil {
-			logger.Debugf("added relation %v to model %v", localRel.Tag().Id(), api.st.ModelUUID())
-		}
-<<<<<<< HEAD
-		api.logger.Debugf("added relation %v to model %v", localRel.Tag().Id(), api.st.ModelUUID())
-=======
->>>>>>> 985d5a51
+			api.logger.Debugf("added relation %v to model %v", localRel.Tag().Id(), api.st.ModelUUID())
+		}
 	}
 	_, err = api.st.AddOfferConnection(state.AddOfferConnectionParams{
 		SourceModelUUID: sourceModelTag.Id(), Username: username,
@@ -329,13 +320,8 @@
 	// Export the local offer from this model so we can tell the caller what the remote id is.
 	// NB we need to export the offer last so that everything else is in place when the worker is
 	// woken up by the watcher.
-<<<<<<< HEAD
-	token, err := api.st.ExportLocalEntity(names.NewApplicationOfferTag(appOffer.OfferName))
+	token, err := api.st.ExportLocalEntity(names.NewApplicationOfferTag(appOffer.OfferUUID))
 	if err != nil && !errors.Is(err, errors.AlreadyExists) {
-=======
-	token, err := api.st.ExportLocalEntity(names.NewApplicationOfferTag(appOffer.OfferUUID))
-	if err != nil && !errors.IsAlreadyExists(err) {
->>>>>>> 985d5a51
 		return nil, errors.Annotatef(err, "exporting local application offer %q", appOffer.OfferName)
 	}
 	api.logger.Debugf("local application offer %v from model %v exported with token %q ", appOffer.OfferName, api.st.ModelUUID(), token)
