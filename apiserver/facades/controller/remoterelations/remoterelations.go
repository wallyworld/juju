// Copyright 2015 Canonical Ltd.
// Licensed under the AGPLv3, see LICENCE file for details.

package remoterelations

import (
	"github.com/juju/errors"
	"github.com/juju/names/v4"

	"github.com/juju/juju/apiserver/common"
	commoncrossmodel "github.com/juju/juju/apiserver/common/crossmodel"
	apiservererrors "github.com/juju/juju/apiserver/errors"
	"github.com/juju/juju/apiserver/facade"
	"github.com/juju/juju/core/crossmodel"
	"github.com/juju/juju/core/life"
	coresecrets "github.com/juju/juju/core/secrets"
	"github.com/juju/juju/core/status"
	"github.com/juju/juju/rpc/params"
	"github.com/juju/juju/state/watcher"
)

// API provides access to the remote relations API facade.
type API struct {
	ControllerConfigAPI
	st         RemoteRelationsState
	resources  facade.Resources
	authorizer facade.Authorizer
}

// NewRemoteRelationsAPI returns a new server-side API facade.
func NewRemoteRelationsAPI(
	st RemoteRelationsState,
	controllerCfgAPI ControllerConfigAPI,
	resources facade.Resources,
	authorizer facade.Authorizer,
) (*API, error) {
	if !authorizer.AuthController() {
		return nil, apiservererrors.ErrPerm
	}
	return &API{
		st:                  st,
		ControllerConfigAPI: controllerCfgAPI,
		resources:           resources,
		authorizer:          authorizer,
	}, nil
}

// ImportRemoteEntities adds entities to the remote entities collection with the specified opaque tokens.
func (api *API) ImportRemoteEntities(args params.RemoteEntityTokenArgs) (params.ErrorResults, error) {
	results := params.ErrorResults{
		Results: make([]params.ErrorResult, len(args.Args)),
	}
	for i, arg := range args.Args {
		err := api.importRemoteEntity(arg)
		results.Results[i].Error = apiservererrors.ServerError(err)
	}
	return results, nil
}

func (api *API) importRemoteEntity(arg params.RemoteEntityTokenArg) error {
	entityTag, err := names.ParseTag(arg.Tag)
	if err != nil {
		return errors.Trace(err)
	}
	return api.st.ImportRemoteEntity(entityTag, arg.Token)
}

// ExportEntities allocates unique, remote entity IDs for the given entities in the local model.
func (api *API) ExportEntities(entities params.Entities) (params.TokenResults, error) {
	results := params.TokenResults{
		Results: make([]params.TokenResult, len(entities.Entities)),
	}
	for i, entity := range entities.Entities {
		tag, err := names.ParseTag(entity.Tag)
		if err != nil {
			results.Results[i].Error = apiservererrors.ServerError(err)
			continue
		}
		token, err := api.st.ExportLocalEntity(tag)
		if err != nil {
			results.Results[i].Error = apiservererrors.ServerError(err)
			if !errors.IsAlreadyExists(err) {
				continue
			}
		}
		results.Results[i].Token = token
	}
	return results, nil
}

// GetTokens returns the token associated with the entities with the given tags for the given models.
func (api *API) GetTokens(args params.GetTokenArgs) (params.StringResults, error) {
	results := params.StringResults{
		Results: make([]params.StringResult, len(args.Args)),
	}
	for i, arg := range args.Args {
		entityTag, err := names.ParseTag(arg.Tag)
		if err != nil {
			results.Results[i].Error = apiservererrors.ServerError(err)
			continue
		}
		token, err := api.st.GetToken(entityTag)
		if err != nil {
			results.Results[i].Error = apiservererrors.ServerError(err)
		}
		results.Results[i].Result = token
	}
	return results, nil
}

// SaveMacaroons saves the macaroons for the given entities.
func (api *API) SaveMacaroons(args params.EntityMacaroonArgs) (params.ErrorResults, error) {
	results := params.ErrorResults{
		Results: make([]params.ErrorResult, len(args.Args)),
	}
	for i, arg := range args.Args {
		entityTag, err := names.ParseTag(arg.Tag)
		if err != nil {
			results.Results[i].Error = apiservererrors.ServerError(err)
			continue
		}
		err = api.st.SaveMacaroon(entityTag, arg.Macaroon)
		results.Results[i].Error = apiservererrors.ServerError(err)
	}
	return results, nil
}

func (api *API) remoteRelation(entity params.Entity) (*params.RemoteRelation, error) {
	tag, err := names.ParseRelationTag(entity.Tag)
	if err != nil {
		return nil, errors.Trace(err)
	}
	rel, err := api.st.KeyRelation(tag.Id())
	if err != nil {
		return nil, errors.Trace(err)
	}
	result := &params.RemoteRelation{
		Id:        rel.Id(),
		Life:      life.Value(rel.Life().String()),
		Suspended: rel.Suspended(),
		Key:       tag.Id(),
		UnitCount: rel.UnitCount(),
	}
	for _, ep := range rel.Endpoints() {
		// Try looking up the info for the remote application.
		remoteApp, err := api.st.RemoteApplication(ep.ApplicationName)
		if err != nil && !errors.IsNotFound(err) {
			return nil, errors.Trace(err)
		} else if err == nil {
			result.RemoteApplicationName = remoteApp.Name()
			result.RemoteEndpointName = ep.Name
			result.SourceModelUUID = remoteApp.SourceModel().Id()
			continue
		}
		// Try looking up the info for the local application.
		_, err = api.st.Application(ep.ApplicationName)
		if err != nil && !errors.IsNotFound(err) {
			return nil, errors.Trace(err)
		} else if err == nil {
			result.ApplicationName = ep.ApplicationName
			result.Endpoint = params.RemoteEndpoint{
				Name:      ep.Name,
				Interface: ep.Interface,
				Role:      ep.Role,
			}
			continue
		}
	}
	return result, nil
}

// Relations returns information about the cross-model relations with the specified keys
// in the local model.
func (api *API) Relations(entities params.Entities) (params.RemoteRelationResults, error) {
	results := params.RemoteRelationResults{
		Results: make([]params.RemoteRelationResult, len(entities.Entities)),
	}
	for i, entity := range entities.Entities {
		remoteRelation, err := api.remoteRelation(entity)
		if err != nil {
			results.Results[i].Error = apiservererrors.ServerError(err)
			continue
		}
		results.Results[i].Result = remoteRelation
	}
	return results, nil
}

// RemoteApplications returns the current state of the remote applications with
// the specified names in the local model.
func (api *API) RemoteApplications(entities params.Entities) (params.RemoteApplicationResults, error) {
	results := params.RemoteApplicationResults{
		Results: make([]params.RemoteApplicationResult, len(entities.Entities)),
	}
	one := func(entity params.Entity) (*params.RemoteApplication, error) {
		tag, err := names.ParseApplicationTag(entity.Tag)
		if err != nil {
			return nil, errors.Trace(err)
		}
		remoteApp, err := api.st.RemoteApplication(tag.Id())
		if err != nil {
			return nil, errors.Trace(err)
		}
		mac, err := remoteApp.Macaroon()
		if err != nil {
			return nil, errors.Trace(err)
		}
		return &params.RemoteApplication{
			Name:            remoteApp.Name(),
			OfferUUID:       remoteApp.OfferUUID(),
			Life:            life.Value(remoteApp.Life().String()),
			ModelUUID:       remoteApp.SourceModel().Id(),
			IsConsumerProxy: remoteApp.IsConsumerProxy(),
			ConsumeVersion:  remoteApp.ConsumeVersion(),
			Macaroon:        mac,
		}, nil
	}
	for i, entity := range entities.Entities {
		remoteApplication, err := one(entity)
		if err != nil {
			results.Results[i].Error = apiservererrors.ServerError(err)
			continue
		}
		results.Results[i].Result = remoteApplication
	}
	return results, nil
}

// WatchRemoteApplications starts a strings watcher that notifies of the addition,
// removal, and lifecycle changes of remote applications in the model; and
// returns the watcher ID and initial IDs of remote applications, or an error if
// watching failed.
func (api *API) WatchRemoteApplications() (params.StringsWatchResult, error) {
	w := api.st.WatchRemoteApplications()
	// TODO(jam): 2019-10-27 Watching Changes() should be protected with a select with api.ctx.Cancel()
	if changes, ok := <-w.Changes(); ok {
		return params.StringsWatchResult{
			StringsWatcherId: api.resources.Register(w),
			Changes:          changes,
		}, nil
	}
	return params.StringsWatchResult{}, watcher.EnsureErr(w)
}

// WatchLocalRelationChanges starts a RemoteRelationWatcher for each
// specified relation, returning the watcher IDs and initial values,
// or an error if the remote relations couldn't be watched.
func (api *API) WatchLocalRelationChanges(args params.Entities) (params.RemoteRelationWatchResults, error) {
	results := params.RemoteRelationWatchResults{
		make([]params.RemoteRelationWatchResult, len(args.Entities)),
	}

	watchOne := func(arg params.Entity) (common.RelationUnitsWatcher, params.RemoteRelationChangeEvent, error) {
		var empty params.RemoteRelationChangeEvent
		relationTag, err := names.ParseRelationTag(arg.Tag)
		if err != nil {
			return nil, empty, errors.Trace(err)
		}
		relationToken, appToken, err := commoncrossmodel.GetConsumingRelationTokens(api.st, relationTag)
		if err != nil {
			return nil, empty, errors.Trace(err)
		}
		w, err := commoncrossmodel.WatchRelationUnits(api.st, relationTag)
		if err != nil {
			return nil, empty, errors.Trace(err)
		}
		change, ok := <-w.Changes()
		if !ok {
			return nil, empty, watcher.EnsureErr(w)
		}
		fullChange, err := commoncrossmodel.ExpandChange(api.st, relationToken, appToken, change)
		if err != nil {
			w.Kill()
			return nil, empty, errors.Trace(err)
		}
		wrapped := &commoncrossmodel.WrappedUnitsWatcher{
			RelationUnitsWatcher: w,
			RelationToken:        relationToken,
			ApplicationToken:     appToken,
		}
		return wrapped, fullChange, nil
	}

	for i, arg := range args.Entities {
		w, changes, err := watchOne(arg)
		if err != nil {
			results.Results[i].Error = apiservererrors.ServerError(err)
			continue
		}

		results.Results[i].RemoteRelationWatcherId = api.resources.Register(w)
		results.Results[i].Changes = changes
	}
	return results, nil
}

// WatchRemoteApplicationRelations starts a StringsWatcher for watching the relations of
// each specified application in the local model, and returns the watcher IDs
// and initial values, or an error if the services' relations could not be
// watched.
func (api *API) WatchRemoteApplicationRelations(args params.Entities) (params.StringsWatchResults, error) {
	results := params.StringsWatchResults{
		Results: make([]params.StringsWatchResult, len(args.Entities)),
	}
	for i, arg := range args.Entities {
		applicationTag, err := names.ParseApplicationTag(arg.Tag)
		if err != nil {
			results.Results[i].Error = apiservererrors.ServerError(err)
			continue
		}
		appName := applicationTag.Id()
		w, err := api.st.WatchRemoteApplicationRelations(appName)
		if err != nil {
			results.Results[i].Error = apiservererrors.ServerError(err)
			continue
		}
		// TODO(jam): 2019-10-27 Watching Changes() should be protected with a select with api.ctx.Cancel()
		changes, ok := <-w.Changes()
		if !ok {
			results.Results[i].Error = apiservererrors.ServerError(watcher.EnsureErr(w))
			continue
		}
		results.Results[i].StringsWatcherId = api.resources.Register(w)
		results.Results[i].Changes = changes
	}
	return results, nil
}

// WatchRemoteRelations starts a strings watcher that notifies of the addition,
// removal, and lifecycle changes of remote relations in the model; and
// returns the watcher ID and initial IDs of remote relations, or an error if
// watching failed.
func (api *API) WatchRemoteRelations() (params.StringsWatchResult, error) {
	w := api.st.WatchRemoteRelations()
	// TODO(jam): 2019-10-27 Watching Changes() should be protected with a select with api.ctx.Cancel()
	if changes, ok := <-w.Changes(); ok {
		return params.StringsWatchResult{
			StringsWatcherId: api.resources.Register(w),
			Changes:          changes,
		}, nil
	}
	return params.StringsWatchResult{}, watcher.EnsureErr(w)
}

// ConsumeRemoteRelationChanges consumes changes to settings originating
// from the remote/offering side of relations.
func (api *API) ConsumeRemoteRelationChanges(changes params.RemoteRelationsChanges) (params.ErrorResults, error) {
	results := params.ErrorResults{
		Results: make([]params.ErrorResult, len(changes.Changes)),
	}
	for i, change := range changes.Changes {
		relationTag, err := api.st.GetRemoteEntity(change.RelationToken)
		if err != nil {
			if errors.IsNotFound(err) {
				continue
			}
			results.Results[i].Error = apiservererrors.ServerError(err)
			continue
		}
<<<<<<< HEAD
		if err := commoncrossmodel.PublishRelationChange(api.authorizer, api.st, relationTag, change); err != nil {
=======
		applicationTag, err := api.st.GetRemoteEntity(change.ApplicationToken)
		if err != nil && !errors.IsNotFound(err) {
			results.Results[i].Error = apiservererrors.ServerError(err)
			continue
		}
		if err := commoncrossmodel.PublishRelationChange(api.st, relationTag, applicationTag, change); err != nil {
>>>>>>> 63900364
			results.Results[i].Error = apiservererrors.ServerError(err)
			continue
		}
	}
	return results, nil
}

// SetRemoteApplicationsStatus sets the status for the specified remote applications.
func (api *API) SetRemoteApplicationsStatus(args params.SetStatus) (params.ErrorResults, error) {
	var result params.ErrorResults
	result.Results = make([]params.ErrorResult, len(args.Entities))
	for i, entity := range args.Entities {
		remoteAppTag, err := names.ParseApplicationTag(entity.Tag)
		if err != nil {
			result.Results[i].Error = apiservererrors.ServerError(err)
			continue
		}
		app, err := api.st.RemoteApplication(remoteAppTag.Id())
		if err != nil {
			result.Results[i].Error = apiservererrors.ServerError(err)
			continue
		}
		statusValue := status.Status(entity.Status)
		if statusValue == status.Terminated {
			operation := app.TerminateOperation(entity.Info)
			err = api.st.ApplyOperation(operation)
		} else {
			err = app.SetStatus(status.StatusInfo{
				Status:  statusValue,
				Message: entity.Info,
			})
		}
		result.Results[i].Error = apiservererrors.ServerError(err)
	}
	return result, nil
}

// UpdateControllersForModels changes the external controller records for the
// associated model entities. This is used when the remote relations worker gets
// redirected following migration of an offering model.
func (api *API) UpdateControllersForModels(args params.UpdateControllersForModelsParams) (params.ErrorResults, error) {
	var result params.ErrorResults
	result.Results = make([]params.ErrorResult, len(args.Changes))

	for i, change := range args.Changes {
		cInfo := change.Info

		modelTag, err := names.ParseModelTag(change.ModelTag)
		if err != nil {
			result.Results[i].Error = apiservererrors.ServerError(err)
			continue
		}

		controllerTag, err := names.ParseControllerTag(cInfo.ControllerTag)
		if err != nil {
			result.Results[i].Error = apiservererrors.ServerError(err)
			continue
		}

		controller := crossmodel.ControllerInfo{
			ControllerTag: controllerTag,
			Alias:         cInfo.Alias,
			Addrs:         cInfo.Addrs,
			CACert:        cInfo.CACert,
		}

		if err := api.st.UpdateControllerForModel(controller, modelTag.Id()); err != nil {
			result.Results[i].Error = apiservererrors.ServerError(err)
			continue
		}
	}

	return result, nil
}

// ConsumeRemoteSecretChanges updates the local model with secret revision changes
// originating from the remote/offering model.
func (api *API) ConsumeRemoteSecretChanges(args params.LatestSecretRevisionChanges) (params.ErrorResults, error) {
	var result params.ErrorResults
	result.Results = make([]params.ErrorResult, len(args.Changes))
	for i, arg := range args.Changes {
		err := api.consumeOneRemoteSecretChange(arg)
		result.Results[i].Error = apiservererrors.ServerError(err)
	}
	return result, nil
}

func (api *API) consumeOneRemoteSecretChange(arg params.SecretRevisionChange) error {
	uri, err := coresecrets.ParseURI(arg.URI)
	if err != nil {
		return errors.Trace(err)
	}
	op, err := api.st.UpdateSecretConsumerOperation(uri, arg.Revision)
	if err != nil {
		return errors.Trace(err)
	}
	return api.st.ApplyOperation(op)
}<|MERGE_RESOLUTION|>--- conflicted
+++ resolved
@@ -357,16 +357,12 @@
 			results.Results[i].Error = apiservererrors.ServerError(err)
 			continue
 		}
-<<<<<<< HEAD
-		if err := commoncrossmodel.PublishRelationChange(api.authorizer, api.st, relationTag, change); err != nil {
-=======
 		applicationTag, err := api.st.GetRemoteEntity(change.ApplicationToken)
 		if err != nil && !errors.IsNotFound(err) {
 			results.Results[i].Error = apiservererrors.ServerError(err)
 			continue
 		}
-		if err := commoncrossmodel.PublishRelationChange(api.st, relationTag, applicationTag, change); err != nil {
->>>>>>> 63900364
+		if err := commoncrossmodel.PublishRelationChange(api.authorizer, api.st, relationTag, applicationTag, change); err != nil {
 			results.Results[i].Error = apiservererrors.ServerError(err)
 			continue
 		}
