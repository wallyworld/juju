--- conflicted
+++ resolved
@@ -28,13 +28,13 @@
 	serviceFactory := ctx.ServiceFactory()
 	return NewCrossControllerAPI(
 		ctx.Resources(),
-<<<<<<< HEAD
 		func(ctx context.Context) ([]string, string, error) {
-			return common.ControllerAPIInfo(ctx, st, serviceFactory.ControllerConfig())
-=======
-		func() ([]string, string, error) {
-			return controllerInfo(st)
->>>>>>> d5c3726b
+			controllerConfig := serviceFactory.ControllerConfig()
+			config, err := controllerConfig.ControllerConfig(ctx)
+			if err != nil {
+				return nil, "", errors.Trace(err)
+			}
+			return controllerInfo(st, config)
 		},
 		func(ctx context.Context) (string, error) {
 			controllerConfig := serviceFactory.ControllerConfig()
@@ -51,14 +51,13 @@
 // controllerInfoGetter indirects state for retrieving information
 // required for cross-controller communication.
 type controllerInfoGetter interface {
-	APIHostPortsForClients() ([]network.SpaceHostPorts, error)
-	ControllerConfig() (controller.Config, error)
+	APIHostPortsForClients(config controller.Config) ([]network.SpaceHostPorts, error)
 }
 
 // controllerInfo retrieves information required to communicate
 // with this controller - API addresses and the CA cert.
-func controllerInfo(st controllerInfoGetter) ([]string, string, error) {
-	apiHostPorts, err := st.APIHostPortsForClients()
+func controllerInfo(st controllerInfoGetter, config controller.Config) ([]string, string, error) {
+	apiHostPorts, err := st.APIHostPortsForClients(config)
 	if err != nil {
 		return nil, "", errors.Trace(err)
 	}
@@ -73,11 +72,6 @@
 		}
 	}
 
-	controllerConfig, err := st.ControllerConfig()
-	if err != nil {
-		return nil, "", errors.Trace(err)
-	}
-
-	caCert, _ := controllerConfig.CACert()
+	caCert, _ := config.CACert()
 	return addrs, caCert, nil
 }