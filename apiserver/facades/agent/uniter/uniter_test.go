--- conflicted
+++ resolved
@@ -3496,888 +3496,8 @@
 		},
 		Owner: s.wordpress.Tag(),
 	})
-<<<<<<< HEAD
 	c.Assert(err, jc.ErrorIsNil)
 	err = st.GrantSecretAccess(uri2, state.SecretAccessParams{
-=======
-	s.meteredUnit = s.Factory.MakeUnit(c, &factory.UnitParams{
-		Application: s.meteredApplication,
-		SetCharmURL: true,
-	})
-
-	meteredAuthorizer := apiservertesting.FakeAuthorizer{
-		Tag: s.meteredUnit.Tag(),
-	}
-	s.uniter = s.newUniterAPI(c, s.State, meteredAuthorizer)
-
-	s.ModelWatcherTest = commontesting.NewModelWatcherTest(
-		s.uniter,
-		s.State,
-		s.resources,
-	)
-}
-
-func (s *unitMetricBatchesSuite) TestAddMetricsBatch(c *gc.C) {
-	metrics := []params.Metric{{Key: "pings", Value: "5", Time: time.Now().UTC()}}
-	uuid := utils.MustNewUUID().String()
-
-	result, err := s.uniter.AddMetricBatches(params.MetricBatchParams{
-		Batches: []params.MetricBatchParam{{
-			Tag: s.meteredUnit.Tag().String(),
-			Batch: params.MetricBatch{
-				UUID:     uuid,
-				CharmURL: s.meteredCharm.URL(),
-				Created:  time.Now(),
-				Metrics:  metrics,
-			}}}},
-	)
-
-	c.Assert(result, gc.DeepEquals, params.ErrorResults{
-		Results: []params.ErrorResult{{nil}},
-	})
-	c.Assert(err, jc.ErrorIsNil)
-
-	batch, err := s.State.MetricBatch(uuid)
-	c.Assert(err, jc.ErrorIsNil)
-	c.Assert(batch.UUID(), gc.Equals, uuid)
-	c.Assert(batch.CharmURL(), gc.Equals, s.meteredCharm.URL())
-	c.Assert(batch.Unit(), gc.Equals, s.meteredUnit.Name())
-	storedMetrics := batch.Metrics()
-	c.Assert(storedMetrics, gc.HasLen, 1)
-	c.Assert(storedMetrics[0].Key, gc.Equals, metrics[0].Key)
-	c.Assert(storedMetrics[0].Value, gc.Equals, metrics[0].Value)
-}
-
-func (s *unitMetricBatchesSuite) TestAddMetricsBatchNoCharmURL(c *gc.C) {
-	metrics := []params.Metric{{Key: "pings", Value: "5", Time: time.Now().UTC()}}
-	uuid := utils.MustNewUUID().String()
-
-	result, err := s.uniter.AddMetricBatches(params.MetricBatchParams{
-		Batches: []params.MetricBatchParam{{
-			Tag: s.meteredUnit.Tag().String(),
-			Batch: params.MetricBatch{
-				UUID:     uuid,
-				CharmURL: s.meteredCharm.URL(),
-				Created:  time.Now(),
-				Metrics:  metrics,
-			}}}})
-
-	c.Assert(result, gc.DeepEquals, params.ErrorResults{
-		Results: []params.ErrorResult{{nil}},
-	})
-	c.Assert(err, jc.ErrorIsNil)
-
-	batch, err := s.State.MetricBatch(uuid)
-	c.Assert(err, jc.ErrorIsNil)
-	c.Assert(batch.UUID(), gc.Equals, uuid)
-	c.Assert(batch.CharmURL(), gc.Equals, s.meteredCharm.URL())
-	c.Assert(batch.Unit(), gc.Equals, s.meteredUnit.Name())
-	storedMetrics := batch.Metrics()
-	c.Assert(storedMetrics, gc.HasLen, 1)
-	c.Assert(storedMetrics[0].Key, gc.Equals, metrics[0].Key)
-	c.Assert(storedMetrics[0].Value, gc.Equals, metrics[0].Value)
-}
-
-func (s *unitMetricBatchesSuite) TestAddMetricsBatchDiffTag(c *gc.C) {
-	unit2 := s.Factory.MakeUnit(c, &factory.UnitParams{Application: s.meteredApplication, SetCharmURL: true})
-
-	metrics := []params.Metric{{Key: "pings", Value: "5", Time: time.Now().UTC()}}
-	uuid := utils.MustNewUUID().String()
-
-	tests := []struct {
-		about  string
-		tag    string
-		expect string
-	}{{
-		about:  "different unit",
-		tag:    unit2.Tag().String(),
-		expect: "permission denied",
-	}, {
-		about:  "user tag",
-		tag:    names.NewLocalUserTag("admin").String(),
-		expect: `"user-admin" is not a valid unit tag`,
-	}, {
-		about:  "machine tag",
-		tag:    names.NewMachineTag("0").String(),
-		expect: `"machine-0" is not a valid unit tag`,
-	}}
-
-	for i, test := range tests {
-		c.Logf("test %d: %s", i, test.about)
-		result, err := s.uniter.AddMetricBatches(params.MetricBatchParams{
-			Batches: []params.MetricBatchParam{{
-				Tag: test.tag,
-				Batch: params.MetricBatch{
-					UUID:     uuid,
-					CharmURL: "",
-					Created:  time.Now(),
-					Metrics:  metrics,
-				}}}})
-
-		if test.expect == "" {
-			c.Assert(result.OneError(), jc.ErrorIsNil)
-		} else {
-			c.Assert(result.OneError(), gc.ErrorMatches, test.expect)
-		}
-		c.Assert(err, jc.ErrorIsNil)
-
-		_, err = s.State.MetricBatch(uuid)
-		c.Assert(err, jc.Satisfies, errors.IsNotFound)
-	}
-}
-
-type uniterNetworkInfoSuite struct {
-	uniterSuiteBase
-	mysqlCharm *state.Charm
-}
-
-var _ = gc.Suite(&uniterNetworkInfoSuite{})
-
-func (s *uniterNetworkInfoSuite) SetUpTest(c *gc.C) {
-	s.ControllerConfigAttrs = map[string]interface{}{
-		controller.Features: []string{feature.RawK8sSpec},
-	}
-
-	s.uniterSuiteBase.JujuConnSuite.SetUpTest(c)
-	s.PatchValue(&provider.NewK8sClients, k8stesting.NoopFakeK8sClients)
-
-	net := map[string][]string{
-		"public":     {"8.8.0.0/16", "240.0.0.0/12"},
-		"internal":   {"10.0.0.0/24"},
-		"wp-default": {"100.64.0.0/16"},
-		"database":   {"192.168.1.0/24"},
-		"layertwo":   nil,
-	}
-
-	for spaceName, cidrs := range net {
-		space, err := s.State.AddSpace(spaceName, "", nil, false)
-		c.Assert(err, jc.ErrorIsNil)
-
-		for _, cidr := range cidrs {
-			_, err = s.State.AddSubnet(network.SubnetInfo{
-				CIDR:    cidr,
-				SpaceID: space.Id(),
-			})
-			c.Assert(err, jc.ErrorIsNil)
-		}
-	}
-
-	s.machine0 = s.addProvisionedMachineWithDevicesAndAddresses(c, 10)
-
-	s.wpCharm = s.Factory.MakeCharm(c, &factory.CharmParams{
-		Name: "wordpress-extra-bindings",
-		URL:  "ch:amd64/quantal/wordpress-extra-bindings-4",
-	})
-	var err error
-	s.wordpress, err = s.State.AddApplication(state.AddApplicationArgs{
-		Name:        "wordpress",
-		Charm:       s.wpCharm,
-		CharmOrigin: &state.CharmOrigin{Platform: &state.Platform{OS: "ubuntu", Channel: "12.10/stable"}},
-		EndpointBindings: map[string]string{
-			"db":        "internal",   // relation name
-			"admin-api": "public",     // extra-binding name
-			"foo-bar":   "layertwo",   // extra-binding to L2
-			"":          "wp-default", // explicitly specified default space
-		},
-	})
-	c.Assert(err, jc.ErrorIsNil)
-	s.wordpressUnit = s.Factory.MakeUnit(c, &factory.UnitParams{
-		Application: s.wordpress,
-		Machine:     s.machine0,
-	})
-
-	s.machine1 = s.addProvisionedMachineWithDevicesAndAddresses(c, 20)
-
-	s.mysqlCharm = s.Factory.MakeCharm(c, &factory.CharmParams{
-		Name: "mysql",
-	})
-	s.mysql = s.Factory.MakeApplication(c, &factory.ApplicationParams{
-		Name:  "mysql",
-		Charm: s.mysqlCharm,
-		EndpointBindings: map[string]string{
-			"server": "database",
-		},
-	})
-	s.wordpressUnit = s.Factory.MakeUnit(c, &factory.UnitParams{
-		Application: s.wordpress,
-		Machine:     s.machine0,
-	})
-	s.mysqlUnit = s.Factory.MakeUnit(c, &factory.UnitParams{
-		Application: s.mysql,
-		Machine:     s.machine1,
-	})
-
-	// Create the resource registry separately to track invocations to
-	// Register.
-	s.resources = common.NewResources()
-	s.AddCleanup(func(_ *gc.C) { s.resources.StopAll() })
-
-	s.leadershipChecker = &fakeLeadershipChecker{false}
-	s.setupUniterAPIForUnit(c, s.wordpressUnit)
-}
-
-func (s *uniterNetworkInfoSuite) addProvisionedMachineWithDevicesAndAddresses(c *gc.C, addrSuffix int) *state.Machine {
-	machine, err := s.State.AddMachine(state.UbuntuBase("12.10"), state.JobHostUnits)
-	c.Assert(err, jc.ErrorIsNil)
-	err = machine.SetInstanceInfo("i-am", "", "fake_nonce", nil, nil, nil, nil, nil, nil)
-	c.Assert(err, jc.ErrorIsNil)
-
-	devicesArgs, devicesAddrs := s.makeMachineDevicesAndAddressesArgs(addrSuffix)
-	c.Assert(machine.SetLinkLayerDevices(devicesArgs...), jc.ErrorIsNil)
-	c.Assert(machine.SetDevicesAddresses(devicesAddrs...), jc.ErrorIsNil)
-
-	machineAddrs, err := machine.AllDeviceAddresses()
-	c.Assert(err, jc.ErrorIsNil)
-
-	netAddrs := make([]network.SpaceAddress, len(machineAddrs))
-	for i, addr := range machineAddrs {
-		netAddrs[i] = network.NewSpaceAddress(addr.Value())
-	}
-	err = machine.SetProviderAddresses(netAddrs...)
-	c.Assert(err, jc.ErrorIsNil)
-
-	return machine
-}
-
-func (s *uniterNetworkInfoSuite) makeMachineDevicesAndAddressesArgs(addrSuffix int) ([]state.LinkLayerDeviceArgs, []state.LinkLayerDeviceAddress) {
-	return []state.LinkLayerDeviceArgs{{
-			Name:       "eth0",
-			Type:       network.EthernetDevice,
-			MACAddress: fmt.Sprintf("00:11:22:33:%0.2d:50", addrSuffix),
-		}, {
-			Name:       "eth0.100",
-			Type:       network.VLAN8021QDevice,
-			ParentName: "eth0",
-			MACAddress: fmt.Sprintf("00:11:22:33:%0.2d:50", addrSuffix),
-		}, {
-			Name:       "eth1",
-			Type:       network.EthernetDevice,
-			MACAddress: fmt.Sprintf("00:11:22:33:%0.2d:51", addrSuffix),
-		}, {
-			Name:       "eth1.100",
-			Type:       network.VLAN8021QDevice,
-			ParentName: "eth1",
-			MACAddress: fmt.Sprintf("00:11:22:33:%0.2d:51", addrSuffix),
-		}, {
-			Name:       "eth2",
-			Type:       network.EthernetDevice,
-			MACAddress: fmt.Sprintf("00:11:22:33:%0.2d:52", addrSuffix),
-		}, {
-			Name:       "eth3",
-			Type:       network.EthernetDevice,
-			MACAddress: fmt.Sprintf("00:11:22:33:%0.2d:53", addrSuffix),
-		}, {
-			Name:       "eth4",
-			Type:       network.EthernetDevice,
-			MACAddress: fmt.Sprintf("00:11:22:33:%0.2d:54", addrSuffix),
-		}, {
-			Name:       "fan-1",
-			Type:       network.EthernetDevice,
-			MACAddress: fmt.Sprintf("00:11:22:33:%0.2d:55", addrSuffix),
-		}},
-		[]state.LinkLayerDeviceAddress{{
-			DeviceName:   "eth0",
-			ConfigMethod: network.ConfigStatic,
-			CIDRAddress:  fmt.Sprintf("8.8.8.%d/16", addrSuffix),
-		}, {
-			DeviceName:   "eth0.100",
-			ConfigMethod: network.ConfigStatic,
-			CIDRAddress:  fmt.Sprintf("10.0.0.%d/24", addrSuffix),
-		}, {
-			DeviceName:   "eth1",
-			ConfigMethod: network.ConfigStatic,
-			CIDRAddress:  fmt.Sprintf("8.8.4.%d/16", addrSuffix),
-		}, {
-			DeviceName:   "eth1",
-			ConfigMethod: network.ConfigStatic,
-			CIDRAddress:  fmt.Sprintf("8.8.4.%d/16", addrSuffix+1),
-		}, {
-			DeviceName:   "eth1.100",
-			ConfigMethod: network.ConfigStatic,
-			CIDRAddress:  fmt.Sprintf("10.0.0.%d/24", addrSuffix+1),
-		}, {
-			DeviceName:   "eth2",
-			ConfigMethod: network.ConfigStatic,
-			CIDRAddress:  fmt.Sprintf("100.64.0.%d/16", addrSuffix),
-		}, {
-			DeviceName:   "eth4",
-			ConfigMethod: network.ConfigStatic,
-			CIDRAddress:  fmt.Sprintf("192.168.1.%d/24", addrSuffix),
-		}, {
-			DeviceName:   "fan-1",
-			ConfigMethod: network.ConfigStatic,
-			CIDRAddress:  fmt.Sprintf("240.1.1.%d/12", addrSuffix),
-		}}
-}
-
-func (s *uniterNetworkInfoSuite) setupUniterAPIForUnit(c *gc.C, givenUnit *state.Unit) {
-	// Create a FakeAuthorizer so we can check permissions, set up assuming the
-	// given unit agent has logged in.
-	s.authorizer = apiservertesting.FakeAuthorizer{
-		Tag: givenUnit.Tag(),
-	}
-	s.uniter = s.newUniterAPI(c, s.State, s.authorizer)
-}
-
-func (s *uniterNetworkInfoSuite) addRelationAndAssertInScope(c *gc.C) {
-	// Add a relation between wordpress and mysql and enter scope with
-	// mysqlUnit.
-	rel := s.addRelation(c, "wordpress", "mysql")
-	wpRelUnit, err := rel.Unit(s.wordpressUnit)
-	c.Assert(err, jc.ErrorIsNil)
-	err = wpRelUnit.EnterScope(nil)
-	c.Assert(err, jc.ErrorIsNil)
-	s.assertInScope(c, wpRelUnit, true)
-}
-
-func (s *uniterNetworkInfoSuite) TestNetworkInfoPermissions(c *gc.C) {
-	s.addRelationAndAssertInScope(c)
-	var tests = []struct {
-		Name   string
-		Arg    params.NetworkInfoParams
-		Result params.NetworkInfoResults
-		Error  string
-	}{
-		{
-			"Wrong unit name",
-			params.NetworkInfoParams{Unit: "unit-foo-0", Endpoints: []string{"foo"}},
-			params.NetworkInfoResults{},
-			"permission denied",
-		},
-		{
-			"Invalid tag",
-			params.NetworkInfoParams{Unit: "invalid", Endpoints: []string{"db-client"}},
-			params.NetworkInfoResults{},
-			`"invalid" is not a valid tag`,
-		},
-		{
-			"No access to unit",
-			params.NetworkInfoParams{Unit: "unit-mysql-0", Endpoints: []string{"juju-info"}},
-			params.NetworkInfoResults{},
-			"permission denied",
-		},
-		{
-			"Unknown binding name",
-			params.NetworkInfoParams{Unit: s.wordpressUnit.Tag().String(), Endpoints: []string{"unknown"}},
-			params.NetworkInfoResults{
-				Results: map[string]params.NetworkInfoResult{
-					"unknown": {
-						Error: &params.Error{
-							Code:    params.CodeNotValid,
-							Message: `undefined for unit charm: endpoint "unknown" not valid`,
-						},
-					},
-				},
-			},
-			"",
-		},
-	}
-
-	for _, test := range tests {
-		c.Logf("Testing %s", test.Name)
-		result, err := s.uniter.NetworkInfo(test.Arg)
-		if test.Error != "" {
-			c.Check(err, gc.ErrorMatches, test.Error)
-		} else {
-			c.Assert(err, jc.ErrorIsNil)
-			c.Check(result, jc.DeepEquals, test.Result)
-		}
-	}
-}
-
-func (s *uniterNetworkInfoSuite) TestNetworkInfoForExplicitlyBoundEndpointAndDefaultSpace(c *gc.C) {
-	s.addRelationAndAssertInScope(c)
-
-	args := params.NetworkInfoParams{
-		Unit:      s.wordpressUnit.Tag().String(),
-		Endpoints: []string{"db", "admin-api", "db-client"},
-	}
-	// For the relation "wordpress:db mysql:server" we expect to see only
-	// ifaces in the "internal" space, where the "db" endpoint itself
-	// is bound to.
-	expectedConfigWithRelationName := params.NetworkInfoResult{
-		Info: []params.NetworkInfo{
-			{
-				MACAddress:    "00:11:22:33:10:50",
-				InterfaceName: "eth0.100",
-				Addresses: []params.InterfaceAddress{
-					{Address: "10.0.0.10", CIDR: "10.0.0.0/24"},
-				},
-			},
-			{
-				MACAddress:    "00:11:22:33:10:51",
-				InterfaceName: "eth1.100",
-				Addresses: []params.InterfaceAddress{
-					{Address: "10.0.0.11", CIDR: "10.0.0.0/24"},
-				},
-			},
-		},
-		EgressSubnets:    []string{"10.0.0.10/32"},
-		IngressAddresses: []string{"10.0.0.10", "10.0.0.11"},
-	}
-	// For the "admin-api" extra-binding we expect to see only interfaces from
-	// the "public" space.
-	expectedConfigWithExtraBindingName := params.NetworkInfoResult{
-		Info: []params.NetworkInfo{
-			{
-				MACAddress:    "00:11:22:33:10:51",
-				InterfaceName: "eth1",
-				Addresses: []params.InterfaceAddress{
-					{Address: "8.8.4.10", CIDR: "8.8.0.0/16"},
-					{Address: "8.8.4.11", CIDR: "8.8.0.0/16"},
-				},
-			},
-			{
-				MACAddress:    "00:11:22:33:10:50",
-				InterfaceName: "eth0",
-				Addresses: []params.InterfaceAddress{
-					{Address: "8.8.8.10", CIDR: "8.8.0.0/16"},
-				},
-			},
-			{
-				MACAddress:    "00:11:22:33:10:55",
-				InterfaceName: "fan-1",
-				Addresses: []params.InterfaceAddress{
-					{Address: "240.1.1.10", CIDR: "240.0.0.0/12"},
-				},
-			},
-		},
-		// Egress is based on the first ingress address.
-		// Addresses are sorted, with fan always last.
-		EgressSubnets:    []string{"8.8.4.10/32"},
-		IngressAddresses: []string{"8.8.4.10", "8.8.4.11", "8.8.8.10", "240.1.1.10"},
-	}
-
-	// For the "db-client" extra-binding we expect to see interfaces from default
-	// "wp-default" space
-	expectedConfigWithDefaultSpace := params.NetworkInfoResult{
-		Info: []params.NetworkInfo{
-			{
-				MACAddress:    "00:11:22:33:10:52",
-				InterfaceName: "eth2",
-				Addresses: []params.InterfaceAddress{
-					{Address: "100.64.0.10", CIDR: "100.64.0.0/16"},
-				},
-			},
-		},
-		EgressSubnets:    []string{"100.64.0.10/32"},
-		IngressAddresses: []string{"100.64.0.10"},
-	}
-
-	result, err := s.uniter.NetworkInfo(args)
-	c.Assert(err, jc.ErrorIsNil)
-	c.Check(result, jc.DeepEquals, params.NetworkInfoResults{
-		Results: map[string]params.NetworkInfoResult{
-			"db":        expectedConfigWithRelationName,
-			"admin-api": expectedConfigWithExtraBindingName,
-			"db-client": expectedConfigWithDefaultSpace,
-		},
-	})
-}
-
-func (s *uniterNetworkInfoSuite) TestNetworkInfoL2Binding(c *gc.C) {
-	c.Skip("L2 not supported yet")
-	s.addRelationAndAssertInScope(c)
-
-	args := params.NetworkInfoParams{
-		Unit:      s.wordpressUnit.Tag().String(),
-		Endpoints: []string{"foo-bar"},
-	}
-
-	expectedInfo := params.NetworkInfoResult{
-		Info: []params.NetworkInfo{
-			{
-				MACAddress:    "00:11:22:33:10:50",
-				InterfaceName: "eth2",
-			},
-		},
-	}
-
-	result, err := s.uniter.NetworkInfo(args)
-	c.Assert(err, jc.ErrorIsNil)
-	c.Check(result, jc.DeepEquals, params.NetworkInfoResults{
-		Results: map[string]params.NetworkInfoResult{
-			"foo-bar": expectedInfo,
-		},
-	})
-}
-
-func (s *uniterNetworkInfoSuite) TestNetworkInfoForImplicitlyBoundEndpoint(c *gc.C) {
-	// Since wordpressUnit has explicit binding for "db", switch the API to
-	// mysqlUnit and check "mysql:server" uses the machine preferred private
-	// address.
-	s.setupUniterAPIForUnit(c, s.mysqlUnit)
-	rel := s.addRelation(c, "mysql", "wordpress")
-	mysqlRelUnit, err := rel.Unit(s.mysqlUnit)
-	c.Assert(err, jc.ErrorIsNil)
-	err = mysqlRelUnit.EnterScope(nil)
-	c.Assert(err, jc.ErrorIsNil)
-	s.assertInScope(c, mysqlRelUnit, true)
-
-	args := params.NetworkInfoParams{
-		Unit:      s.mysqlUnit.Tag().String(),
-		Endpoints: []string{"server"},
-	}
-
-	expectedInfo := params.NetworkInfoResult{
-		Info: []params.NetworkInfo{
-			{
-				MACAddress:    "00:11:22:33:20:54",
-				InterfaceName: "eth4",
-				Addresses: []params.InterfaceAddress{
-					{Address: "192.168.1.20", CIDR: "192.168.1.0/24"},
-				},
-			},
-		},
-		EgressSubnets:    []string{"192.168.1.20/32"},
-		IngressAddresses: []string{"192.168.1.20"},
-	}
-
-	result, err := s.uniter.NetworkInfo(args)
-	c.Assert(err, jc.ErrorIsNil)
-	c.Check(result, jc.DeepEquals, params.NetworkInfoResults{
-		Results: map[string]params.NetworkInfoResult{
-			"server": expectedInfo,
-		},
-	})
-}
-
-func (s *uniterNetworkInfoSuite) TestNetworkInfoForJujuInfoDefaultSpace(c *gc.C) {
-	s.setupUniterAPIForUnit(c, s.mysqlUnit)
-
-	m, err := s.State.Model()
-	c.Assert(err, jc.ErrorIsNil)
-	err = m.UpdateModelConfig(map[string]interface{}{"default-space": "database"}, nil)
-	c.Assert(err, jc.ErrorIsNil)
-
-	args := params.NetworkInfoParams{
-		Unit:      s.mysqlUnit.Tag().String(),
-		Endpoints: []string{"juju-info"},
-	}
-
-	expectedInfo := params.NetworkInfoResult{
-		Info: []params.NetworkInfo{
-			{
-				MACAddress:    "00:11:22:33:20:54",
-				InterfaceName: "eth4",
-				Addresses: []params.InterfaceAddress{
-					{Address: "192.168.1.20", CIDR: "192.168.1.0/24"},
-				},
-			},
-		},
-		EgressSubnets:    []string{"192.168.1.20/32"},
-		IngressAddresses: []string{"192.168.1.20"},
-	}
-
-	result, err := s.uniter.NetworkInfo(args)
-	c.Assert(err, jc.ErrorIsNil)
-	c.Check(result, jc.DeepEquals, params.NetworkInfoResults{
-		Results: map[string]params.NetworkInfoResult{
-			"juju-info": expectedInfo,
-		},
-	})
-}
-
-func (s *uniterNetworkInfoSuite) TestNetworkInfoUsesRelationAddressNonDefaultBinding(c *gc.C) {
-	// If a network info call is made in the context of a relation, and the
-	// endpoint of that relation is bound to the non default space, we
-	// provide the ingress addresses as those belonging to the space.
-	s.setupUniterAPIForUnit(c, s.mysqlUnit)
-	_, err := s.State.AddRemoteApplication(state.AddRemoteApplicationParams{
-		SourceModel: coretesting.ModelTag,
-		Name:        "wordpress-remote",
-		Endpoints:   []charm.Relation{{Name: "db", Interface: "mysql", Role: "requirer"}},
-	})
-	c.Assert(err, jc.ErrorIsNil)
-	rel := s.addRelation(c, "mysql", "wordpress-remote")
-	mysqlRelUnit, err := rel.Unit(s.mysqlUnit)
-	c.Assert(err, jc.ErrorIsNil)
-	err = mysqlRelUnit.EnterScope(nil)
-	c.Assert(err, jc.ErrorIsNil)
-	s.assertInScope(c, mysqlRelUnit, true)
-
-	// Relation specific egress subnets override model config.
-	err = s.JujuConnSuite.Model.UpdateModelConfig(map[string]interface{}{config.EgressSubnets: "10.0.0.0/8"}, nil)
-	c.Assert(err, jc.ErrorIsNil)
-	relEgress := state.NewRelationEgressNetworks(s.State)
-	_, err = relEgress.Save(rel.Tag().Id(), false, []string{"192.168.1.0/24"})
-	c.Assert(err, jc.ErrorIsNil)
-
-	relId := rel.Id()
-	args := params.NetworkInfoParams{
-		Unit:       s.mysqlUnit.Tag().String(),
-		Endpoints:  []string{"server"},
-		RelationId: &relId,
-	}
-
-	expectedInfo := params.NetworkInfoResult{
-		Info: []params.NetworkInfo{
-			{
-				MACAddress:    "00:11:22:33:20:54",
-				InterfaceName: "eth4",
-				Addresses: []params.InterfaceAddress{
-					{Address: "192.168.1.20", CIDR: "192.168.1.0/24"},
-				},
-			},
-		},
-		EgressSubnets:    []string{"192.168.1.0/24"},
-		IngressAddresses: []string{"192.168.1.20"},
-	}
-
-	result, err := s.uniter.NetworkInfo(args)
-	c.Assert(err, jc.ErrorIsNil)
-	c.Check(result, jc.DeepEquals, params.NetworkInfoResults{
-		Results: map[string]params.NetworkInfoResult{
-			"server": expectedInfo,
-		},
-	})
-}
-
-func (s *uniterNetworkInfoSuite) TestNetworkInfoUsesRelationAddressDefaultBinding(c *gc.C) {
-	// If a network info call is made in the context of a relation, and the
-	// endpoint of that relation is not bound, or bound to the default space, we
-	// provide the ingress address relevant to the relation: public for CMR.
-	_, err := s.State.AddRemoteApplication(state.AddRemoteApplicationParams{
-		SourceModel: coretesting.ModelTag,
-		Name:        "wordpress-remote",
-		Endpoints:   []charm.Relation{{Name: "db", Interface: "mysql", Role: "requirer"}},
-	})
-	c.Assert(err, jc.ErrorIsNil)
-
-	// Recreate mysql app without endpoint binding.
-	s.mysql = s.Factory.MakeApplication(c, &factory.ApplicationParams{
-		Name:  "mysql-default",
-		Charm: s.mysqlCharm,
-	})
-	s.mysqlUnit = s.Factory.MakeUnit(c, &factory.UnitParams{
-		Application: s.mysql,
-		Machine:     s.machine1,
-	})
-	s.setupUniterAPIForUnit(c, s.mysqlUnit)
-
-	rel := s.addRelation(c, "mysql-default", "wordpress-remote")
-	mysqlRelUnit, err := rel.Unit(s.mysqlUnit)
-	c.Assert(err, jc.ErrorIsNil)
-	err = mysqlRelUnit.EnterScope(nil)
-	c.Assert(err, jc.ErrorIsNil)
-	s.assertInScope(c, mysqlRelUnit, true)
-
-	// Relation specific egress subnets override model config.
-	err = s.JujuConnSuite.Model.UpdateModelConfig(map[string]interface{}{config.EgressSubnets: "10.0.0.0/8"}, nil)
-	c.Assert(err, jc.ErrorIsNil)
-	relEgress := state.NewRelationEgressNetworks(s.State)
-	_, err = relEgress.Save(rel.Tag().Id(), false, []string{"192.168.1.0/24"})
-	c.Assert(err, jc.ErrorIsNil)
-
-	relId := rel.Id()
-	args := params.NetworkInfoParams{
-		Unit:       s.mysqlUnit.Tag().String(),
-		Endpoints:  []string{"server"},
-		RelationId: &relId,
-	}
-
-	// Since it is a remote relation, the expected ingress address is set to the
-	// machine's public address.
-	expectedIngressAddress, err := s.machine1.PublicAddress()
-	c.Assert(err, jc.ErrorIsNil)
-
-	expectedInfo := params.NetworkInfoResult{
-		Info: []params.NetworkInfo{
-			{
-				MACAddress:    "00:11:22:33:20:50",
-				InterfaceName: "eth0.100",
-				Addresses: []params.InterfaceAddress{
-					{Address: "10.0.0.20", CIDR: "10.0.0.0/24"},
-				},
-			},
-		},
-		EgressSubnets:    []string{"192.168.1.0/24"},
-		IngressAddresses: []string{expectedIngressAddress.Value},
-	}
-
-	result, err := s.uniter.NetworkInfo(args)
-	c.Assert(err, jc.ErrorIsNil)
-	c.Check(result, jc.DeepEquals, params.NetworkInfoResults{
-		Results: map[string]params.NetworkInfoResult{
-			"server": expectedInfo,
-		},
-	})
-}
-
-func (s *uniterNetworkInfoSuite) TestUpdateNetworkInfo(c *gc.C) {
-	s.addRelationAndAssertInScope(c)
-
-	// Clear network settings from all relation units
-	relList, err := s.wordpressUnit.RelationsJoined()
-	c.Assert(err, gc.IsNil)
-	for _, rel := range relList {
-		relUnit, err := rel.Unit(s.wordpressUnit)
-		c.Assert(err, gc.IsNil)
-		relSettings, err := relUnit.Settings()
-		c.Assert(err, gc.IsNil)
-		relSettings.Delete("private-address")
-		relSettings.Delete("ingress-address")
-		relSettings.Delete("egress-subnets")
-		_, err = relSettings.Write()
-		c.Assert(err, gc.IsNil)
-	}
-
-	// Making an UpdateNetworkInfo call should re-generate them for us.
-	args := params.Entities{
-		Entities: []params.Entity{
-			{
-				Tag: s.wordpressUnit.Tag().String(),
-			},
-		},
-	}
-
-	res, err := s.uniter.UpdateNetworkInfo(args)
-	c.Assert(err, jc.ErrorIsNil)
-	c.Assert(res.OneError(), gc.IsNil)
-
-	// Validate settings
-	for _, rel := range relList {
-		relUnit, err := rel.Unit(s.wordpressUnit)
-		c.Assert(err, gc.IsNil)
-		relSettings, err := relUnit.Settings()
-		c.Assert(err, gc.IsNil)
-		relMap := relSettings.Map()
-		c.Assert(relMap["private-address"], gc.Equals, "10.0.0.10")
-		c.Assert(relMap["ingress-address"], gc.Equals, "10.0.0.10")
-		c.Assert(relMap["egress-subnets"], gc.Equals, "10.0.0.10/32")
-	}
-}
-
-func (s *uniterNetworkInfoSuite) TestCommitHookChanges(c *gc.C) {
-	s.addRelationAndAssertInScope(c)
-
-	s.leadershipChecker.isLeader = true
-
-	// Clear network settings from all relation units
-	relList, err := s.wordpressUnit.RelationsJoined()
-	c.Assert(err, gc.IsNil)
-	for _, rel := range relList {
-		relUnit, err := rel.Unit(s.wordpressUnit)
-		c.Assert(err, gc.IsNil)
-		relSettings, err := relUnit.Settings()
-		c.Assert(err, gc.IsNil)
-		relSettings.Delete("private-address")
-		relSettings.Delete("ingress-address")
-		relSettings.Delete("egress-subnets")
-		relSettings.Set("some", "settings")
-		_, err = relSettings.Write()
-		c.Assert(err, gc.IsNil)
-	}
-
-	b := apiuniter.NewCommitHookParamsBuilder(s.wordpressUnit.UnitTag())
-	b.UpdateNetworkInfo()
-	b.UpdateRelationUnitSettings(relList[0].Tag().String(), params.Settings{"just": "added"}, params.Settings{"app_data": "updated"})
-	// Manipulate ports for one of the charm's endpoints.
-	b.OpenPortRange("monitoring-port", network.MustParsePortRange("80-81/tcp"))
-	b.OpenPortRange("monitoring-port", network.MustParsePortRange("7337/tcp")) // same port closed below; this should be a no-op
-	b.ClosePortRange("monitoring-port", network.MustParsePortRange("7337/tcp"))
-	b.UpdateCharmState(map[string]string{"charm-key": "charm-value"})
-	req, _ := b.Build()
-
-	// Add some extra args to test error handling
-	req.Args = append(req.Args,
-		params.CommitHookChangesArg{Tag: "not-a-unit-tag"},
-		params.CommitHookChangesArg{Tag: "unit-mysql-0"}, // not accessible by current user
-		params.CommitHookChangesArg{Tag: "unit-notfound-0"},
-	)
-
-	// Test-suite uses an older API version
-	api, err := uniter.NewUniterAPI(s.facadeContext())
-	c.Assert(err, jc.ErrorIsNil)
-
-	result, err := api.CommitHookChanges(req)
-	c.Assert(err, jc.ErrorIsNil)
-	c.Assert(result, gc.DeepEquals, params.ErrorResults{
-		Results: []params.ErrorResult{
-			{Error: nil},
-			{Error: &params.Error{Message: `"not-a-unit-tag" is not a valid tag`}},
-			{Error: apiservertesting.ErrUnauthorized},
-			{Error: apiservertesting.ErrUnauthorized},
-		},
-	})
-
-	// Verify expected wordpress unit state
-	relUnit, err := relList[0].Unit(s.wordpressUnit)
-	c.Assert(err, jc.ErrorIsNil)
-	relSettings, err := relUnit.Settings()
-	c.Assert(err, jc.ErrorIsNil)
-	expRelSettings := map[string]interface{}{
-		// Network info injected due to the "UpdateNetworkInfo" request
-		"egress-subnets":  "10.0.0.10/32",
-		"ingress-address": "10.0.0.10",
-		"private-address": "10.0.0.10",
-		// Pre-existing setting
-		"some": "settings",
-		// Setting added due to update relation settings request
-		"just": "added",
-	}
-	c.Assert(relSettings.Map(), jc.DeepEquals, expRelSettings, gc.Commentf("composed model operations did not yield expected result for unit relation settings"))
-
-	unitPortRanges, err := s.wordpressUnit.OpenedPortRanges()
-	c.Assert(err, jc.ErrorIsNil)
-	c.Assert(unitPortRanges.UniquePortRanges(), jc.DeepEquals, []network.PortRange{{Protocol: "tcp", FromPort: 80, ToPort: 81}})
-	c.Assert(unitPortRanges.ForEndpoint("monitoring-port"), jc.DeepEquals, []network.PortRange{{Protocol: "tcp", FromPort: 80, ToPort: 81}}, gc.Commentf("unit ports where not opened for the requested endpoint"))
-
-	unitState, err := s.wordpressUnit.State()
-	c.Assert(err, jc.ErrorIsNil)
-	charmState, _ := unitState.CharmState()
-	c.Assert(charmState, jc.DeepEquals, map[string]string{"charm-key": "charm-value"}, gc.Commentf("state doc not updated"))
-
-	appCfg, err := relList[0].ApplicationSettings(s.wordpress.Name())
-	c.Assert(err, jc.ErrorIsNil)
-	c.Assert(appCfg, gc.DeepEquals, map[string]interface{}{"app_data": "updated"}, gc.Commentf("application data not updated by leader unit"))
-}
-
-func (s *uniterNetworkInfoSuite) TestCommitHookChangesWhenNotLeader(c *gc.C) {
-	s.addRelationAndAssertInScope(c)
-
-	// Make it so we're not the leader.
-	s.leadershipChecker.isLeader = false
-
-	relList, err := s.wordpressUnit.RelationsJoined()
-	c.Assert(err, gc.IsNil)
-
-	b := apiuniter.NewCommitHookParamsBuilder(s.wordpressUnit.UnitTag())
-	b.UpdateRelationUnitSettings(relList[0].Tag().String(), nil, params.Settings{"can't": "touch this!"})
-	req, _ := b.Build()
-
-	// Test-suite uses an older API version
-	api, err := uniter.NewUniterAPI(s.facadeContext())
-	c.Assert(err, jc.ErrorIsNil)
-
-	result, err := api.CommitHookChanges(req)
-	c.Assert(err, jc.ErrorIsNil)
-	c.Assert(result, gc.DeepEquals, params.ErrorResults{
-		Results: []params.ErrorResult{
-			{Error: &params.Error{Message: `checking leadership continuity: "wordpress/1" is not leader of "wordpress"`}},
-		},
-	})
-}
-
-func ptr[T any](v T) *T {
-	return &v
-}
-
-func (s *uniterSuite) TestCommitHookChangesWithSecrets(c *gc.C) {
-	s.addRelatedApplication(c, "wordpress", "logging", s.wordpressUnit)
-	s.leadershipChecker.isLeader = true
-	store := state.NewSecrets(s.State)
-	uri2 := secrets.NewURI()
-	_, err := store.CreateSecret(uri2, state.CreateSecretParams{
-		UpdateSecretParams: state.UpdateSecretParams{
-			LeaderToken: &token{isLeader: true},
-			Data:        map[string]string{"foo2": "bar"},
-		},
-		Owner: s.wordpress.Tag(),
-	})
-	c.Assert(err, jc.ErrorIsNil)
-	err = s.State.GrantSecretAccess(uri2, state.SecretAccessParams{
->>>>>>> 3e561add
 		LeaderToken: &token{isLeader: true},
 		Scope:       s.wordpress.Tag(),
 		Subject:     s.wordpress.Tag(),
