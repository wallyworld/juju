--- conflicted
+++ resolved
@@ -52,15 +52,6 @@
 
 var _ UpgradeStepsV2 = (*UpgradeStepsAPI)(nil)
 
-<<<<<<< HEAD
-// NewFacadeV2 is used for API registration.
-func NewFacadeV2(ctx facade.Context) (*UpgradeStepsAPI, error) {
-	st := &upgradeStepsStateShim{State: ctx.State()}
-	return NewUpgradeStepsAPI(st, ctx.Resources(), ctx.Auth())
-}
-
-=======
->>>>>>> 756ae5bb
 func NewUpgradeStepsAPI(st UpgradeStepsState,
 	resources facade.Resources,
 	authorizer facade.Authorizer,
