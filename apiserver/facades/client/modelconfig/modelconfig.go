// Copyright 2016 Canonical Ltd.
// Licensed under the AGPLv3, see LICENCE file for details.

package modelconfig

import (
	"github.com/juju/errors"
	"github.com/juju/loggo"

	"github.com/juju/juju/apiserver/common"
	apiservererrors "github.com/juju/juju/apiserver/errors"
	"github.com/juju/juju/apiserver/facade"
	"github.com/juju/juju/core/permission"
	"github.com/juju/juju/environs/config"
	"github.com/juju/juju/feature"
	"github.com/juju/juju/rpc/params"
	"github.com/juju/juju/state"
)

// ModelConfigAPI provides the base implementation of the methods.
type ModelConfigAPI struct {
	backend Backend
	auth    facade.Authorizer
	check   *common.BlockChecker
}

// ModelConfigAPIV3 is currently the latest.
type ModelConfigAPIV3 struct {
	*ModelConfigAPI
}

<<<<<<< HEAD
=======
// ModelConfigAPIV2 hides V3 functionality
type ModelConfigAPIV2 struct {
	*ModelConfigAPIV3
}

// ModelConfigAPIV1 hides V2 functionality
type ModelConfigAPIV1 struct {
	*ModelConfigAPIV2
}

>>>>>>> cdb674f5
// NewModelConfigAPI creates a new instance of the ModelConfig Facade.
func NewModelConfigAPI(backend Backend, authorizer facade.Authorizer) (*ModelConfigAPIV3, error) {
	if !authorizer.AuthClient() {
		return nil, apiservererrors.ErrPerm
	}
	client := &ModelConfigAPI{
		backend: backend,
		auth:    authorizer,
		check:   common.NewBlockChecker(backend),
	}
	return &ModelConfigAPIV3{client}, nil
}

func (c *ModelConfigAPI) checkCanWrite() error {
	canWrite, err := c.auth.HasPermission(permission.WriteAccess, c.backend.ModelTag())
	if err != nil {
		return errors.Trace(err)
	}
	if !canWrite {
		return apiservererrors.ErrPerm
	}
	return nil
}

func (c *ModelConfigAPI) isControllerAdmin() error {
	hasAccess, err := c.auth.HasPermission(permission.SuperuserAccess, c.backend.ControllerTag())
	if err != nil {
		return errors.Trace(err)
	}
	if !hasAccess {
		return apiservererrors.ErrPerm
	}
	return nil
}

func (c *ModelConfigAPI) canReadModel() error {
	isAdmin, err := c.auth.HasPermission(permission.SuperuserAccess, c.backend.ControllerTag())
	if err != nil {
		return errors.Trace(err)
	}
	canRead, err := c.auth.HasPermission(permission.ReadAccess, c.backend.ModelTag())
	if err != nil {
		return errors.Trace(err)
	}
	if !isAdmin && !canRead {
		return apiservererrors.ErrPerm
	}
	return nil
}

// ModelGet implements the server-side part of the
// model-config CLI command.
func (c *ModelConfigAPI) ModelGet() (params.ModelConfigResults, error) {
	result := params.ModelConfigResults{}
	if err := c.canReadModel(); err != nil {
		return result, errors.Trace(err)
	}

	values, err := c.backend.ModelConfigValues()
	if err != nil {
		return result, errors.Trace(err)
	}

	result.Config = make(map[string]params.ConfigValue)
	for attr, val := range values {
		// Authorized keys are able to be listed using
		// juju ssh-keys and including them here just
		// clutters everything.
		if attr == config.AuthorizedKeysKey {
			continue
		}
		result.Config[attr] = params.ConfigValue{
			Value:  val.Value,
			Source: val.Source,
		}
	}
	return result, nil
}

// ModelSet implements the server-side part of the
// set-model-config CLI command.
func (c *ModelConfigAPI) ModelSet(args params.ModelSet) error {
	if err := c.checkCanWrite(); err != nil {
		return err
	}

	if err := c.check.ChangeAllowed(); err != nil {
		return errors.Trace(err)
	}

	// Make sure we don't allow changing agent-version.
	checkAgentVersion := c.checkAgentVersion()

	// Make sure we don't allow changing of the charmhub-url.
	checkCharmhubURL := c.checkCharmhubURL()

	// Only controller admins can set trace level debugging on a model.
	checkLogTrace := c.checkLogTrace()

	// Make sure DefaultSpace exists.
	checkDefaultSpace := c.checkDefaultSpace()

	// To use the logging-output feature, the feature flag needs to be set.
	checkLoggingConfig := c.checkLoggingOutput()

	// Replace any deprecated attributes with their new values.
	attrs := config.ProcessDeprecatedAttributes(args.Config)
	return c.backend.UpdateModelConfig(attrs, nil,
		checkAgentVersion, checkLogTrace, checkDefaultSpace, checkCharmhubURL, checkLoggingConfig)
}

func (c *ModelConfigAPI) checkLogTrace() state.ValidateConfigFunc {
	return func(updateAttrs map[string]interface{}, removeAttrs []string, oldConfig *config.Config) error {
		spec, ok := updateAttrs["logging-config"]
		if !ok {
			return nil
		}
		// This prevents a panic when trying to convert a spec which can be nil.
		logSpec, ok := spec.(string)
		if !ok {
			return nil
		}
		logCfg, err := loggo.ParseConfigString(logSpec)
		if err != nil {
			return errors.Trace(err)
		}
		// Does at least one package have TRACE level logging requested.
		haveTrace := false
		for _, level := range logCfg {
			haveTrace = level == loggo.TRACE
			if haveTrace {
				break
			}
		}
		// No TRACE level requested, so no need to check for admin.
		if !haveTrace {
			return nil
		}
		if err := c.isControllerAdmin(); err != nil {
			if errors.Cause(err) != apiservererrors.ErrPerm {
				return errors.Trace(err)
			}
			return errors.New("only controller admins can set a model's logging level to TRACE")
		}
		return nil
	}
}

func (c *ModelConfigAPI) checkAgentVersion() state.ValidateConfigFunc {
	return func(updateAttrs map[string]interface{}, removeAttrs []string, oldConfig *config.Config) error {
		if v, found := updateAttrs["agent-version"]; found {
			oldVersion, _ := oldConfig.AgentVersion()
			if v != oldVersion.String() {
				return errors.New("agent-version cannot be changed")
			}
		}
		return nil
	}
}

func (c *ModelConfigAPI) checkDefaultSpace() state.ValidateConfigFunc {
	return func(updateAttrs map[string]interface{}, removeAttrs []string, oldConfig *config.Config) error {
		v, ok := updateAttrs["default-space"]
		if !ok {
			return nil
		}
		spaceName, ok := v.(string)
		if !ok {
			return errors.NotValidf("\"default-space\" is not a string")
		}
		if spaceName == "" {
			// No need to verify if a space isn't defined.
			return nil
		}
		return c.backend.SpaceByName(spaceName)
	}
}

func (c *ModelConfigAPI) checkCharmhubURL() state.ValidateConfigFunc {
	return func(updateAttrs map[string]interface{}, removeAttrs []string, oldConfig *config.Config) error {
		if v, found := updateAttrs["charmhub-url"]; found {
			oldURL, _ := oldConfig.CharmHubURL()
			if v != oldURL {
				return errors.New("charmhub-url cannot be changed")
			}
		}
		return nil
	}
}

func (c *ModelConfigAPI) checkLoggingOutput() state.ValidateConfigFunc {
	return func(updateAttrs map[string]interface{}, removeAttrs []string, oldConfig *config.Config) error {
		v, ok := updateAttrs[config.LoggingOutputKey]
		if !ok || v == "" {
			return nil
		}
		cfg, err := c.backend.ControllerConfig()
		if err != nil {
			return errors.Trace(err)
		}
		if !cfg.Features().Contains(feature.LoggingOutput) {
			return errors.Errorf("cannot set %q without setting the %q feature flag", config.LoggingOutputKey, feature.LoggingOutput)
		}
		return nil
	}
}

// ModelUnset implements the server-side part of the
// set-model-config CLI command.
func (c *ModelConfigAPI) ModelUnset(args params.ModelUnset) error {
	if err := c.checkCanWrite(); err != nil {
		return err
	}
	if err := c.check.ChangeAllowed(); err != nil {
		return errors.Trace(err)
	}
	return c.backend.UpdateModelConfig(nil, args.Keys)
}

// GetModelConstraints is not available via the V2 API.
func (api *ModelConfigAPIV2) GetModelConstraints(_ struct{}) {}

// GetModelConstraints returns the constraints for the model.
func (c *ModelConfigAPI) GetModelConstraints() (params.GetConstraintsResults, error) {
	if err := c.canReadModel(); err != nil {
		return params.GetConstraintsResults{}, err
	}

	cons, err := c.backend.ModelConstraints()
	if err != nil {
		return params.GetConstraintsResults{}, err
	}
	return params.GetConstraintsResults{cons}, nil
}

// SetModelConstraints is not available via the V2 API.
func (api *ModelConfigAPIV2) SetModelConstraints(_ struct{}) {}

// SetModelConstraints sets the constraints for the model.
func (c *ModelConfigAPI) SetModelConstraints(args params.SetConstraints) error {
	if err := c.checkCanWrite(); err != nil {
		return err
	}

	if err := c.check.ChangeAllowed(); err != nil {
		return errors.Trace(err)
	}
	return c.backend.SetModelConstraints(args.Constraints)
}

// SetSLALevel sets the sla level on the model.
func (c *ModelConfigAPI) SetSLALevel(args params.ModelSLA) error {
	if err := c.checkCanWrite(); err != nil {
		return err
	}
	return c.backend.SetSLA(args.Level, args.Owner, args.Credentials)

}

// SLALevel returns the current sla level for the model.
func (c *ModelConfigAPI) SLALevel() (params.StringResult, error) {
	result := params.StringResult{}
	level, err := c.backend.SLALevel()
	if err != nil {
		return result, errors.Trace(err)
	}
	result.Result = level
	return result, nil
}

// Sequences returns the model's sequence names and next values.
func (c *ModelConfigAPI) Sequences() (params.ModelSequencesResult, error) {
	result := params.ModelSequencesResult{}
	if err := c.canReadModel(); err != nil {
		return result, errors.Trace(err)
	}

	values, err := c.backend.Sequences()
	if err != nil {
		return result, errors.Trace(err)
	}

	result.Sequences = values
	return result, nil
}<|MERGE_RESOLUTION|>--- conflicted
+++ resolved
@@ -29,19 +29,6 @@
 	*ModelConfigAPI
 }
 
-<<<<<<< HEAD
-=======
-// ModelConfigAPIV2 hides V3 functionality
-type ModelConfigAPIV2 struct {
-	*ModelConfigAPIV3
-}
-
-// ModelConfigAPIV1 hides V2 functionality
-type ModelConfigAPIV1 struct {
-	*ModelConfigAPIV2
-}
-
->>>>>>> cdb674f5
 // NewModelConfigAPI creates a new instance of the ModelConfig Facade.
 func NewModelConfigAPI(backend Backend, authorizer facade.Authorizer) (*ModelConfigAPIV3, error) {
 	if !authorizer.AuthClient() {
@@ -261,9 +248,6 @@
 	return c.backend.UpdateModelConfig(nil, args.Keys)
 }
 
-// GetModelConstraints is not available via the V2 API.
-func (api *ModelConfigAPIV2) GetModelConstraints(_ struct{}) {}
-
 // GetModelConstraints returns the constraints for the model.
 func (c *ModelConfigAPI) GetModelConstraints() (params.GetConstraintsResults, error) {
 	if err := c.canReadModel(); err != nil {
@@ -277,9 +261,6 @@
 	return params.GetConstraintsResults{cons}, nil
 }
 
-// SetModelConstraints is not available via the V2 API.
-func (api *ModelConfigAPIV2) SetModelConstraints(_ struct{}) {}
-
 // SetModelConstraints sets the constraints for the model.
 func (c *ModelConfigAPI) SetModelConstraints(args params.SetConstraints) error {
 	if err := c.checkCanWrite(); err != nil {
