// Copyright 2012-2014 Canonical Ltd.
// Licensed under the AGPLv3, see LICENCE file for details.

package client_test

import (
	"context"

	"github.com/juju/errors"
	"github.com/juju/loggo/v2"
	jtesting "github.com/juju/testing"
	jc "github.com/juju/testing/checkers"
	"github.com/juju/version/v2"
	"go.uber.org/mock/gomock"
	gc "gopkg.in/check.v1"

	apiclient "github.com/juju/juju/api/client/client"
	"github.com/juju/juju/apiserver/authentication"
	"github.com/juju/juju/apiserver/common"
	"github.com/juju/juju/apiserver/facades/client/client"
	"github.com/juju/juju/controller"
	coremodel "github.com/juju/juju/core/model"
	coreos "github.com/juju/juju/core/os"
	"github.com/juju/juju/core/os/ostype"
	"github.com/juju/juju/core/permission"
	envtools "github.com/juju/juju/environs/tools"
	"github.com/juju/juju/internal/docker"
	"github.com/juju/juju/internal/docker/registry"
	"github.com/juju/juju/internal/docker/registry/image"
	registrymocks "github.com/juju/juju/internal/docker/registry/mocks"
	loggertesting "github.com/juju/juju/internal/logger/testing"
	coretesting "github.com/juju/juju/internal/testing"
	"github.com/juju/juju/internal/tools"
	jjtesting "github.com/juju/juju/juju/testing"
	"github.com/juju/juju/rpc/params"
)

<<<<<<< HEAD
=======
type serverSuite struct {
	baseSuite
	client     *client.Client
	newEnviron func() (environs.BootstrapEnviron, error)
}

var _ = gc.Suite(&serverSuite{})

func (s *serverSuite) SetUpTest(c *gc.C) {
	s.ConfigAttrs = map[string]interface{}{
		"authorized-keys": coretesting.FakeAuthKeys,
	}
	s.baseSuite.SetUpTest(c)
	s.client = s.clientForState(c, s.State)
}

func (s *serverSuite) authClientForState(c *gc.C, st *state.State, auth facade.Authorizer) *client.Client {
	context := &facadetest.Context{
		Controller_: s.Controller,
		State_:      st,
		StatePool_:  s.StatePool,
		Auth_:       auth,
		Resources_:  common.NewResources(),
	}
	apiserverClient, err := client.NewFacade(context)
	c.Assert(err, jc.ErrorIsNil)

	m, err := st.Model()
	c.Assert(err, jc.ErrorIsNil)

	s.newEnviron = func() (environs.BootstrapEnviron, error) {
		return environs.GetEnviron(stateenvirons.EnvironConfigGetter{Model: m}, environs.New)
	}
	return apiserverClient
}

func (s *serverSuite) clientForState(c *gc.C, st *state.State) *client.Client {
	return s.authClientForState(c, st, testing.FakeAuthorizer{
		Tag:        s.AdminUserTag(c),
		Controller: true,
	})
}

func (s *serverSuite) TestNewFacadeWaitsForCachedModel(c *gc.C) {
	setGenerationsControllerConfig(c, s.State)
	state := s.Factory.MakeModel(c, nil)
	defer state.Close()
	// When run in a stress situation, we should hit the race where
	// the model exists in the database but the cache hasn't been updated
	// before we ask for the client.
	_ = s.clientForState(c, state)
}

>>>>>>> 8ad001fa
type clientSuite struct {
	baseSuite
}

func (s *clientSuite) SetUpTest(c *gc.C) {
	s.baseSuite.SetUpTest(c)

	controllerServiceFactory := s.ControllerServiceFactory(c)
	controllerService := controllerServiceFactory.ControllerConfig()

	err := controllerService.UpdateControllerConfig(context.Background(), map[string]interface{}{controller.JujuManagementSpace: "mgmt01"}, nil)
	c.Assert(err, jc.ErrorIsNil)
}

var _ = gc.Suite(&clientSuite{})

// clearSinceTimes zeros out the updated timestamps inside status
// so we can easily check the results.
// Also set any empty status data maps to nil as there's no
// practical difference and it's easier to write tests that way.
func clearSinceTimes(status *params.FullStatus) {
	for applicationId, application := range status.Applications {
		for unitId, unit := range application.Units {
			unit.WorkloadStatus.Since = nil
			if len(unit.WorkloadStatus.Data) == 0 {
				unit.WorkloadStatus.Data = nil
			}
			unit.AgentStatus.Since = nil
			if len(unit.AgentStatus.Data) == 0 {
				unit.AgentStatus.Data = nil
			}
			for id, subord := range unit.Subordinates {
				subord.WorkloadStatus.Since = nil
				if len(subord.WorkloadStatus.Data) == 0 {
					subord.WorkloadStatus.Data = nil
				}
				subord.AgentStatus.Since = nil
				if len(subord.AgentStatus.Data) == 0 {
					subord.AgentStatus.Data = nil
				}
				unit.Subordinates[id] = subord
			}
			application.Units[unitId] = unit
		}
		application.Status.Since = nil
		if len(application.Status.Data) == 0 {
			application.Status.Data = nil
		}
		status.Applications[applicationId] = application
	}
	for applicationId, application := range status.RemoteApplications {
		application.Status.Since = nil
		if len(application.Status.Data) == 0 {
			application.Status.Data = nil
		}
		status.RemoteApplications[applicationId] = application
	}
	for id, machine := range status.Machines {
		machine.AgentStatus.Since = nil
		if len(machine.AgentStatus.Data) == 0 {
			machine.AgentStatus.Data = nil
		}
		machine.InstanceStatus.Since = nil
		if len(machine.InstanceStatus.Data) == 0 {
			machine.InstanceStatus.Data = nil
		}
		machine.ModificationStatus.Since = nil
		if len(machine.ModificationStatus.Data) == 0 {
			machine.ModificationStatus.Data = nil
		}
		status.Machines[id] = machine
	}
	for id, rel := range status.Relations {
		rel.Status.Since = nil
		if len(rel.Status.Data) == 0 {
			rel.Status.Data = nil
		}
		status.Relations[id] = rel
	}
	status.Model.ModelStatus.Since = nil
	if len(status.Model.ModelStatus.Data) == 0 {
		status.Model.ModelStatus.Data = nil
	}
}

// clearContollerTimestamp zeros out the controller timestamps inside
// status, so we can easily check the results.
func clearContollerTimestamp(status *params.FullStatus) {
	status.ControllerTimestamp = nil
}

func (s *clientSuite) TestClientStatus(c *gc.C) {
	loggo.GetLogger("juju.core.cache").SetLogLevel(loggo.TRACE)
	s.setUpScenario(c)
	conn := s.OpenModelAPIAs(c, s.ControllerModelUUID(), jjtesting.AdminUser, defaultPassword(jjtesting.AdminUser), "")
	status, err := apiclient.NewClient(conn, loggertesting.WrapCheckLog(c)).Status(context.Background(), nil)
	clearSinceTimes(status)
	clearContollerTimestamp(status)
	c.Assert(err, jc.ErrorIsNil)
	c.Assert(status, jc.DeepEquals, scenarioStatus)
}

func (s *clientSuite) TestClientStatusControllerTimestamp(c *gc.C) {
	s.setUpScenario(c)
	conn := s.OpenModelAPIAs(c, s.ControllerModelUUID(), jjtesting.AdminUser, defaultPassword(jjtesting.AdminUser), "")
	status, err := apiclient.NewClient(conn, loggertesting.WrapCheckLog(c)).Status(context.Background(), nil)
	clearSinceTimes(status)
	c.Assert(err, jc.ErrorIsNil)
	c.Assert(status.ControllerTimestamp, gc.NotNil)
}

type findToolsSuite struct {
	jtesting.IsolationSuite
}

var _ = gc.Suite(&findToolsSuite{})

func (s *findToolsSuite) TestFindToolsIAAS(c *gc.C) {
	ctrl := gomock.NewController(c)
	defer ctrl.Finish()

	backend := NewMockBackend(ctrl)
	authorizer := NewMockAuthorizer(ctrl)
	registryProvider := registrymocks.NewMockRegistry(ctrl)
	toolsFinder := NewMockToolsFinder(ctrl)
	blockDeviceService := NewMockBlockDeviceService(ctrl)
	networkService := NewMockNetworkService(ctrl)
	modelInfoService := NewMockModelInfoService(ctrl)

	simpleStreams := []*tools.Tools{
		{Version: version.MustParseBinary("2.9.6-ubuntu-amd64")},
	}

	modelInfoService.EXPECT().GetModelInfo(gomock.Any()).Return(
		coremodel.ReadOnlyModel{
			Type: coremodel.IAAS,
		},
		nil,
	)

	gomock.InOrder(
		authorizer.EXPECT().AuthClient().Return(true),
		backend.EXPECT().ControllerTag().Return(coretesting.ControllerTag),
		authorizer.EXPECT().HasPermission(gomock.Any(), permission.SuperuserAccess, coretesting.ControllerTag).Return(authentication.ErrorEntityMissingPermission),
		backend.EXPECT().ModelTag().Return(coretesting.ModelTag),
		authorizer.EXPECT().HasPermission(gomock.Any(), permission.WriteAccess, coretesting.ModelTag).Return(nil),

		toolsFinder.EXPECT().FindAgents(gomock.Any(), common.FindAgentsParams{MajorVersion: 2}).
			Return(simpleStreams, nil),
	)

<<<<<<< HEAD
	api, err := client.NewClient(
		backend, modelInfoService, nil,
		nil, blockDeviceService, nil, nil,
		authorizer, nil, toolsFinder,
		nil, nil, nil,
		networkService,
=======
	api, err := client.NewClientV7(
		backend,
		nil,
		nil,
		authorizer,
		nil,
		toolsFinder,
		nil,
		nil,
		nil,
>>>>>>> 8ad001fa
		func(docker.ImageRepoDetails) (registry.Registry, error) {
			return registryProvider, nil
		},
	)
	c.Assert(err, jc.ErrorIsNil)
	result, err := api.FindTools(context.Background(), params.FindToolsParams{MajorVersion: 2})
	c.Assert(err, jc.ErrorIsNil)
	c.Assert(result, gc.DeepEquals, params.FindToolsResult{List: simpleStreams})
}

func (s *findToolsSuite) TestFindToolsCAASReleased(c *gc.C) {
	s.assertFindToolsCAASReleased(c, "arm64", "arm64")
}

func (s *findToolsSuite) TestFindToolsCAASReleasedDefault(c *gc.C) {
	s.assertFindToolsCAASReleased(c, "", "amd64")
}

func (s *findToolsSuite) assertFindToolsCAASReleased(c *gc.C, wantArch, expectArch string) {
	ctrl := gomock.NewController(c)
	defer ctrl.Finish()

	backend := NewMockBackend(ctrl)
	//model := NewMockModel(ctrl)
	authorizer := NewMockAuthorizer(ctrl)
	registryProvider := registrymocks.NewMockRegistry(ctrl)
	toolsFinder := NewMockToolsFinder(ctrl)
	controllerConfigService := NewMockControllerConfigService(ctrl)
	blockDeviceService := NewMockBlockDeviceService(ctrl)
	networkService := NewMockNetworkService(ctrl)
	modelInfoService := NewMockModelInfoService(ctrl)

	simpleStreams := []*tools.Tools{
		{Version: version.MustParseBinary("2.9.9-ubuntu-amd64")},
		{Version: version.MustParseBinary("2.9.10-ubuntu-amd64")},
		{Version: version.MustParseBinary("2.9.11-ubuntu-amd64")},
		{Version: version.MustParseBinary("2.9.9-ubuntu-arm64")},
		{Version: version.MustParseBinary("2.9.10-ubuntu-arm64")},
		{Version: version.MustParseBinary("2.9.11-ubuntu-arm64")},
	}
	s.PatchValue(&coreos.HostOS, func() ostype.OSType { return ostype.Ubuntu })

	modelInfoService.EXPECT().GetModelInfo(gomock.Any()).Return(
		coremodel.ReadOnlyModel{
			Type:         coremodel.CAAS,
			AgentVersion: version.MustParse("2.9.9"),
		},
		nil)

	gomock.InOrder(
		authorizer.EXPECT().AuthClient().Return(true),
		backend.EXPECT().ControllerTag().Return(coretesting.ControllerTag),
		authorizer.EXPECT().HasPermission(gomock.Any(), permission.SuperuserAccess, coretesting.ControllerTag).Return(authentication.ErrorEntityMissingPermission),
		backend.EXPECT().ModelTag().Return(coretesting.ModelTag),
		authorizer.EXPECT().HasPermission(gomock.Any(), permission.WriteAccess, coretesting.ModelTag).Return(nil),

		toolsFinder.EXPECT().FindAgents(gomock.Any(), common.FindAgentsParams{MajorVersion: 2, Arch: wantArch}).
			Return(simpleStreams, nil),

		controllerConfigService.EXPECT().ControllerConfig(gomock.Any()).Return(controller.Config{
			controller.ControllerUUIDKey: coretesting.ControllerTag.Id(),
			controller.CAASImageRepo: `
{
    "serveraddress": "quay.io",
    "auth": "xxxxx==",
    "repository": "test-account"
}
`[1:],
		}, nil),
		registryProvider.EXPECT().Tags("jujud-operator").Return(tools.Versions{
			image.NewImageInfo(version.MustParse("2.9.8")),    // skip: older than current version.
			image.NewImageInfo(version.MustParse("2.9.9")),    // skip: older than current version.
			image.NewImageInfo(version.MustParse("2.9.10.1")), // skip: current is stable build.
			image.NewImageInfo(version.MustParse("2.9.10")),
			image.NewImageInfo(version.MustParse("2.9.11")),
			image.NewImageInfo(version.MustParse("2.9.12")), // skip: it's not released in simplestream yet.
		}, nil),
		registryProvider.EXPECT().GetArchitectures("jujud-operator", "2.9.10").Return([]string{"amd64", "arm64"}, nil),
		registryProvider.EXPECT().GetArchitectures("jujud-operator", "2.9.11").Return([]string{"amd64", "arm64"}, nil),
		registryProvider.EXPECT().Close().Return(nil),
	)

<<<<<<< HEAD
	api, err := client.NewClient(
		backend, modelInfoService, nil,
		nil, blockDeviceService, controllerConfigService, nil,
		authorizer, nil, toolsFinder,
		nil, nil, nil,
		networkService,
=======
	api, err := client.NewClientV7(
		backend,
		nil,
		nil,
		authorizer,
		nil,
		toolsFinder,
		nil,
		nil,
		nil,
>>>>>>> 8ad001fa
		func(repo docker.ImageRepoDetails) (registry.Registry, error) {
			c.Assert(repo, gc.DeepEquals, docker.ImageRepoDetails{
				Repository:    "test-account",
				ServerAddress: "quay.io",
				BasicAuthConfig: docker.BasicAuthConfig{
					Auth: docker.NewToken("xxxxx=="),
				},
			})
			return registryProvider, nil
		},
	)
	c.Assert(err, jc.ErrorIsNil)
	result, err := api.FindTools(context.Background(), params.FindToolsParams{MajorVersion: 2, Arch: wantArch})
	c.Assert(err, jc.ErrorIsNil)
	c.Assert(result, gc.DeepEquals, params.FindToolsResult{
		List: []*tools.Tools{
			{Version: version.MustParseBinary("2.9.10-ubuntu-" + expectArch)},
			{Version: version.MustParseBinary("2.9.11-ubuntu-" + expectArch)},
		},
	})
}

func (s *findToolsSuite) TestFindToolsCAASNonReleased(c *gc.C) {
	ctrl := gomock.NewController(c)
	defer ctrl.Finish()

	backend := NewMockBackend(ctrl)
	//model := NewMockModel(ctrl)
	authorizer := NewMockAuthorizer(ctrl)
	registryProvider := registrymocks.NewMockRegistry(ctrl)
	toolsFinder := NewMockToolsFinder(ctrl)
	blockDeviceService := NewMockBlockDeviceService(ctrl)
	controllerConfigService := NewMockControllerConfigService(ctrl)
	networkService := NewMockNetworkService(ctrl)
	modelInfoService := NewMockModelInfoService(ctrl)

	simpleStreams := []*tools.Tools{
		{Version: version.MustParseBinary("2.9.9-ubuntu-amd64")},
		{Version: version.MustParseBinary("2.9.10-ubuntu-amd64")},
		{Version: version.MustParseBinary("2.9.11-ubuntu-amd64")},
		{Version: version.MustParseBinary("2.9.12-ubuntu-amd64")},
	}
	s.PatchValue(&coreos.HostOS, func() ostype.OSType { return ostype.Ubuntu })

	modelInfoService.EXPECT().GetModelInfo(gomock.Any()).Return(
		coremodel.ReadOnlyModel{
			AgentVersion: version.MustParse("2.9.9.1"),
			Type:         coremodel.CAAS,
		},
		nil,
	)

	gomock.InOrder(
		authorizer.EXPECT().AuthClient().Return(true),
		backend.EXPECT().ControllerTag().Return(coretesting.ControllerTag),
		authorizer.EXPECT().HasPermission(gomock.Any(), permission.SuperuserAccess, coretesting.ControllerTag).Return(authentication.ErrorEntityMissingPermission),
		backend.EXPECT().ModelTag().Return(coretesting.ModelTag),
		authorizer.EXPECT().HasPermission(gomock.Any(), permission.WriteAccess, coretesting.ModelTag).Return(nil),

		toolsFinder.EXPECT().FindAgents(gomock.Any(),
			common.FindAgentsParams{MajorVersion: 2, AgentStream: envtools.DevelStream}).
			Return(simpleStreams, nil),

		controllerConfigService.EXPECT().ControllerConfig(gomock.Any()).Return(controller.Config{
			controller.ControllerUUIDKey: coretesting.ControllerTag.Id(),
			controller.CAASImageRepo: `
{
    "serveraddress": "quay.io",
    "auth": "xxxxx==",
    "repository": "test-account"
}
`[1:],
		}, nil),
		registryProvider.EXPECT().Tags("jujud-operator").Return(tools.Versions{
			image.NewImageInfo(version.MustParse("2.9.8")), // skip: older than current version.
			image.NewImageInfo(version.MustParse("2.9.9")), // skip: older than current version.
			image.NewImageInfo(version.MustParse("2.9.10.1")),
			image.NewImageInfo(version.MustParse("2.9.10")),
			image.NewImageInfo(version.MustParse("2.9.11")),
			image.NewImageInfo(version.MustParse("2.9.12")),
			image.NewImageInfo(version.MustParse("2.9.13")), // skip: it's not released in simplestream yet.
		}, nil),
		registryProvider.EXPECT().GetArchitectures("jujud-operator", "2.9.10.1").Return([]string{"amd64", "arm64"}, nil),
		registryProvider.EXPECT().GetArchitectures("jujud-operator", "2.9.10").Return([]string{"amd64", "arm64"}, nil),
		registryProvider.EXPECT().GetArchitectures("jujud-operator", "2.9.11").Return([]string{"amd64", "arm64"}, nil),
		registryProvider.EXPECT().GetArchitectures("jujud-operator", "2.9.12").Return(nil, errors.NotFoundf("2.9.12")), // This can only happen on a non-official registry account.
		registryProvider.EXPECT().Close().Return(nil),
	)

<<<<<<< HEAD
	api, err := client.NewClient(
		backend, modelInfoService, nil,
		nil, blockDeviceService, controllerConfigService, nil,
		authorizer, nil, toolsFinder,
		nil, nil, nil,
		networkService,
=======
	api, err := client.NewClientV7(
		backend,
		nil,
		nil,
		authorizer,
		nil,
		toolsFinder,
		nil,
		nil,
		nil,
>>>>>>> 8ad001fa
		func(repo docker.ImageRepoDetails) (registry.Registry, error) {
			c.Assert(repo, gc.DeepEquals, docker.ImageRepoDetails{
				Repository:    "test-account",
				ServerAddress: "quay.io",
				BasicAuthConfig: docker.BasicAuthConfig{
					Auth: docker.NewToken("xxxxx=="),
				},
			})
			return registryProvider, nil
		},
	)
	c.Assert(err, jc.ErrorIsNil)
	result, err := api.FindTools(context.Background(), params.FindToolsParams{MajorVersion: 2, AgentStream: envtools.DevelStream})
	c.Assert(err, jc.ErrorIsNil)
	c.Assert(result, gc.DeepEquals, params.FindToolsResult{
		List: []*tools.Tools{
			{Version: version.MustParseBinary("2.9.10.1-ubuntu-amd64")},
			{Version: version.MustParseBinary("2.9.10-ubuntu-amd64")},
			{Version: version.MustParseBinary("2.9.11-ubuntu-amd64")},
		},
	})
}<|MERGE_RESOLUTION|>--- conflicted
+++ resolved
@@ -6,91 +6,17 @@
 import (
 	"context"
 
-	"github.com/juju/errors"
 	"github.com/juju/loggo/v2"
-	jtesting "github.com/juju/testing"
 	jc "github.com/juju/testing/checkers"
-	"github.com/juju/version/v2"
-	"go.uber.org/mock/gomock"
 	gc "gopkg.in/check.v1"
 
 	apiclient "github.com/juju/juju/api/client/client"
-	"github.com/juju/juju/apiserver/authentication"
-	"github.com/juju/juju/apiserver/common"
-	"github.com/juju/juju/apiserver/facades/client/client"
 	"github.com/juju/juju/controller"
-	coremodel "github.com/juju/juju/core/model"
-	coreos "github.com/juju/juju/core/os"
-	"github.com/juju/juju/core/os/ostype"
-	"github.com/juju/juju/core/permission"
-	envtools "github.com/juju/juju/environs/tools"
-	"github.com/juju/juju/internal/docker"
-	"github.com/juju/juju/internal/docker/registry"
-	"github.com/juju/juju/internal/docker/registry/image"
-	registrymocks "github.com/juju/juju/internal/docker/registry/mocks"
 	loggertesting "github.com/juju/juju/internal/logger/testing"
-	coretesting "github.com/juju/juju/internal/testing"
-	"github.com/juju/juju/internal/tools"
 	jjtesting "github.com/juju/juju/juju/testing"
 	"github.com/juju/juju/rpc/params"
 )
 
-<<<<<<< HEAD
-=======
-type serverSuite struct {
-	baseSuite
-	client     *client.Client
-	newEnviron func() (environs.BootstrapEnviron, error)
-}
-
-var _ = gc.Suite(&serverSuite{})
-
-func (s *serverSuite) SetUpTest(c *gc.C) {
-	s.ConfigAttrs = map[string]interface{}{
-		"authorized-keys": coretesting.FakeAuthKeys,
-	}
-	s.baseSuite.SetUpTest(c)
-	s.client = s.clientForState(c, s.State)
-}
-
-func (s *serverSuite) authClientForState(c *gc.C, st *state.State, auth facade.Authorizer) *client.Client {
-	context := &facadetest.Context{
-		Controller_: s.Controller,
-		State_:      st,
-		StatePool_:  s.StatePool,
-		Auth_:       auth,
-		Resources_:  common.NewResources(),
-	}
-	apiserverClient, err := client.NewFacade(context)
-	c.Assert(err, jc.ErrorIsNil)
-
-	m, err := st.Model()
-	c.Assert(err, jc.ErrorIsNil)
-
-	s.newEnviron = func() (environs.BootstrapEnviron, error) {
-		return environs.GetEnviron(stateenvirons.EnvironConfigGetter{Model: m}, environs.New)
-	}
-	return apiserverClient
-}
-
-func (s *serverSuite) clientForState(c *gc.C, st *state.State) *client.Client {
-	return s.authClientForState(c, st, testing.FakeAuthorizer{
-		Tag:        s.AdminUserTag(c),
-		Controller: true,
-	})
-}
-
-func (s *serverSuite) TestNewFacadeWaitsForCachedModel(c *gc.C) {
-	setGenerationsControllerConfig(c, s.State)
-	state := s.Factory.MakeModel(c, nil)
-	defer state.Close()
-	// When run in a stress situation, we should hit the race where
-	// the model exists in the database but the cache hasn't been updated
-	// before we ask for the client.
-	_ = s.clientForState(c, state)
-}
-
->>>>>>> 8ad001fa
 type clientSuite struct {
 	baseSuite
 }
@@ -200,295 +126,4 @@
 	clearSinceTimes(status)
 	c.Assert(err, jc.ErrorIsNil)
 	c.Assert(status.ControllerTimestamp, gc.NotNil)
-}
-
-type findToolsSuite struct {
-	jtesting.IsolationSuite
-}
-
-var _ = gc.Suite(&findToolsSuite{})
-
-func (s *findToolsSuite) TestFindToolsIAAS(c *gc.C) {
-	ctrl := gomock.NewController(c)
-	defer ctrl.Finish()
-
-	backend := NewMockBackend(ctrl)
-	authorizer := NewMockAuthorizer(ctrl)
-	registryProvider := registrymocks.NewMockRegistry(ctrl)
-	toolsFinder := NewMockToolsFinder(ctrl)
-	blockDeviceService := NewMockBlockDeviceService(ctrl)
-	networkService := NewMockNetworkService(ctrl)
-	modelInfoService := NewMockModelInfoService(ctrl)
-
-	simpleStreams := []*tools.Tools{
-		{Version: version.MustParseBinary("2.9.6-ubuntu-amd64")},
-	}
-
-	modelInfoService.EXPECT().GetModelInfo(gomock.Any()).Return(
-		coremodel.ReadOnlyModel{
-			Type: coremodel.IAAS,
-		},
-		nil,
-	)
-
-	gomock.InOrder(
-		authorizer.EXPECT().AuthClient().Return(true),
-		backend.EXPECT().ControllerTag().Return(coretesting.ControllerTag),
-		authorizer.EXPECT().HasPermission(gomock.Any(), permission.SuperuserAccess, coretesting.ControllerTag).Return(authentication.ErrorEntityMissingPermission),
-		backend.EXPECT().ModelTag().Return(coretesting.ModelTag),
-		authorizer.EXPECT().HasPermission(gomock.Any(), permission.WriteAccess, coretesting.ModelTag).Return(nil),
-
-		toolsFinder.EXPECT().FindAgents(gomock.Any(), common.FindAgentsParams{MajorVersion: 2}).
-			Return(simpleStreams, nil),
-	)
-
-<<<<<<< HEAD
-	api, err := client.NewClient(
-		backend, modelInfoService, nil,
-		nil, blockDeviceService, nil, nil,
-		authorizer, nil, toolsFinder,
-		nil, nil, nil,
-		networkService,
-=======
-	api, err := client.NewClientV7(
-		backend,
-		nil,
-		nil,
-		authorizer,
-		nil,
-		toolsFinder,
-		nil,
-		nil,
-		nil,
->>>>>>> 8ad001fa
-		func(docker.ImageRepoDetails) (registry.Registry, error) {
-			return registryProvider, nil
-		},
-	)
-	c.Assert(err, jc.ErrorIsNil)
-	result, err := api.FindTools(context.Background(), params.FindToolsParams{MajorVersion: 2})
-	c.Assert(err, jc.ErrorIsNil)
-	c.Assert(result, gc.DeepEquals, params.FindToolsResult{List: simpleStreams})
-}
-
-func (s *findToolsSuite) TestFindToolsCAASReleased(c *gc.C) {
-	s.assertFindToolsCAASReleased(c, "arm64", "arm64")
-}
-
-func (s *findToolsSuite) TestFindToolsCAASReleasedDefault(c *gc.C) {
-	s.assertFindToolsCAASReleased(c, "", "amd64")
-}
-
-func (s *findToolsSuite) assertFindToolsCAASReleased(c *gc.C, wantArch, expectArch string) {
-	ctrl := gomock.NewController(c)
-	defer ctrl.Finish()
-
-	backend := NewMockBackend(ctrl)
-	//model := NewMockModel(ctrl)
-	authorizer := NewMockAuthorizer(ctrl)
-	registryProvider := registrymocks.NewMockRegistry(ctrl)
-	toolsFinder := NewMockToolsFinder(ctrl)
-	controllerConfigService := NewMockControllerConfigService(ctrl)
-	blockDeviceService := NewMockBlockDeviceService(ctrl)
-	networkService := NewMockNetworkService(ctrl)
-	modelInfoService := NewMockModelInfoService(ctrl)
-
-	simpleStreams := []*tools.Tools{
-		{Version: version.MustParseBinary("2.9.9-ubuntu-amd64")},
-		{Version: version.MustParseBinary("2.9.10-ubuntu-amd64")},
-		{Version: version.MustParseBinary("2.9.11-ubuntu-amd64")},
-		{Version: version.MustParseBinary("2.9.9-ubuntu-arm64")},
-		{Version: version.MustParseBinary("2.9.10-ubuntu-arm64")},
-		{Version: version.MustParseBinary("2.9.11-ubuntu-arm64")},
-	}
-	s.PatchValue(&coreos.HostOS, func() ostype.OSType { return ostype.Ubuntu })
-
-	modelInfoService.EXPECT().GetModelInfo(gomock.Any()).Return(
-		coremodel.ReadOnlyModel{
-			Type:         coremodel.CAAS,
-			AgentVersion: version.MustParse("2.9.9"),
-		},
-		nil)
-
-	gomock.InOrder(
-		authorizer.EXPECT().AuthClient().Return(true),
-		backend.EXPECT().ControllerTag().Return(coretesting.ControllerTag),
-		authorizer.EXPECT().HasPermission(gomock.Any(), permission.SuperuserAccess, coretesting.ControllerTag).Return(authentication.ErrorEntityMissingPermission),
-		backend.EXPECT().ModelTag().Return(coretesting.ModelTag),
-		authorizer.EXPECT().HasPermission(gomock.Any(), permission.WriteAccess, coretesting.ModelTag).Return(nil),
-
-		toolsFinder.EXPECT().FindAgents(gomock.Any(), common.FindAgentsParams{MajorVersion: 2, Arch: wantArch}).
-			Return(simpleStreams, nil),
-
-		controllerConfigService.EXPECT().ControllerConfig(gomock.Any()).Return(controller.Config{
-			controller.ControllerUUIDKey: coretesting.ControllerTag.Id(),
-			controller.CAASImageRepo: `
-{
-    "serveraddress": "quay.io",
-    "auth": "xxxxx==",
-    "repository": "test-account"
-}
-`[1:],
-		}, nil),
-		registryProvider.EXPECT().Tags("jujud-operator").Return(tools.Versions{
-			image.NewImageInfo(version.MustParse("2.9.8")),    // skip: older than current version.
-			image.NewImageInfo(version.MustParse("2.9.9")),    // skip: older than current version.
-			image.NewImageInfo(version.MustParse("2.9.10.1")), // skip: current is stable build.
-			image.NewImageInfo(version.MustParse("2.9.10")),
-			image.NewImageInfo(version.MustParse("2.9.11")),
-			image.NewImageInfo(version.MustParse("2.9.12")), // skip: it's not released in simplestream yet.
-		}, nil),
-		registryProvider.EXPECT().GetArchitectures("jujud-operator", "2.9.10").Return([]string{"amd64", "arm64"}, nil),
-		registryProvider.EXPECT().GetArchitectures("jujud-operator", "2.9.11").Return([]string{"amd64", "arm64"}, nil),
-		registryProvider.EXPECT().Close().Return(nil),
-	)
-
-<<<<<<< HEAD
-	api, err := client.NewClient(
-		backend, modelInfoService, nil,
-		nil, blockDeviceService, controllerConfigService, nil,
-		authorizer, nil, toolsFinder,
-		nil, nil, nil,
-		networkService,
-=======
-	api, err := client.NewClientV7(
-		backend,
-		nil,
-		nil,
-		authorizer,
-		nil,
-		toolsFinder,
-		nil,
-		nil,
-		nil,
->>>>>>> 8ad001fa
-		func(repo docker.ImageRepoDetails) (registry.Registry, error) {
-			c.Assert(repo, gc.DeepEquals, docker.ImageRepoDetails{
-				Repository:    "test-account",
-				ServerAddress: "quay.io",
-				BasicAuthConfig: docker.BasicAuthConfig{
-					Auth: docker.NewToken("xxxxx=="),
-				},
-			})
-			return registryProvider, nil
-		},
-	)
-	c.Assert(err, jc.ErrorIsNil)
-	result, err := api.FindTools(context.Background(), params.FindToolsParams{MajorVersion: 2, Arch: wantArch})
-	c.Assert(err, jc.ErrorIsNil)
-	c.Assert(result, gc.DeepEquals, params.FindToolsResult{
-		List: []*tools.Tools{
-			{Version: version.MustParseBinary("2.9.10-ubuntu-" + expectArch)},
-			{Version: version.MustParseBinary("2.9.11-ubuntu-" + expectArch)},
-		},
-	})
-}
-
-func (s *findToolsSuite) TestFindToolsCAASNonReleased(c *gc.C) {
-	ctrl := gomock.NewController(c)
-	defer ctrl.Finish()
-
-	backend := NewMockBackend(ctrl)
-	//model := NewMockModel(ctrl)
-	authorizer := NewMockAuthorizer(ctrl)
-	registryProvider := registrymocks.NewMockRegistry(ctrl)
-	toolsFinder := NewMockToolsFinder(ctrl)
-	blockDeviceService := NewMockBlockDeviceService(ctrl)
-	controllerConfigService := NewMockControllerConfigService(ctrl)
-	networkService := NewMockNetworkService(ctrl)
-	modelInfoService := NewMockModelInfoService(ctrl)
-
-	simpleStreams := []*tools.Tools{
-		{Version: version.MustParseBinary("2.9.9-ubuntu-amd64")},
-		{Version: version.MustParseBinary("2.9.10-ubuntu-amd64")},
-		{Version: version.MustParseBinary("2.9.11-ubuntu-amd64")},
-		{Version: version.MustParseBinary("2.9.12-ubuntu-amd64")},
-	}
-	s.PatchValue(&coreos.HostOS, func() ostype.OSType { return ostype.Ubuntu })
-
-	modelInfoService.EXPECT().GetModelInfo(gomock.Any()).Return(
-		coremodel.ReadOnlyModel{
-			AgentVersion: version.MustParse("2.9.9.1"),
-			Type:         coremodel.CAAS,
-		},
-		nil,
-	)
-
-	gomock.InOrder(
-		authorizer.EXPECT().AuthClient().Return(true),
-		backend.EXPECT().ControllerTag().Return(coretesting.ControllerTag),
-		authorizer.EXPECT().HasPermission(gomock.Any(), permission.SuperuserAccess, coretesting.ControllerTag).Return(authentication.ErrorEntityMissingPermission),
-		backend.EXPECT().ModelTag().Return(coretesting.ModelTag),
-		authorizer.EXPECT().HasPermission(gomock.Any(), permission.WriteAccess, coretesting.ModelTag).Return(nil),
-
-		toolsFinder.EXPECT().FindAgents(gomock.Any(),
-			common.FindAgentsParams{MajorVersion: 2, AgentStream: envtools.DevelStream}).
-			Return(simpleStreams, nil),
-
-		controllerConfigService.EXPECT().ControllerConfig(gomock.Any()).Return(controller.Config{
-			controller.ControllerUUIDKey: coretesting.ControllerTag.Id(),
-			controller.CAASImageRepo: `
-{
-    "serveraddress": "quay.io",
-    "auth": "xxxxx==",
-    "repository": "test-account"
-}
-`[1:],
-		}, nil),
-		registryProvider.EXPECT().Tags("jujud-operator").Return(tools.Versions{
-			image.NewImageInfo(version.MustParse("2.9.8")), // skip: older than current version.
-			image.NewImageInfo(version.MustParse("2.9.9")), // skip: older than current version.
-			image.NewImageInfo(version.MustParse("2.9.10.1")),
-			image.NewImageInfo(version.MustParse("2.9.10")),
-			image.NewImageInfo(version.MustParse("2.9.11")),
-			image.NewImageInfo(version.MustParse("2.9.12")),
-			image.NewImageInfo(version.MustParse("2.9.13")), // skip: it's not released in simplestream yet.
-		}, nil),
-		registryProvider.EXPECT().GetArchitectures("jujud-operator", "2.9.10.1").Return([]string{"amd64", "arm64"}, nil),
-		registryProvider.EXPECT().GetArchitectures("jujud-operator", "2.9.10").Return([]string{"amd64", "arm64"}, nil),
-		registryProvider.EXPECT().GetArchitectures("jujud-operator", "2.9.11").Return([]string{"amd64", "arm64"}, nil),
-		registryProvider.EXPECT().GetArchitectures("jujud-operator", "2.9.12").Return(nil, errors.NotFoundf("2.9.12")), // This can only happen on a non-official registry account.
-		registryProvider.EXPECT().Close().Return(nil),
-	)
-
-<<<<<<< HEAD
-	api, err := client.NewClient(
-		backend, modelInfoService, nil,
-		nil, blockDeviceService, controllerConfigService, nil,
-		authorizer, nil, toolsFinder,
-		nil, nil, nil,
-		networkService,
-=======
-	api, err := client.NewClientV7(
-		backend,
-		nil,
-		nil,
-		authorizer,
-		nil,
-		toolsFinder,
-		nil,
-		nil,
-		nil,
->>>>>>> 8ad001fa
-		func(repo docker.ImageRepoDetails) (registry.Registry, error) {
-			c.Assert(repo, gc.DeepEquals, docker.ImageRepoDetails{
-				Repository:    "test-account",
-				ServerAddress: "quay.io",
-				BasicAuthConfig: docker.BasicAuthConfig{
-					Auth: docker.NewToken("xxxxx=="),
-				},
-			})
-			return registryProvider, nil
-		},
-	)
-	c.Assert(err, jc.ErrorIsNil)
-	result, err := api.FindTools(context.Background(), params.FindToolsParams{MajorVersion: 2, AgentStream: envtools.DevelStream})
-	c.Assert(err, jc.ErrorIsNil)
-	c.Assert(result, gc.DeepEquals, params.FindToolsResult{
-		List: []*tools.Tools{
-			{Version: version.MustParseBinary("2.9.10.1-ubuntu-amd64")},
-			{Version: version.MustParseBinary("2.9.10-ubuntu-amd64")},
-			{Version: version.MustParseBinary("2.9.11-ubuntu-amd64")},
-		},
-	})
 }