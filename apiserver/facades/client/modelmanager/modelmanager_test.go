--- conflicted
+++ resolved
@@ -216,13 +216,13 @@
 	}
 
 	api, err := modelmanager.NewModelManagerAPI(
-		s.st, s.ctlrSt, nil, nil, newBroker, common.NewBlockChecker(s.st),
+		s.st, s.ctlrSt, nil, newBroker, common.NewBlockChecker(s.st),
 		s.authoriser, s.st.model, s.callContext,
 	)
 	c.Assert(err, jc.ErrorIsNil)
 	s.api = api
 	caasApi, err := modelmanager.NewModelManagerAPI(
-		s.caasSt, s.ctlrSt, nil, nil, newBroker, common.NewBlockChecker(s.caasSt),
+		s.caasSt, s.ctlrSt, nil, newBroker, common.NewBlockChecker(s.caasSt),
 		s.authoriser, s.st.model, s.callContext,
 	)
 	c.Assert(err, jc.ErrorIsNil)
@@ -243,7 +243,7 @@
 		return s.caasBroker, nil
 	}
 	mm, err := modelmanager.NewModelManagerAPI(
-		s.st, s.ctlrSt, nil, nil, newBroker, common.NewBlockChecker(s.st),
+		s.st, s.ctlrSt, nil, newBroker, common.NewBlockChecker(s.st),
 		s.authoriser, s.st.model, s.callContext,
 	)
 	c.Assert(err, jc.ErrorIsNil)
@@ -846,50 +846,6 @@
 	c.Assert(err, gc.ErrorMatches, "\"add-model\" permission does not permit creation of models for different owners: permission denied")
 }
 
-<<<<<<< HEAD
-=======
-func (s *modelManagerSuite) TestDestroyModelsV3(c *gc.C) {
-	api := &modelmanager.ModelManagerAPIV3{
-		&modelmanager.ModelManagerAPIV4{
-			&modelmanager.ModelManagerAPIV5{
-				&modelmanager.ModelManagerAPIV6{
-					&modelmanager.ModelManagerAPIV7{
-						&modelmanager.ModelManagerAPIV8{
-							s.api,
-						},
-					},
-				},
-			},
-		},
-	}
-	results, err := api.DestroyModels(params.Entities{
-		Entities: []params.Entity{{coretesting.ModelTag.String()}},
-	})
-	c.Assert(err, jc.ErrorIsNil)
-	c.Assert(results, jc.DeepEquals, params.ErrorResults{[]params.ErrorResult{{}}})
-	s.st.CheckCallNames(c,
-		"ControllerTag",
-		"GetBackend",
-		"Model",
-		"GetBlockForType",
-		"GetBlockForType",
-		"GetBlockForType",
-		"Model",
-		"ControllerConfig",
-		"ModelConfig",
-		"MetricsManager",
-	)
-	destroyStorage := true
-	s.st.model.CheckCalls(c, []gitjujutesting.StubCall{
-		{"Status", nil},
-		{"Destroy", []interface{}{state.DestroyModelParams{
-			DestroyStorage: &destroyStorage,
-			MaxWait:        common.MaxWait(nil),
-		}}},
-	})
-}
-
->>>>>>> c285fbc7
 // modelManagerStateSuite contains end-to-end tests.
 // Prefer adding tests to modelManagerSuite above.
 type modelManagerStateSuite struct {
@@ -928,7 +884,6 @@
 	toolsFinder := common.NewToolsFinder(configGetter, st, urlGetter, newEnviron)
 	modelmanager, err := modelmanager.NewModelManagerAPI(
 		st, ctlrSt,
-		nil,
 		toolsFinder,
 		nil,
 		common.NewBlockChecker(st),
@@ -947,7 +902,6 @@
 	endPoint, err := modelmanager.NewModelManagerAPI(
 		st,
 		common.NewModelManagerBackend(s.Model, s.StatePool),
-		nil,
 		nil, nil, common.NewBlockChecker(st), anAuthoriser,
 		s.Model,
 		s.callContext,
@@ -963,7 +917,6 @@
 	endPoint, err := modelmanager.NewModelManagerAPI(
 		st,
 		common.NewModelManagerBackend(s.Model, s.StatePool),
-		nil,
 		nil, nil, common.NewBlockChecker(st), anAuthoriser, s.Model,
 		s.callContext,
 	)
@@ -1167,7 +1120,6 @@
 	s.modelmanager, err = modelmanager.NewModelManagerAPI(
 		backend,
 		common.NewModelManagerBackend(s.Model, s.StatePool),
-		nil,
 		nil, nil, common.NewBlockChecker(backend), s.authoriser,
 		s.Model,
 		s.callContext,
@@ -1216,7 +1168,6 @@
 	s.modelmanager, err = modelmanager.NewModelManagerAPI(
 		backend,
 		common.NewModelManagerBackend(s.Model, s.StatePool),
-		nil,
 		nil, nil, common.NewBlockChecker(backend), s.authoriser,
 		s.Model,
 		s.callContext,
@@ -1254,7 +1205,6 @@
 	s.modelmanager, err = modelmanager.NewModelManagerAPI(
 		backend,
 		common.NewModelManagerBackend(s.Model, s.StatePool),
-		nil,
 		nil, nil, common.NewBlockChecker(backend), s.authoriser, s.Model,
 		s.callContext,
 	)
@@ -1686,7 +1636,6 @@
 	endPoint, err := modelmanager.NewModelManagerAPI(
 		st,
 		common.NewModelManagerBackend(s.Model, s.StatePool),
-		nil,
 		nil, nil, common.NewBlockChecker(st), anAuthoriser,
 		s.Model,
 		s.callContext,
