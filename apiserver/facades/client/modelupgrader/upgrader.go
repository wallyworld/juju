--- conflicted
+++ resolved
@@ -166,15 +166,6 @@
 		return result, errors.Trace(err)
 	}
 
-<<<<<<< HEAD
-	m.logger.Debugf("deciding target version for model upgrade, from %q to %q for stream %q", currentVersion, targetVersion, arg.AgentStream)
-	args := common.FindAgentsParams{
-		AgentStream:   arg.AgentStream,
-		ControllerCfg: controllerCfg,
-		ModelType:     model.Type(),
-	}
-=======
->>>>>>> 4582af46
 	// For non controller models, we use the exact controller
 	// model version to upgrade to, unless an explicit target
 	// has been specified.
@@ -195,24 +186,8 @@
 			return result, errors.Errorf("cannot upgrade to a version %q greater than that of the controller %q", targetVersion, vers)
 		}
 	}
-<<<<<<< HEAD
-	if targetVersion == version.Zero {
-		args.MajorVersion = currentVersion.Major
-		args.MinorVersion = currentVersion.Minor
-	} else {
-		args.Number = targetVersion
-	}
-	targetVersion, err = m.decideVersion(ctx, currentVersion, args)
-	if errors.Is(errors.Cause(err), errors.NotFound) || errors.Is(errors.Cause(err), errors.AlreadyExists) {
-		result.Error = apiservererrors.ServerError(err)
-		return result, nil
-	}
-
-	if err != nil {
-		return result, errors.Trace(err)
-=======
 	if !useControllerVersion {
-		logger.Debugf("deciding target version for model upgrade, from %q to %q for stream %q", currentVersion, targetVersion, arg.AgentStream)
+		m.logger.Debugf("deciding target version for model upgrade, from %q to %q for stream %q", currentVersion, targetVersion, arg.AgentStream)
 		args := common.FindAgentsParams{
 			AgentStream:   arg.AgentStream,
 			ControllerCfg: controllerCfg,
@@ -224,15 +199,15 @@
 		} else {
 			args.Number = targetVersion
 		}
-		targetVersion, err = m.decideVersion(currentVersion, args)
+		targetVersion, err = m.decideVersion(ctx, currentVersion, args)
 		if errors.Is(errors.Cause(err), errors.NotFound) || errors.Is(errors.Cause(err), errors.AlreadyExists) {
 			result.Error = apiservererrors.ServerError(err)
 			return result, nil
 		}
+
 		if err != nil {
 			return result, errors.Trace(err)
 		}
->>>>>>> 4582af46
 	}
 
 	// Before changing the agent version to trigger an upgrade or downgrade,
