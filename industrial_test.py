#!/usr/bin/env python
__metaclass__ = type

from argparse import ArgumentParser
from collections import OrderedDict
from contextlib import contextmanager
from datetime import datetime
import json
import logging
import os
import sys

from deploy_stack import (
    get_machine_dns_name,
    wait_for_state_server_to_shutdown,
    )
from jujuconfig import (
    get_juju_home,
    )
from jujupy import (
    AgentsNotStarted,
    EnvJujuClient,
    SimpleEnvironment,
    temp_bootstrap_env,
    uniquify_local,
    )
from substrate import (
    make_substrate_manager as real_make_substrate_manager,
    terminate_instances,
    )
from utility import (
    configure_logging,
    until_timeout,
    )


QUICK = 'quick'
DENSITY = 'density'
FULL = 'full'
BACKUP = 'backup'


class MultiIndustrialTest:
    """Run IndustrialTests until desired number of results are achieved.

    :ivar env: The name of the environment to use as a base.
    :ivar new_juju_path: Path to the non-system juju.
    :ivar stages: A list of StageAttempts.
    :ivar attempt_count: The number of attempts needed for each stage.
    """

    @classmethod
    def from_args(cls, args):
        config = SimpleEnvironment.from_config(args.env).config
        stages = cls.get_stages(args.suite, config)
        return cls(args.env, args.new_juju_path,
                   stages, args.attempts, args.attempts * 2,
                   args.new_agent_url)

    @staticmethod
    def get_stages(suite, config):
        stages = list(suites[suite])
        if config.get('type') == 'maas':
            stages = [
                DeployManyFactory(2, 2) if s is DeployManyAttempt else s
                for s in stages]
        return stages

    def __init__(self, env, new_juju_path, stages, attempt_count=2,
                 max_attempts=1, new_agent_url=None):
        self.env = env
        self.new_juju_path = new_juju_path
        self.new_agent_url = new_agent_url
        self.stages = stages
        self.attempt_count = attempt_count
        self.max_attempts = max_attempts

    def make_results(self):
        """Return a results list for use in run_tests."""
        results = []
        for stage in self.stages:
            for test_id, info in stage.get_test_info().items():
                results.append({
                    'title': info['title'],
                    'test_id': test_id,
                    'attempts': 0,
                    'old_failures': 0,
                    'new_failures': 0,
                    })
        return {'results': results}

    def run_tests(self):
        """Run all stages until required number of attempts are achieved.

        :return: a list of dicts describing output.
        """
        results = self.make_results()
        for unused_ in range(self.max_attempts):
            if results['results'][-1]['attempts'] >= self.attempt_count:
                break
            industrial = self.make_industrial_test()
            self.update_results(industrial.run_attempt(), results)
        return results

    def make_industrial_test(self):
        """Create an IndustrialTest for this MultiIndustrialTest."""
        stage_attempts = [stage() for stage in self.stages]
        return IndustrialTest.from_args(self.env, self.new_juju_path,
                                        stage_attempts, self.new_agent_url)

    def update_results(self, run_attempt, results):
        """Update results with data from run_attempt.

        Results for stages that have already reached self.attempts are
        ignored.
        """
        for result, cur_result in zip(results['results'], run_attempt):
            if result['attempts'] >= self.attempt_count:
                continue
            if result['test_id'] != cur_result[0]:
                raise Exception('Mismatched result ids: {} != {}'.format(
                    cur_result[0], result['test_id']))
            result['attempts'] += 1
            if not cur_result[1]:
                result['old_failures'] += 1
            if not cur_result[2]:
                result['new_failures'] += 1

    @staticmethod
    def results_table(results):
        """Yield strings for a human-readable table of results."""
        yield 'old failure | new failure | attempt | title\n'
        for stage in results:
            yield (' {old_failures:10d} | {new_failures:11d} | {attempts:7d}'
                   ' | {title}\n').format(**stage)


class IndustrialTest:
    """Class for running one attempt at an industrial test."""

    @classmethod
    def from_args(cls, env, new_juju_path, stage_attempts, new_agent_url=None):
        """Return an IndustrialTest from commandline arguments.

        :param env: The name of the environment to base environments on.
        :param new_juju_path: Path to the "new" (non-system) juju.
        :param new_agent_url: Agent stream url for new client.
        :param stage_attemps: List of stages to attempt.
        """
        old_env = SimpleEnvironment.from_config(env)
        old_env.environment = env + '-old'
        old_client = EnvJujuClient.by_version(old_env)
        new_env = SimpleEnvironment.from_config(env)
        new_env.environment = env + '-new'
        if new_agent_url is not None:
            new_env.config['tools-metadata-url'] = new_agent_url
        uniquify_local(new_env)
        new_client = EnvJujuClient.by_version(new_env, new_juju_path)
        return cls(old_client, new_client, stage_attempts)

    def __init__(self, old_client, new_client, stage_attempts):
        """Constructor.

        :param old_client: An EnvJujuClient for the old juju.
        :param new_client: An EnvJujuClient for the new juju.
        :param stage_attemps: List of stages to attempt.
        """
        self.old_client = old_client
        self.new_client = new_client
        self.stage_attempts = stage_attempts

    def run_attempt(self):
        """Perform this attempt, with initial cleanup."""
        self.destroy_both()
        try:
            return list(self.run_stages())
        except Exception as e:
            logging.exception(e)
            self.destroy_both()
            sys.exit(1)

    def destroy_both(self):
        """Destroy the environments of the old and new client."""
        try:
            self.old_client.destroy_environment(delete_jenv=True)
        finally:
            self.new_client.destroy_environment(delete_jenv=True)

    def run_stages(self):
        """Iterator of (boolean, boolean) for stage results.

        Iteration stops when one client has a False result.
        """
        for attempt in self.stage_attempts:
            for result in attempt.iter_test_results(self.old_client,
                                                    self.new_client):
                yield result
            # If a stage ends with a failure, no further stages should be run.
            if False in result[1:]:
                self.destroy_both()
                return


class StageAttempt:
    """Attempt to run a testing stage."""

    def __init__(self):
        self.failure_clients = set()

    @classmethod
    def get_test_info(cls):
        """Describe the tests provided by this Stage."""
        return {cls.test_id: {'title': cls.title}}

    def do_stage(self, old, new):
        """Do this stage, return a tuple.

        This method may be overridden, but it is more typical to provide
        do_operation and get_result.
        :param old: The old juju client.
        :param new: The new juju client.
        :return: a tuple of (old_succeeded, new_succeeded).
        """
        self.do_operation(old)
        self.do_operation(new)
        old_result = self.get_result(old)
        new_result = self.get_result(new)
        return old_result, new_result

    def iter_test_results(self, old, new):
        old_result, new_result = self.do_stage(old, new)
        yield self.test_id, old_result, new_result

    def do_operation(self, client, output=None):
        """Perform this stage's operation.

        This implementation requires a subclass to declare _operation.
        Exceptions raised by _operation are logged and cause the operation to
        be considered failed for that client.
        """
        try:
            self._operation(client)
        except Exception as e:
            logging.exception(e)
            self.failure_clients.add(client)

    def get_result(self, client):
        """Determine whether this stage's operation succeeded.

        This implementation requires a subclass to declare _result.
        If _operation failed for this, this returns False.
        If _result raises an exception, this returns False.
        Otherwise, this returns the value of get_result.
        """
        if client in self.failure_clients:
            return False
        try:
            return self._result(client)
        except Exception as e:
            logging.exception(e)
            return False


class SteppedStageAttempt:
    """Subclasses of this class implement an industrial test stage with steps.

    Every Stage provides at least one test.  The get_test_info() method
    describes the tests according to their test_id.

    They provide an iter_steps() iterator that acts as a coroutine.  Each test
    has one or more steps, and iter_steps iterates through all the steps of
    every test in the Stage.  For every step, it yields yields a dictionary.
    If the dictionary contains {'result': True}, the test is complete,
    but there may be further tests.  False could be used, but in practise,
    failures are typically handled by raising exceptions.
    """

    @staticmethod
    def _iter_for_result(iterator):
        """Iterate through an iterator of {'test_id'} with optional result.

        This iterator exists mainly to simplify writing the per-operation
        iterators.

        Each test_id must have at least one {'test_id'}.  The id must not
        change until a result is enountered.
        Convert no-result to None.
        Convert exceptions to a False result.  Exceptions terminate iteration.
        """
        while True:
            last_result = {}
            while 'result' not in last_result:
                try:
                    result = dict(iterator.next())
                except StopIteration:
                    raise
                except Exception as e:
                    logging.exception(e)
                    yield{'test_id': last_result.get('test_id'),
                          'result': False}
                    return
                if last_result.get('test_id') is not None:
                    if last_result['test_id'] != result['test_id']:
                        raise ValueError('ID changed without result.')
                if 'result' in result:
                    if last_result == {}:
                        raise ValueError('Result before declaration.')
                else:
                    yield None
                last_result = result
            yield result

    @classmethod
    def _iter_test_results(cls, old_iter, new_iter):
        """Iterate through none-or-result to get result for each operation.

        Yield the result as a tuple of (test-id, old_result, new_result).

        Operations are interleaved between iterators to improve
        responsiveness; an itererator can start a long-running operation,
        yield, then acquire the result of the operation.
        """
        while True:
            old_result = None
            new_result = None
            while None in (old_result, new_result):
                try:
                    if old_result is None:
                        old_result = old_iter.next()
                    if new_result is None:
                        new_result = new_iter.next()
                except StopIteration:
                    return
            if old_result['test_id'] != new_result['test_id']:
                raise ValueError('Test id mismatch.')
            results = (old_result['result'], new_result['result'])
            result_strings = ['succeeded' if r else 'failed' for r in results]
            logging.info('{}: old {}, new {}.'.format(
                cls.get_test_info()[old_result['test_id']]['title'],
                *result_strings))
            yield (old_result['test_id'],) + results

    def iter_test_results(self, old, new):
        """Iterate through the results for this operation for both clients."""
        old_iter = self._iter_for_result(self.iter_steps(old))
        new_iter = self._iter_for_result(self.iter_steps(new))
        return self._iter_test_results(old_iter, new_iter)


class BootstrapAttempt(SteppedStageAttempt):
    """Implementation of a bootstrap stage."""

    @staticmethod
    def get_test_info():
        """Describe the tests provided by this Stage."""
        return {'bootstrap': {'title': 'bootstrap'}}

    def iter_steps(self, client):
        """Iterate the steps of this Stage.  See SteppedStageAttempt."""
        results = {'test_id': 'bootstrap'}
        yield results
        with temp_bootstrap_env(
                get_juju_home(), client, set_home=False) as juju_home:
            logging.info('Performing async bootstrap')
            with client.bootstrap_async(juju_home=juju_home):
                yield results
        with wait_for_started(client):
            yield results
        results['result'] = True
        yield results


@contextmanager
def make_substrate_manager(client, required_attrs):
    """A context manager for the client with the required attributes.

    If the substrate cannot be made, or does not have the required attributes,
    return None.  Otherwise, return the substrate.
    """
    with real_make_substrate_manager(client.env.config) as substrate:
        if substrate is not None:
            for attr in required_attrs:
                if getattr(substrate, attr, None) is None:
                    substrate = None
                    break
        yield substrate


class DestroyEnvironmentAttempt(SteppedStageAttempt):
    """Implementation of a destroy-environment stage."""

    @staticmethod
    def get_test_info():
        """Describe the tests provided by this Stage."""
        return OrderedDict([
            ('destroy-env', {'title': 'destroy environment'}),
            ('substrate-clean', {'title': 'check substrate clean'})])

    @classmethod
    def get_security_groups(cls, client):
        with make_substrate_manager(
                client, ['iter_instance_security_groups']) as substrate:
            if substrate is None:
                return
            status = client.get_status()
            instance_ids = [m['instance-id'] for k, m in status.iter_machines()
                            if 'instance-id' in m]
            return dict(substrate.iter_instance_security_groups(instance_ids))

    @classmethod
    def check_security_groups(cls, client, env_groups):
        with make_substrate_manager(
                client, ['iter_instance_security_groups']) as substrate:
            if substrate is None:
                return
            for x in until_timeout(30):
                remain_groups = dict(substrate.iter_security_groups())
                leftovers = set(remain_groups).intersection(env_groups)
                if len(leftovers) == 0:
                    break
        group_text = ', '.join(sorted(remain_groups[l] for l in leftovers))
        if group_text != '':
            raise Exception(
                'Security group(s) not cleaned up: {}.'.format(group_text))

    def iter_steps(cls, client):
        """Iterate the steps of this Stage.  See SteppedStageAttempt."""
        results = {'test_id': 'destroy-env'}
        yield results
        groups = cls.get_security_groups(client)
        client.destroy_environment(force=False)
        # If it hasn't raised an exception, destroy-environment succeeded.
        results['result'] = True
        yield results
        results = {'test_id': 'substrate-clean'}
        yield results
        cls.check_security_groups(client, groups)
        results['result'] = True
        yield results


class EnsureAvailabilityAttempt(StageAttempt):
    """Implementation of an ensure-availability stage."""

    title = 'ensure-availability -n 3'

    test_id = 'ensure-availability-n3'

    def _operation(self, client):
        client.juju('ensure-availability', ('-n', '3'))

    def _result(self, client):
        client.wait_for_ha()
        return True


@contextmanager
def wait_until_removed(client, to_remove, timeout=30):
    """Wait until none of the machines are listed in status.

    This is implemented as a context manager so that it is coroutine-friendly.
    The start of the timeout begins at the with statement, but the actual
    waiting (if any) is done when exiting the with block.
    """
    timeout_iter = until_timeout(timeout)
    yield
    to_remove = set(to_remove)
    for ignored in timeout_iter:
        status = client.get_status()
        machines = [k for k, v in status.iter_machines(containers=True) if
                    k in to_remove]
        if machines == []:
            break
    else:
        raise Exception('Timed out waiting for removal')


@contextmanager
def wait_for_started(client):
    """Wait until all agents are listed as started.

    This is implemented as a context manager so that it is coroutine-friendly.
    The start of the timeout begins at the with statement, but the actual
    waiting (if any) is done when exiting the with block.
    """
    timeout_start = datetime.now()
    yield
    client.wait_for_started(start=timeout_start)


class DeployManyAttempt(SteppedStageAttempt):

    @staticmethod
    def get_test_info():
        """Describe the tests provided by this Stage."""
        return OrderedDict([
            ('add-machine-many', {'title': 'add many machines'}),
            ('ensure-machines', {'title': 'Ensure sufficient machines'}),
            ('deploy-many', {'title': 'deploy many'}),
            ('remove-machine-many-lxc', {
                'title': 'remove many machines (lxc)'}),
            ('remove-machine-many-instance', {
                'title': 'remove many machines (instance)'}),
            ])

    def __init__(self, host_count=5, container_count=8):
        super(DeployManyAttempt, self).__init__()
        self.host_count = host_count
        self.container_count = container_count

    def __eq__(self, other):
        if type(self) != type(other):
            return False
        return (self.host_count, self.container_count) == (
            other.host_count, other.container_count)

    def iter_steps(self, client):
        """Iterate the steps of this Stage.  See SteppedStageAttempt."""
        results = {'test_id': 'add-machine-many'}
        yield results
        old_status = client.get_status()
        for machine in range(self.host_count):
            client.juju('add-machine', ())
        timeout_start = datetime.now()
        yield results
        try:
            new_status = client.wait_for_started(start=timeout_start)
        except AgentsNotStarted as e:
            new_status = e.status
            results['result'] = False
        else:
            results['result'] = True
        yield results
        results = {'test_id': 'ensure-machines'}
        yield results
        stuck_new_machines = [
            k for k, v in new_status.iter_new_machines(old_status)
            if v.get('agent-state') != 'started']
        for machine in stuck_new_machines:
            client.juju('destroy-machine', ('--force', machine))
            client.juju('add-machine', ())
        timeout_start = datetime.now()
        yield results
        new_status = client.wait_for_started(start=timeout_start)
        new_machines = dict(new_status.iter_new_machines(old_status))
        if len(new_machines) != self.host_count:
            raise AssertionError('Got {} machines, not {}'.format(
                len(new_machines), self.host_count))
        results['result'] = True
        yield results
        results = {'test_id': 'deploy-many'}
        yield results
        service_names = []
        machine_names = sorted(new_machines, key=int)
        for machine_name in machine_names:
            target = 'lxc:{}'.format(machine_name)
            for container in range(self.container_count):
                service = 'ubuntu{}x{}'.format(machine_name, container)
                client.juju('deploy', ('--to', target, 'ubuntu', service))
                service_names.append(service)
        timeout_start = datetime.now()
        yield results
        status = client.wait_for_started(start=timeout_start)
        results['result'] = True
        yield results
        results = {'test_id': 'remove-machine-many-lxc'}
        yield results
        services = [status.status['services'][key] for key in service_names]
        lxc_machines = set()
        for service in services:
            for unit in service['units'].values():
                lxc_machines.add(unit['machine'])
                client.juju('remove-machine', ('--force', unit['machine']))
        with wait_until_removed(client, lxc_machines):
            yield results
        results['result'] = True
        yield results
        results = {'test_id': 'remove-machine-many-instance'}
        yield results
        for machine_name in machine_names:
            client.juju('remove-machine', (machine_name,))
        with wait_until_removed(client, machine_names):
            yield results
        results['result'] = True
        yield results


class DeployManyFactory:
    """Factory delivering pre-configured DeployManyAttempts.

    :ivar host_count: The number of hosts the DeployManyAttempts should
        attempt to deploy.
    :ivar container_count: The number of containers the DeployManyAttempts
        should attempt to deploy.
    """

    def __init__(self, host_count, container_count):
        self.host_count = host_count
        self.container_count = container_count

    def __eq__(self, other):
        if type(self) != type(other):
            return False
        return (self.host_count, self.container_count) == (
            other.host_count, other.container_count)

    @staticmethod
    def get_test_info():
        """Describe the tests provided by DeployManyAttempt."""
        return DeployManyAttempt.get_test_info()

    def __call__(self):
        return DeployManyAttempt(self.host_count, self.container_count)


class BackupRestoreAttempt(SteppedStageAttempt):

    @staticmethod
    def get_test_info():
        """Describe the tests provided by this Stage."""
        return {'back-up-restore': {'title': 'Back-up / restore'}}

    def iter_steps(cls, client):
        """Iterate the steps of this Stage.  See SteppedStageAttempt."""
        results = {'test_id': 'back-up-restore'}
        yield results
        backup_file = client.backup()
<<<<<<< HEAD
        status = client.get_status()
        instance_id = status.get_instance_id('0')
        host = get_machine_dns_name(client, 0)
        terminate_instances(client.env, [instance_id])
        yield results
        wait_for_state_server_to_shutdown(host, client, instance_id)
        yield results
        with client.juju_async('restore', (backup_file,)):
            yield results
=======
        try:
            status = client.get_status()
            instance_id = status.get_instance_id('0')
            host = get_machine_dns_name(client, 0)
            terminate_instances(client.env, [instance_id])
            yield results
            wait_for_state_server_to_shutdown(host, client, instance_id)
            yield results
            client.juju('restore', (backup_file,))
        finally:
            os.unlink(backup_file)
>>>>>>> 4e97aa56
        with wait_for_started(client):
            yield results
        results['result'] = True
        yield results


suites = {
    QUICK: (BootstrapAttempt, DestroyEnvironmentAttempt),
    DENSITY: (BootstrapAttempt, DeployManyAttempt,
              DestroyEnvironmentAttempt),
    FULL: (BootstrapAttempt, DeployManyAttempt,
           BackupRestoreAttempt, EnsureAvailabilityAttempt,
           DestroyEnvironmentAttempt),
    BACKUP: (BootstrapAttempt, BackupRestoreAttempt,
             DestroyEnvironmentAttempt),
    }


def parse_args(args=None):
    """Parse commandline arguments into a Namespace."""
    parser = ArgumentParser()
    parser.add_argument('env')
    parser.add_argument('new_juju_path')
    parser.add_argument('suite', choices=suites.keys())
    parser.add_argument('--attempts', type=int, default=2)
    parser.add_argument('--json-file')
    parser.add_argument('--new-agent-url')
    parser.add_argument('--single', action='store_true')
    return parser.parse_args(args)


def maybe_write_json(filename, results):
    if filename is None:
        return
    with open(filename, 'w') as json_file:
        json.dump(results, json_file, indent=2)


def run_single(args):
    env = SimpleEnvironment.from_config(args.env)
    env.environment = env.environment + '-single'
    client = EnvJujuClient.by_version(env,  args.new_juju_path)
    client.destroy_environment()
    stages = MultiIndustrialTest.get_stages(args.suite, env.config)
    stage_attempts = [stage() for stage in stages]
    try:
        for stage in stage_attempts:
            for step in stage.iter_steps(client):
                print step
    except BaseException as e:
        logging.exception(e)
        client.destroy_environment()


def main():
    configure_logging(logging.INFO)
    args = parse_args()
    if args.single:
        run_single(args)
        return
    mit = MultiIndustrialTest.from_args(args)
    results = mit.run_tests()
    maybe_write_json(args.json_file, results)
    sys.stdout.writelines(mit.results_table(results['results']))


if __name__ == '__main__':
    main()<|MERGE_RESOLUTION|>--- conflicted
+++ resolved
@@ -625,17 +625,6 @@
         results = {'test_id': 'back-up-restore'}
         yield results
         backup_file = client.backup()
-<<<<<<< HEAD
-        status = client.get_status()
-        instance_id = status.get_instance_id('0')
-        host = get_machine_dns_name(client, 0)
-        terminate_instances(client.env, [instance_id])
-        yield results
-        wait_for_state_server_to_shutdown(host, client, instance_id)
-        yield results
-        with client.juju_async('restore', (backup_file,)):
-            yield results
-=======
         try:
             status = client.get_status()
             instance_id = status.get_instance_id('0')
@@ -644,10 +633,10 @@
             yield results
             wait_for_state_server_to_shutdown(host, client, instance_id)
             yield results
-            client.juju('restore', (backup_file,))
+            with client.juju_async('restore', (backup_file,)):
+                yield results
         finally:
             os.unlink(backup_file)
->>>>>>> 4e97aa56
         with wait_for_started(client):
             yield results
         results['result'] = True
