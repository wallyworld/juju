test_secrets_iaas() {
	if [ "$(skip 'test_secrets_iaas')" ]; then
		echo "==> TEST SKIPPED: test_secrets_iaas tests"
		return
	fi

	set_verbosity

	echo "==> Checking for dependencies"
	check_dependencies juju

	file="${TEST_DIR}/test-secrets-iaas.log"

	bootstrap "test-secrets-iaas" "${file}"

	test_secrets_vault
<<<<<<< HEAD
	test_secrets_juju
	test_secrets_cmr
=======
	test_secret_drain
>>>>>>> 0ee683c3

	# Takes too long to tear down, so forcibly destroy it
	export KILL_CONTROLLER=true
	destroy_controller "test-secrets-iaas"
}<|MERGE_RESOLUTION|>--- conflicted
+++ resolved
@@ -14,12 +14,9 @@
 	bootstrap "test-secrets-iaas" "${file}"
 
 	test_secrets_vault
-<<<<<<< HEAD
 	test_secrets_juju
 	test_secrets_cmr
-=======
 	test_secret_drain
->>>>>>> 0ee683c3
 
 	# Takes too long to tear down, so forcibly destroy it
 	export KILL_CONTROLLER=true
