--- conflicted
+++ resolved
@@ -7,33 +7,7 @@
 	ensure "${model_name}" "${file}"
 
 	juju model-config default-series=focal
-<<<<<<< HEAD
-	juju deploy ubuntu
-=======
 	juju deploy ubuntu --storage "files=tmpfs"
-	wait_for "ubuntu" "$(idle_condition "ubuntu")"
->>>>>>> 41e9c69c
-
-	ubuntu_base_name=$(juju status --format=json | jq ".applications.ubuntu.base.name")
-	ubuntu_base_ch=$(juju status --format=json | jq ".applications.ubuntu.base.channel")
-	echo "$ubuntu_base_name" | check "ubuntu"
-	echo "$ubuntu_base_ch" | check "20.04"
-
-<<<<<<< HEAD
-=======
-	destroy_model "${model_name}"
-}
-
-run_deploy_default_series_cs() {
-	echo
-
-	model_name="test-deploy-default-series-cs"
-	file="${TEST_DIR}/${model_name}.log"
-
-	ensure "${model_name}" "${file}"
-
-	juju model-config default-series=focal
-	juju deploy cs:ubuntu --storage "files=tmpfs"
 	wait_for "ubuntu" "$(idle_condition "ubuntu")"
 
 	ubuntu_base_name=$(juju status --format=json | jq ".applications.ubuntu.base.name")
@@ -41,7 +15,6 @@
 	echo "$ubuntu_base_name" | check "ubuntu"
 	echo "$ubuntu_base_ch" | check "20.04"
 
->>>>>>> 41e9c69c
 	destroy_model "${model_name}"
 }
 
@@ -54,33 +27,7 @@
 	ensure "${model_name}" "${file}"
 
 	juju model-config default-series=focal
-<<<<<<< HEAD
-	juju deploy ubuntu --base ubuntu@22.04
-=======
-	juju deploy ubuntu --storage "files=tmpfs" --series jammy
-	wait_for "ubuntu" "$(idle_condition "ubuntu")"
->>>>>>> 41e9c69c
-
-	ubuntu_base_name=$(juju status --format=json | jq ".applications.ubuntu.base.name")
-	ubuntu_base_ch=$(juju status --format=json | jq ".applications.ubuntu.base.channel")
-	echo "$ubuntu_base_name" | check "ubuntu"
-	echo "$ubuntu_base_ch" | check "22.04"
-
-<<<<<<< HEAD
-=======
-	destroy_model "${model_name}"
-}
-
-run_deploy_not_default_series_cs() {
-	echo
-
-	model_name="test-deploy-not-default-series-cs"
-	file="${TEST_DIR}/${model_name}.log"
-
-	ensure "${model_name}" "${file}"
-
-	juju model-config default-series=focal
-	juju deploy cs:ubuntu --storage "files=tmpfs" --series jammy
+	juju deploy ubuntu --storage "files=tmpfs" --base ubuntu@22.04
 	wait_for "ubuntu" "$(idle_condition "ubuntu")"
 
 	ubuntu_base_name=$(juju status --format=json | jq ".applications.ubuntu.base.name")
@@ -88,7 +35,6 @@
 	echo "$ubuntu_base_name" | check "ubuntu"
 	echo "$ubuntu_base_ch" | check "22.04"
 
->>>>>>> 41e9c69c
 	destroy_model "${model_name}"
 }
 
@@ -104,8 +50,6 @@
 		cd .. || exit
 
 		run "run_deploy_default_series"
-		run "run_deploy_default_series_cs"
 		run "run_deploy_not_default_series"
-		run "run_deploy_not_default_series_cs"
 	)
 }