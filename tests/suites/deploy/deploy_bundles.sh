--- conflicted
+++ resolved
@@ -117,21 +117,15 @@
 	juju deploy "${TEST_DIR}/telegraf_bundle_without_revisions.yaml"
 
 	echo "Create telegraf_bundle_without_revisions.yaml with known latest revisions from charmhub"
-<<<<<<< HEAD
-	influxdb_rev=$(juju info influxdb --format json | jq -r '."channels"."latest"."stable"[0].revision')
-	telegraf_rev=$(juju info telegraf --format json | jq -r '."channels"."latest"."stable"[0].revision')
-	ubuntu_rev=$(juju info ubuntu --format json | jq -r '."channels"."latest"."stable"[0].revision')
-=======
 	if [[ -n ${MODEL_ARCH:-} ]]; then
-		influxdb_rev=$(juju info influxdb --arch="${MODEL_ARCH}" --format json | jq -r '."channel-map"."latest/stable".revision')
-		telegraf_rev=$(juju info telegraf --arch="${MODEL_ARCH}" --format json | jq -r '."channel-map"."latest/stable".revision')
-		ubuntu_rev=$(juju info ubuntu --arch="${MODEL_ARCH}" --format json | jq -r '."channel-map"."latest/stable".revision')
+		influxdb_rev=$(juju info influxdb --arch="${MODEL_ARCH}" --format json | jq -r '."channels"."latest"."stable"[0].revision')
+    telegraf_rev=$(juju info telegraf --arch="${MODEL_ARCH}" --format json | jq -r '."channels"."latest"."stable"[0].revision')
+    ubuntu_rev=$(juju info ubuntu --arch="${MODEL_ARCH}" --format json | jq -r '."channels"."latest"."stable"[0].revision')
 	else
-		influxdb_rev=$(juju info influxdb --format json | jq -r '."channel-map"."latest/stable".revision')
-		telegraf_rev=$(juju info telegraf --format json | jq -r '."channel-map"."latest/stable".revision')
-		ubuntu_rev=$(juju info ubuntu --format json | jq -r '."channel-map"."latest/stable".revision')
-	fi
->>>>>>> 98917c75
+		influxdb_rev=$(juju info influxdb --format json | jq -r '."channels"."latest"."stable"[0].revision')
+    telegraf_rev=$(juju info telegraf --format json | jq -r '."channels"."latest"."stable"[0].revision')
+    ubuntu_rev=$(juju info ubuntu --format json | jq -r '."channels"."latest"."stable"[0].revision')
+	fi
 
 	echo "Make a copy of reference yaml and insert revisions in it"
 	cp "${TEST_DIR}/telegraf_bundle_with_fake_revisions.yaml" "${TEST_DIR}/telegraf_bundle_with_revisions.yaml"
