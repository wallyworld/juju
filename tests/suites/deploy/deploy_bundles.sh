# NOTE: when making changes, remember that all the tests here need to be able
# to run on amd64 AND arm64.

run_deploy_bundle() {
	echo

	file="${TEST_DIR}/test-bundles-deploy.log"

	ensure "test-bundles-deploy" "${file}"

	juju deploy juju-qa-bundle-test
	wait_for "juju-qa-test" ".applications | keys[0]"
	wait_for "ntp" "$(idle_subordinate_condition "ntp" "juju-qa-test")"

	destroy_model "test-bundles-deploy"
}

run_deploy_bundle_overlay() {
	echo

	file="${TEST_DIR}/test-bundles-deploy-overlay.log"

	ensure "test-bundles-deploy-overlay" "${file}"

	bundle=./tests/suites/deploy/bundles/overlay_bundle.yaml
	juju deploy ${bundle}

	wait_for "juju-qa-test" "$(idle_condition "juju-qa-test" 0 0)"
	wait_for "juju-qa-test" "$(idle_condition "juju-qa-test" 0 1)"

	destroy_model "test-bundles-deploy-overlay"
}

run_deploy_bundle_overlay_with_image_id() {
	echo
	echo "$ami_id"

	file="${TEST_DIR}/test-bundles-deploy-overlay-image-id.log"

	ensure "test-bundles-deploy-overlay-image-id" "${file}"

	bundle=./tests/suites/deploy/bundles/overlay_bundle_image_id.yaml
	sed "s/{{IMAGE_ID}}/${ami_id}/g" "${bundle}" >"${TEST_DIR}/overlay_bundle_image_id.yaml"

	juju deploy "${TEST_DIR}/overlay_bundle_image_id.yaml"

	wait_for "ubuntu" "$(idle_condition "ubuntu" 0 0)"
	wait_for "ubuntu" "$(idle_condition "ubuntu" 0 1)"

	destroy_model "test-bundles-deploy-overlay-image-id"
}

run_deploy_bundle_overlay_with_image_id_on_base_bundle() {
	echo

	file="${TEST_DIR}/test-bundles-deploy-overlay-image-id-on-base-bundle.log"

	ensure "test-bundles-deploy-overlay-image-id-on-base-bundle" "${file}"

	bundle=./tests/suites/deploy/bundles/overlay_bundle_image_id_on_base_bundle.yaml
	sed "s/{{IMAGE_ID}}/${ami_id}/g" "${bundle}" >"${TEST_DIR}/overlay_bundle_image_id_on_base_bundle.yaml"

	got=$(juju deploy "${TEST_DIR}/overlay_bundle_image_id_on_base_bundle.yaml" 2>&1 || true)
	check_contains "${got}" "'image-id' constraint in a base bundle not supported"

	destroy_model "test-bundles-deploy-overlay-image-id-on-base-bundle"
}

run_deploy_bundle_overlay_with_image_id_no_base() {
	echo

	file="${TEST_DIR}/test-bundles-deploy-overlay-image-id-no-base.log"

	ensure "test-bundles-deploy-overlay-image-id-no-base" "${file}"

	bundle=./tests/suites/deploy/bundles/overlay_bundle_image_id_no_base.yaml
	sed "s/{{IMAGE_ID}}/${ami_id}/g" "${bundle}" >"${TEST_DIR}/overlay_bundle_image_id_no_base.yaml"

	got=$(juju deploy "${TEST_DIR}/overlay_bundle_image_id_no_base.yaml" 2>&1 || true)
	check_contains "${got}" 'base must be explicitly provided for "ubuntu" when image-id constraint is used'

	destroy_model "test-bundles-deploy-overlay-image-id_no_base"
}

run_deploy_cmr_bundle() {
	echo

	file="${TEST_DIR}/test-cmr-bundles-deploy.log"

	ensure "test-cmr-bundles-deploy" "${file}"

	juju deploy juju-qa-dummy-source
	juju offer dummy-source:sink

	wait_for "dummy-source" "$(idle_condition "dummy-source")"

	juju add-model other
	juju switch other

	bundle=./tests/suites/deploy/bundles/cmr_bundles_test_deploy.yaml
	sed "s/{{BOOTSTRAPPED_JUJU_CTRL_NAME}}/${BOOTSTRAPPED_JUJU_CTRL_NAME}/g" "${bundle}" >"${TEST_DIR}/cmr_bundles_test_deploy.yaml"
	juju deploy "${TEST_DIR}/cmr_bundles_test_deploy.yaml"

	wait_for "dummy-sink" "$(idle_condition "dummy-sink")"

	juju switch "test-cmr-bundles-deploy"
	juju config dummy-source token=yeah-boi
	juju switch "other"
	wait_for "active" '."application-endpoints"["dummy-source"]."application-status".current'

	# TODO: no need to remove-relation before destroying model once we fixed(lp:1952221).
	juju remove-relation dummy-sink dummy-source
	# wait for relation removed.
	wait_for null '.applications["dummy-sink"] | .relations.source[0]'
	# The offer must be removed before model/controller destruction will work.
	# See discussion under https://bugs.launchpad.net/juju/+bug/1830292.
	juju switch "test-cmr-bundles-deploy"
	juju remove-offer "admin/test-cmr-bundles-deploy.dummy-source" -y

	destroy_model "other"
	destroy_model "test-cmr-bundles-deploy"
}

# run_deploy_exported_charmhub_bundle_with_fixed_revisions tests how juju deploys
# a charmhub bundle that specifies revisions for its charms
run_deploy_exported_charmhub_bundle_with_fixed_revisions() {
	echo

	file="${TEST_DIR}/test-export-bundles-deploy-with-fixed-revisions.log"

	ensure "test-export-bundles-deploy-with-fixed-revisions" "${file}"

	bundle=./tests/suites/deploy/bundles/telegraf_bundle.yaml
	juju deploy ${bundle}

	echo "Make a copy of reference yaml"
	cp ${bundle} "${TEST_DIR}/telegraf_bundle.yaml"
	if [[ -n ${MODEL_ARCH} ]]; then
		yq -i "
			.machines.\"0\".constraints = \"arch=${MODEL_ARCH}\" |
			.machines.\"1\".constraints = \"arch=${MODEL_ARCH}\"
		" "${TEST_DIR}/telegraf_bundle.yaml"
	else
		yq -i . "${TEST_DIR}/telegraf_bundle.yaml"
	fi
	# no need to wait for the bundle to finish deploying to
	# check the export.
	echo "Compare export-bundle with telegraf_bundle"
	juju export-bundle --filename "${TEST_DIR}/exported_bundle.yaml"
	# Sort keys in both yaml files to get a fair comparison.
	yq -i 'sort_keys(..)' "${TEST_DIR}/telegraf_bundle.yaml"
	yq -i 'sort_keys(..)' "${TEST_DIR}/exported_bundle.yaml"
	diff -u "${TEST_DIR}/telegraf_bundle.yaml" "${TEST_DIR}/exported_bundle.yaml"

	destroy_model "test-export-bundles-deploy-with-fixed-revisions"
}

# run_deploy_exported_charmhub_bundle_with_float_revisions checks how juju
# deploys a charmhub bundle when the revisions are not pinned
run_deploy_exported_charmhub_bundle_with_float_revisions() {
	echo

	file="${TEST_DIR}/test-export-bundles-deploy-with-float-revisions.log"

	ensure "test-export-bundles-deploy-with-float-revisions" "${file}"
	bundle=./tests/suites/deploy/bundles/telegraf_bundle_without_revisions.yaml
	bundle_with_fake_revisions=./tests/suites/deploy/bundles/telegraf_bundle_with_fake_revisions.yaml
	cp ${bundle} "${TEST_DIR}/telegraf_bundle_without_revisions.yaml"
	cp ${bundle_with_fake_revisions} "${TEST_DIR}/telegraf_bundle_with_fake_revisions.yaml"
	if [[ -n ${MODEL_ARCH} ]]; then
		yq -i "
      .applications.influxdb.constraints = \"arch=${MODEL_ARCH}\" |
      .applications.juju-qa-test.constraints = \"arch=${MODEL_ARCH}\"
    " "${TEST_DIR}/telegraf_bundle_without_revisions.yaml"
		yq -i "
      .applications.influxdb.constraints = \"arch=${MODEL_ARCH}\" |
      .applications.juju-qa-test.constraints = \"arch=${MODEL_ARCH}\"
    " "${TEST_DIR}/telegraf_bundle_with_fake_revisions.yaml"
	fi

	# Add correct PGP key for influxdb - workaround from
	# https://bugs.launchpad.net/influxdb-charm/+bug/2004303
	INFLUXDB_PGP=$(curl -s https://repos.influxdata.com/influxdata-archive_compat.key)
	yq -i "
		.applications.influxdb.options.install_keys = \"${INFLUXDB_PGP}\"
	" "${TEST_DIR}/telegraf_bundle_without_revisions.yaml"
	yq -i "
		.applications.influxdb.options.install_keys = \"${INFLUXDB_PGP}\"
	" "${TEST_DIR}/telegraf_bundle_with_fake_revisions.yaml"

	juju deploy "${TEST_DIR}/telegraf_bundle_without_revisions.yaml"

	echo "Create telegraf_bundle_without_revisions.yaml with known latest revisions from charmhub"
	if [[ -n ${MODEL_ARCH} ]]; then
		influxdb_rev=$(juju info influxdb --arch="${MODEL_ARCH}" --format json | jq -r '."channels"."latest"."stable"[0].revision')
		telegraf_rev=$(juju info telegraf --arch="${MODEL_ARCH}" --format json | jq -r '."channels"."latest"."stable"[0].revision')
		juju_qa_test_rev=$(juju info juju-qa-test --arch="${MODEL_ARCH}" --format json | jq -r '."channels"."latest"."candidate"[0].revision')
	else
		influxdb_rev=$(juju info influxdb --format json | jq -r '."channels"."latest"."stable"[0].revision')
		telegraf_rev=$(juju info telegraf --format json | jq -r '."channels"."latest"."stable"[0].revision')
		juju_qa_test_rev=$(juju info juju-qa-test --format json | jq -r '."channels"."latest"."candidate"[0].revision')
	fi

	echo "Make a copy of reference yaml and insert revisions in it"
	cp "${TEST_DIR}/telegraf_bundle_with_fake_revisions.yaml" "${TEST_DIR}/telegraf_bundle_with_revisions.yaml"
	yq -i "
		.applications.influxdb.revision = ${influxdb_rev} |
		.applications.telegraf.revision = ${telegraf_rev} |
		.applications.juju-qa-test.revision = ${juju_qa_test_rev}
	" "${TEST_DIR}/telegraf_bundle_with_revisions.yaml"

	if [[ -n ${MODEL_ARCH} ]]; then
		yq -i "
			.applications.influxdb.constraints = \"arch=${MODEL_ARCH}\" |
			.applications.juju-qa-test.constraints = \"arch=${MODEL_ARCH}\" |
			.machines.\"0\".constraints = \"arch=${MODEL_ARCH}\" |
			.machines.\"1\".constraints = \"arch=${MODEL_ARCH}\"
		" "${TEST_DIR}/telegraf_bundle_with_revisions.yaml"
	fi

	# The model should be updated immediately, so we can export the bundle before
	# everything is done deploying
	echo "Compare export-bundle with telegraf_bundle_with_revisions"
	juju export-bundle --filename "${TEST_DIR}/exported_bundle.yaml"
	# Sort keys in both yaml files to get a fair comparison.
	yq -i 'sort_keys(..)' "${TEST_DIR}/telegraf_bundle_with_revisions.yaml"
	yq -i 'sort_keys(..)' "${TEST_DIR}/exported_bundle.yaml"
	diff -u "${TEST_DIR}/telegraf_bundle_with_revisions.yaml" "${TEST_DIR}/exported_bundle.yaml"

	destroy_model "test-export-bundles-deploy-with-float-revisions"
}

run_deploy_trusted_bundle() {
	echo

	file="${TEST_DIR}/test-trusted-bundles-deploy.log"

	ensure "test-trusted-bundles-deploy" "${file}"

	bundle=./tests/suites/deploy/bundles/trusted_bundle.yaml
	OUT=$(juju deploy ${bundle} 2>&1 || true)
	echo "${OUT}" | check "repeat the deploy command with the --trust argument"

	juju deploy --trust ${bundle}

	wait_for "trust-checker" "$(idle_condition "trust-checker")"

	destroy_model "test-trusted-bundles-deploy"
}

run_deploy_charmhub_bundle() {
	echo

	model_name="test-charmhub-bundle-deploy"
	file="${TEST_DIR}/${model_name}.log"

	ensure "${model_name}" "${file}"

	bundle=juju-qa-bundle-test
	juju deploy "${bundle}"

	wait_for "juju-qa-test" "$(charm_channel "juju-qa-test" "2.0/stable")"
	wait_for "juju-qa-test-focal" "$(charm_channel "juju-qa-test-focal" "latest/candidate")"
	wait_for "juju-qa-test" "$(idle_condition "juju-qa-test")"
	wait_for "juju-qa-test-focal" "$(idle_condition "juju-qa-test-focal" 1)"
	wait_for "ntp" "$(idle_subordinate_condition "ntp" "juju-qa-test")"
	wait_for "ntp-focal" "$(idle_subordinate_condition "ntp-focal" "juju-qa-test-focal")"

	destroy_model "${model_name}"
}

# run_deploy_lxd_profile_bundle_openstack is to test a more
# real world scenario of a minimal openstack bundle with a
# charm using an lxd profile.
run_deploy_lxd_profile_bundle_openstack() {
	echo

	model_name="test-deploy-lxd-profile-bundle-o7k"
	file="${TEST_DIR}/${model_name}.log"

	ensure "${model_name}" "${file}"

	bundle=./tests/suites/deploy/bundles/basic-openstack.yaml
	juju deploy "${bundle}"

	wait_for "mysql" "$(idle_condition "mysql" 2)"
	wait_for "rabbitmq-server" "$(idle_condition "rabbitmq-server" 8)"
	wait_for "glance" "$(idle_condition "glance" 0)"
	wait_for "keystone" "$(idle_condition "keystone" 1)"
	wait_for "neutron-api" "$(idle_condition "neutron-api" 3)"
	wait_for "neutron-gateway" "$(idle_condition "neutron-gateway" 4)"
	wait_for "nova-compute" "$(idle_condition "nova-compute" 7)"
	wait_for "neutron-openvswitch" "$(idle_subordinate_condition "neutron-openvswitch" "nova-compute")"
	wait_for "nova-cloud-controller" "$(idle_condition "nova-cloud-controller" 6)"

	lxd_profile_name="juju-${model_name}-neutron-openvswitch"
	machine_6="$(machine_path 6)"
	juju status --format=json | jq "${machine_6}" | check "${lxd_profile_name}"

	destroy_model "${model_name}"
}

# run_deploy_lxd_profile_bundle is to deploy multiple units of the
# same charm which has an lxdprofile in a bundle.  The scenario
# created by the bundle was found to produce failure cases during
# development of the lxd profile feature.
run_deploy_lxd_profile_bundle() {
	echo

	model_name="test-deploy-lxd-profile-bundle"
	file="${TEST_DIR}/${model_name}.log"

	ensure "${model_name}" "${file}"

	bundle=./tests/suites/deploy/bundles/lxd-profile-bundle.yaml
	juju deploy "${bundle}"

	# 8 units of lxd-profile
	for i in 0 1 2 3 4 5 6 7; do
		wait_for "lxd-profile" "$(idle_condition "lxd-profile" 0 "${i}")"
	done
	# 4 units of ubuntu
	for i in 0 1 2 3; do
		wait_for "ubuntu" "$(idle_condition "ubuntu" 1 "${i}")"
	done

	lxd_profile_name="juju-${model_name}-lxd-profile"
	for i in 0 1 2 3; do
		machine_n_lxd0="$(machine_container_path "${i}" "${i}"/lxd/0)"
		juju status --format=json | jq "${machine_n_lxd0}" | check "${lxd_profile_name}"
		machine_n_lxd1="$(machine_container_path "${i}" "${i}"/lxd/1)"
		juju status --format=json | jq "${machine_n_lxd1}" | check "${lxd_profile_name}"
	done

	destroy_model "${model_name}"
}

# run_deploy_multi_app_single_charm_bundle:
# LP 1999060 found an issue in async charm download when a bundle
# uses the same charm for multiple applications. This is common in
# many Canonical bundles such a full openstack.
run_deploy_multi_app_single_charm_bundle() {
	echo

	model_name="test-deploy-multi-app-single-charm-bundle"
	file="${TEST_DIR}/${model_name}.log"

	ensure "${model_name}" "${file}"

	bundle=./tests/suites/deploy/bundles/multi-app-single-charm.yaml
	juju deploy "${bundle}"

	wait_for "juju-qa-test" "$(idle_condition "juju-qa-test" 0)"
	wait_for "juju-qa-test-dup" "$(idle_condition "juju-qa-test-dup" 1)"

	# ensure juju-qa-test-dup can refresh and us it's resources.
	juju refresh juju-qa-test-dup

	destroy_model "${model_name}"
}

test_deploy_bundles() {
	if [ "$(skip 'test_deploy_bundles')" ]; then
		echo "==> TEST SKIPPED: deploy bundles"
		return
	fi

	(
		set_verbosity

		cd .. || exit

		run "run_deploy_bundle"
		run "run_deploy_bundle_overlay"
		run "run_deploy_exported_charmhub_bundle_with_fixed_revisions"
		run "run_deploy_exported_charmhub_bundle_with_float_revisions"
		run "run_deploy_trusted_bundle"
		run "run_deploy_charmhub_bundle"
		run "run_deploy_multi_app_single_charm_bundle"

		case "${BOOTSTRAP_PROVIDER:-}" in
		"lxd" | "localhost")
			run "run_deploy_lxd_profile_bundle_openstack"
			echo "==> TEST SKIPPED: deploy_lxd_profile_bundle - tests for non LXD only"
			;;
		"ec2" | "aws")
			check_dependencies aws
			add_clean_func "run_cleanup_ami"
			export ami_id
			create_ami_and_wait_available "ami_id"

			run "run_deploy_bundle_overlay_with_image_id"
			run "run_deploy_bundle_overlay_with_image_id_on_base_bundle"
			run "run_deploy_bundle_overlay_with_image_id_no_base"
			;;
		*)
			echo "==> TEST SKIPPED: deploy_lxd_profile_bundle_openstack - tests for LXD only"
<<<<<<< HEAD
			echo "==> TEST SKIPPED: deploy_lxd_profile_bundle - tests for LXD only"
			echo "==> TEST SKIPPED: deploy_bundle_with_image_id - tests for AWS only"
			echo "==> TEST SKIPPED: deploy_bundle_with_image_id_on_base_bundle - tests for AWS only"
			echo "==> TEST SKIPPED: deploy_bundle_with_image_id_no_base - tests for AWS only"
=======
			run "run_deploy_lxd_profile_bundle"

>>>>>>> 1691ec65
			;;
		esac

		# Run this last so the other tests run, there are intermittent issues
		# in cmr tear down.
		run "run_deploy_cmr_bundle"
	)
}<|MERGE_RESOLUTION|>--- conflicted
+++ resolved
@@ -378,11 +378,20 @@
 		run "run_deploy_charmhub_bundle"
 		run "run_deploy_multi_app_single_charm_bundle"
 
+		# LXD specific profile tests.
 		case "${BOOTSTRAP_PROVIDER:-}" in
 		"lxd" | "localhost")
 			run "run_deploy_lxd_profile_bundle_openstack"
 			echo "==> TEST SKIPPED: deploy_lxd_profile_bundle - tests for non LXD only"
 			;;
+		*)
+			echo "==> TEST SKIPPED: deploy_lxd_profile_bundle_openstack - tests for LXD only"
+			run "run_deploy_lxd_profile_bundle"
+			;;
+		esac
+
+		# AWS specific image id tests.
+		case "${BOOTSTRAP_PROVIDER:-}" in
 		"ec2" | "aws")
 			check_dependencies aws
 			add_clean_func "run_cleanup_ami"
@@ -394,16 +403,9 @@
 			run "run_deploy_bundle_overlay_with_image_id_no_base"
 			;;
 		*)
-			echo "==> TEST SKIPPED: deploy_lxd_profile_bundle_openstack - tests for LXD only"
-<<<<<<< HEAD
-			echo "==> TEST SKIPPED: deploy_lxd_profile_bundle - tests for LXD only"
 			echo "==> TEST SKIPPED: deploy_bundle_with_image_id - tests for AWS only"
 			echo "==> TEST SKIPPED: deploy_bundle_with_image_id_on_base_bundle - tests for AWS only"
 			echo "==> TEST SKIPPED: deploy_bundle_with_image_id_no_base - tests for AWS only"
-=======
-			run "run_deploy_lxd_profile_bundle"
-
->>>>>>> 1691ec65
 			;;
 		esac
 
