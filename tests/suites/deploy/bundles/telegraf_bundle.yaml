<<<<<<< HEAD
series: focal
=======
series: focal  # charms do not support jammy. 
>>>>>>> 031d11dc
applications:
  influxdb:
    charm: influxdb
    channel: stable
    revision: 23
    num_units: 1
    to:
    - "0"
    constraints: arch=amd64
  telegraf:
    charm: telegraf
    channel: stable
    revision: 48
  ubuntu:
    charm: ubuntu
    channel: stable
    revision: 20
    num_units: 1
    to:
    - "1"
    constraints: arch=amd64
machines:
  "0": {}
  "1": {}
relations:
- - telegraf:juju-info
  - ubuntu:juju-info
- - telegraf:influxdb-api
  - influxdb:query<|MERGE_RESOLUTION|>--- conflicted
+++ resolved
@@ -1,8 +1,4 @@
-<<<<<<< HEAD
-series: focal
-=======
 series: focal  # charms do not support jammy. 
->>>>>>> 031d11dc
 applications:
   influxdb:
     charm: influxdb
