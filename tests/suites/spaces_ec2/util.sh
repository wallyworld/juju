--- conflicted
+++ resolved
@@ -82,11 +82,7 @@
 	exp_if_name=${3}
 
 	# shellcheck disable=SC2086,SC2016
-<<<<<<< HEAD
-	got_if=$(juju exec -a ${app_name} "network-get ${endpoint_name}" | grep "interfacename: en" | awk '{print $2}')
-=======
 	got_if=$(juju exec -a ${app_name} "network-get ${endpoint_name}" | grep "interfacename: en" | awk '{print $2}' || echo "")
->>>>>>> b843d60c
 	if [ "$got_if" != "$exp_if_name" ]; then
 		# shellcheck disable=SC2086,SC2016,SC2046
 		echo $(red "Expected network interface for ${app_name}:${endpoint_name} to be ${exp_if_name}; got ${got_if}")
