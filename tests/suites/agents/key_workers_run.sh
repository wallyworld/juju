run_charmstore_charmrevisionupdater() {
	# Echo out to ensure nice output to the test suite.
	echo

	model_name="test-cs-charmrevisionupdater"
	file="${TEST_DIR}/${model_name}.log"

	ensure "${model_name}" "${file}"

<<<<<<< HEAD
	# Deploy an old revision of postgresql
	juju deploy cs:postgresql-238
=======
	# Deploy an old revision of mysql
	juju deploy cs:postgresql-230 --series focal
>>>>>>> 0122e7a7

	# Wait for revision update worker to update the available revision.
	# eg can-upgrade-to: cs:postgresql-239
	wait_for "cs:postgresql-" '.applications["postgresql"] | ."can-upgrade-to"'

	destroy_model "${model_name}"
}

run_charmhub_charmrevisionupdater() {
	# Echo out to ensure nice output to the test suite.
	echo

	model_name="test-ch-charmrevisionupdater"
	file="${TEST_DIR}/${model_name}.log"

	ensure "${model_name}" "${file}"

	# Deploy an old revision of ubuntu
	juju deploy ubuntu --channel=stable --revision=18 --series focal

	# Wait for revision update worker to update the available revision.
	# eg can-upgrade-to: ch:ubuntu-18
	wait_for "ubuntu-" '.applications["ubuntu"] | ."can-upgrade-to"'

	destroy_model "${model_name}"
}

test_charmrevisionupdater() {
	if [ -n "$(skip 'test_charmrevisionupdater')" ]; then
		echo "==> SKIP: Asked to skip charmrevisionupdater tests"
		return
	fi

	(
		set_verbosity

		cd .. || exit

		run "run_charmhub_charmrevisionupdater"
		run "run_charmstore_charmrevisionupdater"
	)
}<|MERGE_RESOLUTION|>--- conflicted
+++ resolved
@@ -7,13 +7,8 @@
 
 	ensure "${model_name}" "${file}"
 
-<<<<<<< HEAD
 	# Deploy an old revision of postgresql
-	juju deploy cs:postgresql-238
-=======
-	# Deploy an old revision of mysql
-	juju deploy cs:postgresql-230 --series focal
->>>>>>> 0122e7a7
+	juju deploy cs:postgresql-238 --series focal
 
 	# Wait for revision update worker to update the available revision.
 	# eg can-upgrade-to: cs:postgresql-239
