# run_local_deploy is responsible for deploying revision 1 of the refresher
# charm to first check that deployment is successful. The second part of this
# test refreshes the charm to revision 2 and verifies that the upgrade hook of
# the charm has been run by checking the status message of the unit for the
# string that the charm outputs during it's upgrade hook.
run_local_deploy() {
	echo

	file="${2}"

	ensure "test-local-deploy" "${file}"

	juju deploy --revision=1 --channel=stable juju-qa-refresher
	wait_for "refresher" "$(idle_condition "refresher")"

	juju refresh refresher

	# Wait for the refresh to happen and then wait again.
	wait_for "upgrade hook ran v2" "$(workloadstatus "refresher" 0)"

	destroy_model "test-local-deploy"
}

run_charmstore_deploy() {
	echo

	file="${2}"

	ensure "test-charmstore-deploy" "${file}"

<<<<<<< HEAD
	juju deploy cs:ubuntu-19 ubuntu
=======
	juju deploy ubuntu --revision 20 --series focal --channel stable
>>>>>>> 0122e7a7
	wait_for "ubuntu" "$(idle_condition "ubuntu")"

	juju refresh ubuntu
	wait_for "ubuntu" "$(idle_condition_for_rev "ubuntu" "20")"

	destroy_model "test-charmstore-deploy"
}

test_deploy() {
	if [ "$(skip 'test_deploy')" ]; then
		echo "==> TEST SKIPPED: smoke deploy tests"
		return
	fi

	(
		set_verbosity

		cd .. || exit

		file="${1}"

		# Check that deploy runs on LXD§
		run "run_local_deploy" "${file}"
		run "run_charmstore_deploy" "${file}"
	)
}

idle_condition_for_rev() {
	local name rev app_index unit_index

	name=${1}
	rev=${2}
	app_index=${3:-0}
	unit_index=${4:-0}

	path=".[\"$name\"] | .units | .[\"$name/$unit_index\"]"

	echo ".applications | select(($path | .[\"juju-status\"] | .current == \"idle\") and ($path | .[\"workload-status\"] | .current != \"error\") and (.[\"$name\"] | .[\"charm-rev\"] == $rev)) | keys[$app_index]"
}<|MERGE_RESOLUTION|>--- conflicted
+++ resolved
@@ -28,11 +28,8 @@
 
 	ensure "test-charmstore-deploy" "${file}"
 
-<<<<<<< HEAD
-	juju deploy cs:ubuntu-19 ubuntu
-=======
-	juju deploy ubuntu --revision 20 --series focal --channel stable
->>>>>>> 0122e7a7
+	juju deploy ubuntu --revision 19 --series focal --channel stable
+
 	wait_for "ubuntu" "$(idle_condition "ubuntu")"
 
 	juju refresh ubuntu
