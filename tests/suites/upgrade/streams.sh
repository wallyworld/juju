run_simplestream_metadata_last_stable() {
	local jujud_version previous_version

	jujud_version=$(jujud_version)
	previous_version=$(last_stable_version "${jujud_version}")
	if [[ $previous_version == '--' ]]; then
		echo "SKIPPING: no stable release for version ${jujud_version}"
		exit 0
	fi

	exec_simplestream_metadata "stable" "juju" "${jujud_version}" "${previous_version}"
}

run_simplestream_metadata_prior_stable() {
	local jujud_version previous_version

	jujud_version=$(jujud_version)
	previous_version=$(prior_stable_version "${jujud_version}")
	major=$(echo "${previous_version}" | cut -d '.' -f 1)
	minor=$(echo "${previous_version}" | cut -d '.' -f 2)

	if snap info juju | grep -q "installed"; then
		action="refresh"
	else
		action="install"
	fi
	for i in {1..3}; do
		opts=""
		if [ "${i}" -gt 1 ] && [ "${action}" == "refresh" ]; then
			opts=" --amend"
		fi
		# shellcheck disable=SC2015
		sudo snap "${action}" juju --classic --channel "${major}.${minor}/stable" "${opts}" 2>&1 && break || sleep 10
	done

	exec_simplestream_metadata "prior" "/snap/bin/juju" "${jujud_version}" "${previous_version}"
}

exec_simplestream_metadata() {
	local test_name version jujud_version stable_version

	version=$(jujud version)

	test_name=${1}
	bootstrap_juju_client=${2}
	jujud_version=${3}
	stable_version=${4}

	echo "===> Using jujud version ${version}"
	echo "===> Testing against stable version ${stable_version}"

	add_clean_func "remove_upgrade_tools"
	add_clean_func "remove_upgrade_metadata"

	add_upgrade_tools "${version}"
	juju metadata generate-agents \
		--clean \
		--prevent-fallback \
		-d "./tests/suites/upgrade/streams/"

<<<<<<< HEAD
=======
	# 2.8 or older needs series based agent metadata.
	if [ "${stable_version}" == "2.8" ]; then
		local focal_version jammy_version
		focal_version=$(series_version "${version}" "focal")
		jammy_version=$(series_version "${version}" "jammy")
		add_upgrade_tools "${focal_version}"
		add_upgrade_tools "${jammy_version}"

		/snap/bin/juju metadata generate-agents \
			--clean \
			-d "./tests/suites/upgrade/streams/"
	fi

>>>>>>> 031d11dc
	add_clean_func "kill_server"
	start_server "./tests/suites/upgrade/streams/tools"

	# Find a routable address to the server that isn't the loopback address.
	# Unfortunately, you can't cleanly look at the addresses and select the
	# right one.
	addresses=$(hostname -I)
	server_address=""
	for address in $(echo "${addresses}" | tr ' ' '\n'); do
		# shellcheck disable=SC2015
		curl "http://${address}:8666" >/dev/null 2>&1 && server_address="${address}" && break || true
	done

	name="test-upgrade-${test_name}-stream"

	file="${TEST_DIR}/test-upgrade-${test_name}-stream.log"
	${bootstrap_juju_client} bootstrap "lxd" "${name}" \
		--show-log \
		--agent-version="${stable_version}" \
		--bootstrap-series="${BOOTSTRAP_SERIES}" \
		--config agent-metadata-url="http://${server_address}:8666/" 2>&1 | OUTPUT "${file}"
	echo "${name}" >>"${TEST_DIR}/jujus"

	juju add-model test-upgrade-"${test_name}"
	juju deploy ubuntu
	wait_for "ubuntu" "$(idle_condition "ubuntu")"

	local CURRENT UPDATED

	CURRENT=$(juju machines -m controller --format=json | jq -r '.machines | .["0"] | .["juju-status"] | .version')
	echo "==> Current juju version ${CURRENT}"

	juju upgrade-controller --agent-version="${jujud_version}"

	attempt=0
	while true; do
		UPDATED=$(juju machines -m controller --format=json | jq -r '.machines | .["0"] | .["juju-status"] | .version' || echo "${CURRENT}")
		if [ "$CURRENT" != "$UPDATED" ]; then
			break
		fi
		echo "[+] (attempt ${attempt}) polling machines"
		sleep 10
		attempt=$((attempt + 1))
		if [ "$attempt" -eq 48 ]; then
			echo "Upgrade controller timed out"
			exit 1
		fi
	done

	sleep 10
	juju switch test-upgrade-"${test_name}"
	juju upgrade-model
	while true; do
		UPDATED=$(juju machines --format=json | jq -r '.machines | .["0"] | .["juju-status"] | .version' || echo "${CURRENT}")
		if [ "$CURRENT" != "$UPDATED" ]; then
			break
		fi
		echo "[+] (attempt ${attempt}) polling machines"
		sleep 10
		attempt=$((attempt + 1))
		if [ "$attempt" -eq 48 ]; then
			echo "Upgrade model timed out"
			exit 1
		fi
	done

	juju upgrade-charm ubuntu

	sleep 10
	wait_for "ubuntu" "$(idle_condition "ubuntu")"
}

test_upgrade_simplestream() {
	if [ -n "$(skip 'test_upgrade_simplestream')" ]; then
		echo "==> SKIP: Asked to skip stream tests"
		return
	fi

	(
		set_verbosity

		cd .. || exit

		run "run_simplestream_metadata_last_stable"
	)
}

test_upgrade_simplestream_previous() {
	if [ -n "$(skip 'test_upgrade_simplestream_previous')" ]; then
		echo "==> SKIP: Asked to skip stream (previous) tests"
		return
	fi

	(
		set_verbosity

		cd .. || exit

		run "run_simplestream_metadata_prior_stable"
	)
}

last_stable_version() {
	local version major minor

	version="${1}"

	# shellcheck disable=SC2116
	version=$(echo "${version%-*}")

	major=$(echo "${version}" | cut -d '.' -f 1)
	minor=$(echo "${version}" | cut -d '.' -f 2)

	echo "$(snap info juju | grep -E "^\s+${major}\.${minor}/stable" | awk '{print $2}')"
}

prior_stable_version() {
	local version major minor

	version="${1}"

	# shellcheck disable=SC2116
	version=$(echo "${version%-*}")

	major=$(echo "${version}" | cut -d '.' -f 1)
	minor=$(echo "${version}" | cut -d '.' -f 2)
	if [[ minor -eq 0 ]]; then
		major=$((major - 1))
		minor=$(snap info juju | grep -E "^\s+${major}\.[0-9]+/stable" | awk '{print $2}' | awk -F. '{print $2}' | sort -n | tail -1)
	else
		minor=$((minor - 1))
	fi

	echo "$(snap info juju | grep -E "^\s+${major}\.${minor}/stable" | awk '{print $2}')"
}

series_version() {
	local version series arch

	version="${1}"
	series="${2}"

	arch=$(echo "${version}" | sed 's:.*-::')

	# shellcheck disable=SC2116
	version=$(echo "${version%-*}")
	# shellcheck disable=SC2116
	version=$(echo "${version%-*}")

	echo "${version}-${series}-${arch}"
}

add_upgrade_tools() {
	local version jujud_path

	version=${1}

	jujud_path=$(which jujud)
	cp "${jujud_path}" "${TEST_DIR}"
	cd "${TEST_DIR}" || exit

	tar -zcvf "juju-${version}.tgz" jujud >/dev/null
	cd "${CURRENT_DIR}/.." || exit

	mkdir -p "./tests/suites/upgrade/streams/tools/released/"
	mv "${TEST_DIR}/juju-${version}.tgz" "./tests/suites/upgrade/streams/tools/released"
}

remove_upgrade_tools() {
	cd "${CURRENT_DIR}/.." || exit

	echo "==> Removing tools"
	rm -rf ./tests/suites/upgrade/streams/tools/released || true
	echo "==> Removed tools"
}

remove_upgrade_metadata() {
	cd "${CURRENT_DIR}/.." || exit

	echo "==> Removing metadata"
	rm -rf ./tests/suites/upgrade/streams/tools/streams || true
	echo "==> Removed metadata"
}<|MERGE_RESOLUTION|>--- conflicted
+++ resolved
@@ -58,22 +58,7 @@
 		--prevent-fallback \
 		-d "./tests/suites/upgrade/streams/"
 
-<<<<<<< HEAD
-=======
-	# 2.8 or older needs series based agent metadata.
-	if [ "${stable_version}" == "2.8" ]; then
-		local focal_version jammy_version
-		focal_version=$(series_version "${version}" "focal")
-		jammy_version=$(series_version "${version}" "jammy")
-		add_upgrade_tools "${focal_version}"
-		add_upgrade_tools "${jammy_version}"
-
-		/snap/bin/juju metadata generate-agents \
-			--clean \
-			-d "./tests/suites/upgrade/streams/"
-	fi
-
->>>>>>> 031d11dc
+
 	add_clean_func "kill_server"
 	start_server "./tests/suites/upgrade/streams/tools"
 
