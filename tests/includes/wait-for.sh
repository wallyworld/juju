# SHORT_TIMEOUT creates a consistent short timeout of the wait_for condition.
SHORT_TIMEOUT=5

# wait_for defines the ability to wait for a given condition to happen in a
# juju status output. The output is JSON, so everything that the API server
# knows about should be valid.
# The query argument is a jq query.
#
# ```
# wait_for <model name> <query>
# ```
wait_for() {
	local name query

	name=${1}
	query=${2}

	attempt=0
	# shellcheck disable=SC2046,SC2143
	until [ "$(juju status --format=json 2>/dev/null | jq -S "${query}" | grep "${name}")" ]; do
		echo "[+] (attempt ${attempt}) polling status for" "${name}"
		juju status --relations 2>&1 | sed 's/^/    | /g'
		sleep "${SHORT_TIMEOUT}"
		attempt=$((attempt + 1))
	done

	if [ "${attempt}" -gt 0 ]; then
		echo "[+] $(green 'Completed polling status for')" "$(green "${name}")"
		juju status --relations 2>&1 | sed 's/^/    | /g'
		# Although juju reports as an idle condition, some charms require a
		# breathe period to ensure things have actually settled.
		sleep "${SHORT_TIMEOUT}"
	fi
}

idle_condition() {
	local name app_index unit_index

	name=${1}
	app_index=${2:-0}
	unit_index=${3:-0}

	path=".[\"$name\"] | .units | .[\"$name/$unit_index\"]"

	echo ".applications | select(($path | .[\"juju-status\"] | .current == \"idle\") and ($path | .[\"workload-status\"] | .current != \"error\")) | keys[$app_index]"
}

idle_subordinate_condition() {
	local name parent unit_index

	name=${1}
	parent=${2}
	unit_index=${3:-0}

	path=".[\"$parent\"] | .units | .[] | .subordinates | .[\"$name/$unit_index\"]"

	# Print the *subordinate* name if it has an idle status in parent application
	echo ".applications | select(($path | .[\"juju-status\"] | .current == \"idle\") and ($path | .[\"workload-status\"] | .current != \"error\")) | \"$name\""
}

active_condition() {
	local name app_index unit_index

	name=${1}
	app_index=${2:-0}
	unit_index=${3:-0}

	echo ".applications | select(.[\"$name\"] | .[\"application-status\"] | .current == \"active\") | keys[$app_index]"
}

# workload_status gets the workload-status object for the unit - use
# .current or .message to select the actual field you need.
workload_status() {
	local app unit

	app=$1
	unit=$2

	echo ".applications[\"$app\"].units[\"$app/$unit\"][\"workload-status\"]"
}

# agent_status gets the juju-status object for the unit - use
# .current or .message to select the actual field you need.
agent_status() {
	local app unit

	app=$1
	unit=$2

	echo ".applications[\"$app\"].units[\"$app/$unit\"][\"juju-status\"]"
}

# charm_rev gets the current juju-status object for the application and uses it
# to find the application charm-rev.
charm_rev() {
	local app rev

	app=$1
	rev=${2:-0}

	echo ".applications | select(.[\"$app\"] | .[\"charm-rev\"] == $rev)"
}

# charm_channel gets the current juju-status object for the application and uses it
# to find the application charm-channel.
charm_channel() {
    local app channel

    app=$1
    channel=$2

    echo ".applications | select(.[\"$app\"] | .[\"charm-channel\"] == \"$channel\")"
}


# wait_for_machine_agent_status blocks until the machine agent for the specified
# machine instance ID reports the requested status.
#
# ```
# wait_for_machine_agent_status <instance-id> <status>
#
# example:
# wait_for_machine_agent_status "i-1234" "started"
# ```
wait_for_machine_agent_status() {
	local inst_id status

	inst_id=${1}
	status=${2}

	attempt=0
	# shellcheck disable=SC2046,SC2143
	until [ $(juju show-machine --format json | jq -r ".[\"machines\"] | .[\"${inst_id}\"] | .[\"juju-status\"] | .[\"current\"]" | grep "${status}") ]; do
		echo "[+] (attempt ${attempt}) polling machines"
		juju machines | grep "$inst_id" 2>&1 | sed 's/^/    | /g'
		sleep "${SHORT_TIMEOUT}"
		attempt=$((attempt + 1))
	done

	if [ "${attempt}" -gt 0 ]; then
		echo "[+] $(green 'Completed polling machines')"
		juju machines | grep "$inst_id" 2>&1 | sed 's/^/    | /g'
		sleep "${SHORT_TIMEOUT}"
	fi
}

# wait_for_machine_netif_count blocks until the number of detected network
# interfaces for the requested machine instance ID becomes equal to the desired
# value.
#
# ```
# wait_for_machine_netif_count <instance-id> <count>
#
# example:
# wait_for_machine_netif_count "i-1234" "42"
# ```
wait_for_machine_netif_count() {
<<<<<<< HEAD
    local inst_id count

    inst_id=${1}
    count=${2}

    attempt=0
    # shellcheck disable=SC2046,SC2143
    until [ $(juju show-machine --format json | jq -r ".[\"machines\"] | .[\"${inst_id}\"] | .[\"network-interfaces\"] | length" | grep "${count}") ]; do
        # shellcheck disable=SC2046,SC2143
        echo "[+] (attempt ${attempt}) network interface count for instance ${inst_id} = "$(juju show-machine --format json | jq -r ".[\"machines\"] | .[\"${inst_id}\"] | .[\"network-interfaces\"] | length")
        sleep "${SHORT_TIMEOUT}"
        attempt=$((attempt+1))
    done

=======
	local inst_id count

	inst_id=${1}
	count=${2}

	attempt=0
	# shellcheck disable=SC2046,SC2143
	until [ $(juju show-machine --format json | jq -r ".[\"machines\"] | .[\"${inst_id}\"] | .[\"network-interfaces\"] | length" | grep "${count}") ]; do
		# shellcheck disable=SC2046,SC2143
		echo "[+] (attempt ${attempt}) network interface count for instance ${inst_id} = "$(juju show-machine --format json | jq -r ".[\"machines\"] | .[\"${inst_id}\"] | .[\"network-interfaces\"] | length")
		sleep "${SHORT_TIMEOUT}"
		attempt=$((attempt + 1))
	done
>>>>>>> 9a754955
}

# wait_for_subordinate_count blocks until the number of subordinates
# to the desired unit becomes equal to the desired value.
#
# ```
# wait_for_subordinate_count <application name> <principal unit num> <count>
#
# example:
# wait_for_subordinate_count mysql 0 3
# ```
wait_for_subordinate_count() {
	local name unit_index count

	name=${1}
	unit_index=${2:-0}
	count=${3:-0}

	attempt=0
	# shellcheck disable=SC2046,SC2143
	until [ $(juju status --format json | jq -r ".applications | .[\"${name}\"] | .units | .[\"${name}/${unit_index}\"] | .subordinates | length" | grep "${count}") ]; do
		# shellcheck disable=SC2046,SC2143
		echo "[+] (attempt ${attempt}) subordinate count for unit ${name}/${unit_index} = "$(juju status --format json | jq -r ".applications | .[\"${name}\"] | .units | .[\"${name}/${unit_index}\"] | .subordinates  | length")
		sleep "${SHORT_TIMEOUT}"
		attempt=$((attempt + 1))
	done

	if [ "${attempt}" -gt 0 ]; then
		echo "[+] $(green 'Completed polling status')"
		juju status 2>&1 | sed 's/^/    | /g'
		sleep "${SHORT_TIMEOUT}"
	fi
}

# wait_for_model blocks until a model appears
# interfaces for the requested machine instance ID becomes equal to the desired
# value.
#
# ```
# wait_for_model <name>
#
# example:
# wait_for_model "default"
# ```
wait_for_model() {
	local name

	name=${1}

	attempt=0
	# shellcheck disable=SC2046,SC2143
	until [ $(juju models --format=json | jq -r ".models | .[] | select(.[\"short-name\"] == \"${name}\") | .[\"short-name\"]" | grep "${name}") ]; do
		echo "[+] (attempt ${attempt}) polling models"
		juju models | sed 's/^/    | /g'
		sleep "${SHORT_TIMEOUT}"
		attempt=$((attempt + 1))
	done

	if [ "${attempt}" -gt 0 ]; then
		echo "[+] $(green 'Completed polling models')"
		juju models | sed 's/^/    | /g'
		sleep "${SHORT_TIMEOUT}"
	fi
}

# wait_for_systemd_service_files_to_appear blocks until the systemd service
# file for a unit is written to disk.
#
# ```
# wait_for_systemd_service_files_to_appear <unit_name>
#
# example:
# wait_for_systemd_service_files_to_appear "ubuntu-lite/0"
# ```
wait_for_systemd_service_files_to_appear() {
	local unit

	unit=${1}
	# shellcheck disable=SC2086
	svc_file_path="/etc/systemd/system/jujud-unit-$(echo -n ${1} | tr '/' '-').service"

	attempt=0
	# shellcheck disable=SC2046,SC2143
	while [ "$attempt" != "3" ]; do
		echo "[+] (attempt ${attempt}) waiting for the systemd unit files for ${unit} to appear"

		svc_present=$(juju ssh "${unit}" "ls ${svc_file_path} 2>/dev/null || echo -n 'missing'")
		if [ "${svc_present}" != "missing" ]; then
			echo "[+] systemd unit files for ${unit} are now available"
			return
		fi

		sleep "${SHORT_TIMEOUT}"
		attempt=$((attempt + 1))
	done

	# shellcheck disable=SC2046
	echo $(red "Timed out waiting for the systemd unit files for ${unit} to appear")
	exit 1
}<|MERGE_RESOLUTION|>--- conflicted
+++ resolved
@@ -155,7 +155,6 @@
 # wait_for_machine_netif_count "i-1234" "42"
 # ```
 wait_for_machine_netif_count() {
-<<<<<<< HEAD
     local inst_id count
 
     inst_id=${1}
@@ -170,21 +169,6 @@
         attempt=$((attempt+1))
     done
 
-=======
-	local inst_id count
-
-	inst_id=${1}
-	count=${2}
-
-	attempt=0
-	# shellcheck disable=SC2046,SC2143
-	until [ $(juju show-machine --format json | jq -r ".[\"machines\"] | .[\"${inst_id}\"] | .[\"network-interfaces\"] | length" | grep "${count}") ]; do
-		# shellcheck disable=SC2046,SC2143
-		echo "[+] (attempt ${attempt}) network interface count for instance ${inst_id} = "$(juju show-machine --format json | jq -r ".[\"machines\"] | .[\"${inst_id}\"] | .[\"network-interfaces\"] | length")
-		sleep "${SHORT_TIMEOUT}"
-		attempt=$((attempt + 1))
-	done
->>>>>>> 9a754955
 }
 
 # wait_for_subordinate_count blocks until the number of subordinates
