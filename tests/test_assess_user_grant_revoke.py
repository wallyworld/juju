"""Tests for assess_user_grant_revoke module."""

from collections import namedtuple
import logging
from mock import (
    Mock,
    patch,
)
import os
import StringIO
from subprocess import CalledProcessError

import pexpect

from assess_user_grant_revoke import (
    assert_read,
    assert_user_permissions,
    assert_write,
    assess_user_grant_revoke,
    create_cloned_environment,
    JujuAssertionError,
    main,
    parse_args,
    register_user,
)
from jujupy import JUJU_DEV_FEATURE_FLAGS
from tests import (
    parse_error,
    TestCase,
)
from tests.test_jujupy import (
    fake_juju_client,
    FakeBackend,
)


class FakeBackendShellEnv(FakeBackend):

    def shell_environ(self, used_feature_flags, juju_home):
        env = dict(os.environ)
        if self.full_path is not None:
            env['PATH'] = '{}{}{}'.format(os.path.dirname(self.full_path),
                                          os.pathsep, env['PATH'])
        flags = self.feature_flags.intersection(used_feature_flags)
        if flags:
            env[JUJU_DEV_FEATURE_FLAGS] = ','.join(sorted(flags))
        env['JUJU_DATA'] = juju_home
        return env


class PexpectInteraction:

    def __init__(self, sendline_str, expected_str):
        self._expect_strings = iter(expected_str)
        self._sendline_strings = iter(sendline_str)

    def _check_string(self, string, string_list):
        expected_string = next(string_list)
        if string != expected_string:
            raise ValueError(
                'Expected {} got {}'.format(expected_string, string)
            )

    def expect(self, string):
        self._check_string(string, self._expect_strings)

    def sendline(self, string):
        self._check_string(string, self._sendline_strings)

    def isalive(self):
        return False


class TestParseArgs(TestCase):

    def test_parse_args(self):
        args = parse_args(["an-env", "/bin/juju", "/tmp/logs", "an-env-mod"])
        self.assertEqual("an-env", args.env)
        self.assertEqual("/bin/juju", args.juju_bin)
        self.assertEqual("/tmp/logs", args.logs)
        self.assertEqual("an-env-mod", args.temp_env_name)
        self.assertEqual(False, args.debug)

    def test_help(self):
        fake_stdout = StringIO.StringIO()
        with parse_error(self) as fake_stderr:
            with patch("sys.stdout", fake_stdout):
                parse_args(["--help"])
        self.assertEqual("", fake_stderr.getvalue())


class TestMain(TestCase):

    def test_main(self):
        argv = ["an-env", "/bin/juju", "/tmp/logs", "an-env-mod", "--verbose"]
        env = object()
        client = Mock(spec=["is_jes_enabled"])
        with patch("assess_user_grant_revoke.BootstrapManager.booted_context",
                   autospec=True) as mock_bc:
            with patch("assess_user_grant_revoke.assess_user_grant_revoke",
                       autospec=True) as mock_assess:
                with patch("assess_user_grant_revoke.configure_logging",
                           autospec=True) as mock_cl:
                        with patch("jujupy.SimpleEnvironment.from_config",
                                   return_value=env) as mock_e:
                            with patch("jujupy.EnvJujuClient.by_version",
                                       return_value=client) as mock_c:
                                main(argv)
        mock_cl.assert_called_once_with(logging.DEBUG)
        mock_e.assert_called_once_with("an-env")
        mock_c.assert_called_once_with(env, "/bin/juju", debug=False)
        self.assertEqual(mock_bc.call_count, 1)
        mock_assess.assert_called_once_with(client)


class TestAsserts(TestCase):

    def test_assert_user_permissions(self):
        user = namedtuple('user', ['name', 'permissions', 'expect'])
        read_user = user('readuser', 'read', [True, False, False, False])
        write_user = user('adminuser', 'write', [True, True, True, False])
        users = [read_user, write_user]

        for user in users:
<<<<<<< HEAD
            fake_client = FakeJujuClient()
            fake_admin_client = FakeJujuClient()
            with patch.object(FakeJujuClient, "revoke", return_value=True):
=======
            fake_client = fake_juju_client()
            fake_admin_client = fake_juju_client()
            with patch("jujupy.EnvJujuClient.revoke", return_value=True):
>>>>>>> 425fb717
                with patch("assess_user_grant_revoke.assert_read",
                           return_value=True) as read_mock:
                    with patch("assess_user_grant_revoke.assert_write",
                               return_value=True) as write_mock:
                        assert_user_permissions(user, fake_client,
                                                fake_admin_client)
                        self.assertEqual(read_mock.call_count, 2)
                        self.assertEqual(write_mock.call_count, 2)

    def test_assert_read(self):
        fake_client = fake_juju_client()
        with patch.object(fake_client, 'show_status', return_value=True):
            assert_read(fake_client, True)
            with self.assertRaises(JujuAssertionError):
                assert_read(fake_client, False)
        with patch.object(fake_client, 'show_status', return_value=False,
                          side_effect=CalledProcessError(None, None, None)):
            assert_read(fake_client, False)
            with self.assertRaises(JujuAssertionError):
                assert_read(fake_client, True)

    def test_assert_write(self):
        fake_client = fake_juju_client()
        with patch.object(fake_client, 'deploy', return_value=True):
            assert_write(fake_client, True)
            with self.assertRaises(JujuAssertionError):
                assert_write(fake_client, False)
        with patch.object(fake_client, 'deploy', return_value=False,
                          side_effect=CalledProcessError(None, None, None)):
            assert_write(fake_client, False)
            with self.assertRaises(JujuAssertionError):
                assert_write(fake_client, True)


def make_fake_client():
    fake_client = fake_juju_client()
    old_backend = fake_client._backend
    fake_client._backend = FakeBackendShellEnv(
        old_backend.controller_state, old_backend.feature_flags,
        old_backend.version, old_backend.full_path, old_backend.debug)
    return fake_client


class TestAssess(TestCase):

    def test_user_grant_revoke(self):
        fake_client = make_fake_client()
        fake_client.bootstrap()

        user = namedtuple('user', ['name', 'permissions', 'expect'])
        read_user = user('readuser', 'read', [True, False, False, False])
        write_user = user('adminuser', 'write', [True, True, True, False])

        with patch("assess_user_grant_revoke.register_user",
                   return_value=True) as reg_mock:
            with patch("assess_user_grant_revoke.assert_user_permissions",
                       autospec=True) as perm_mock:
                assess_user_grant_revoke(fake_client)

                self.assertEqual(reg_mock.call_count, 2)
                self.assertEqual(perm_mock.call_count, 2)

                read_user_call, write_user_call = perm_mock.call_args_list
                read_user_args, read_user_kwargs = read_user_call
                write_user_args, write_user_kwargs = write_user_call

                self.assertEqual(read_user_args[0], read_user)
                self.assertEqual(read_user_args[2], fake_client)
                self.assertEqual(write_user_args[0], write_user)
                self.assertEqual(write_user_args[2], fake_client)

    def test_create_cloned_environment(self):
        fake_client = make_fake_client()
        fake_client.bootstrap()
        fake_client_environ = fake_client._shell_environ()
        cloned, cloned_environ = create_cloned_environment(fake_client,
                                                           'fakehome')
        self.assertIs(fake_client.__class__, type(cloned))
        self.assertEqual(cloned.env.juju_home, 'fakehome')
        self.assertNotEqual(cloned_environ, fake_client_environ)
        self.assertEqual(cloned_environ['JUJU_DATA'], 'fakehome')

    def test_register_user(self):
        FakeUser = namedtuple('user', ['name', 'permissions'])
        user = FakeUser('fakeuser', 'read')

        class FakeClient:
            """Lightweight fake client for testing."""
            def add_user(self, username, permissions):
                return 'token'

            def expect(self, *args, **kwargs):
                return PexpectInteraction(
                    [
                        user.name + '_controller',
                        user.name + '_password',
                        user.name + '_password',
                        pexpect.EOF],
                    [
                        '(?i)name .*: ',
                        '(?i)password',
                        '(?i)password',
                        pexpect.EOF])

        fake_client = FakeClient()
        with patch(
                'assess_user_grant_revoke.create_cloned_environment',
                return_value=(fake_client, {})):
            register_user(user, fake_client, '/tmp/dir/path')<|MERGE_RESOLUTION|>--- conflicted
+++ resolved
@@ -122,15 +122,9 @@
         users = [read_user, write_user]
 
         for user in users:
-<<<<<<< HEAD
-            fake_client = FakeJujuClient()
-            fake_admin_client = FakeJujuClient()
-            with patch.object(FakeJujuClient, "revoke", return_value=True):
-=======
             fake_client = fake_juju_client()
             fake_admin_client = fake_juju_client()
             with patch("jujupy.EnvJujuClient.revoke", return_value=True):
->>>>>>> 425fb717
                 with patch("assess_user_grant_revoke.assert_read",
                            return_value=True) as read_mock:
                     with patch("assess_user_grant_revoke.assert_write",
