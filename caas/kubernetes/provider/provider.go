--- conflicted
+++ resolved
@@ -8,6 +8,7 @@
 
 	"github.com/juju/errors"
 	"github.com/juju/jsonschema"
+	"github.com/lxc/lxd/shared/logger"
 	apiextensionsclientset "k8s.io/apiextensions-apiserver/pkg/client/clientset/clientset"
 	"k8s.io/client-go/kubernetes"
 	"k8s.io/client-go/rest"
@@ -50,11 +51,7 @@
 	if err := validateCloudSpec(args.Cloud); err != nil {
 		return nil, errors.Annotate(err, "validating cloud spec")
 	}
-<<<<<<< HEAD
 	broker, err := NewK8sBroker(args.Cloud, args.Config, newK8sClient)
-=======
-	broker, err := NewK8sBroker(args.Cloud, args.Config.Name(), args.Config.UUID(), newK8sClient)
->>>>>>> a01c9902
 	if err != nil {
 		return nil, err
 	}
