--- conflicted
+++ resolved
@@ -142,25 +142,16 @@
 	k8sCloud, err := provider.AttemptMicroK8sCloud(s.runner)
 	c.Assert(err, jc.ErrorIsNil)
 	c.Assert(k8sCloud, gc.DeepEquals, cloud.Cloud{
-<<<<<<< HEAD
-		Name:           k8s.K8sCloudMicrok8s,
-		Endpoint:       "http://1.1.1.1:8080",
-		Type:           cloud.CloudTypeKubernetes,
-		AuthTypes:      []cloud.AuthType{cloud.CertificateAuthType},
-		CACertificates: []string{"fakecadata1"},
-		Description:    cloud.DefaultCloudDescription(cloud.CloudTypeKubernetes),
-=======
-		Name:     caas.K8sCloudMicrok8s,
+		Name:     k8s.K8sCloudMicrok8s,
 		Endpoint: "http://1.1.1.1:8080",
-		Type:     cloud.CloudTypeCAAS,
+		Type:     cloud.CloudTypeKubernetes,
 		AuthTypes: []cloud.AuthType{
 			cloud.CertificateAuthType,
 			cloud.OAuth2AuthType,
 			cloud.UserPassAuthType,
 		},
 		CACertificates: []string{""},
-		Description:    cloud.DefaultCloudDescription(cloud.CloudTypeCAAS),
->>>>>>> 8334bb50
+		Description:    cloud.DefaultCloudDescription(cloud.CloudTypeKubernetes),
 		Regions: []cloud.Region{{
 			Name: "localhost",
 		}},
