--- conflicted
+++ resolved
@@ -145,12 +145,6 @@
 	// via volumes bound to the unit.
 	Units(appName string) ([]Unit, error)
 
-<<<<<<< HEAD
-	// // ProviderRegistry is an interface for obtaining storage providers.
-	// storage.ProviderRegistry
-
-	environs.GenericEnviron
-=======
 	// WatchOperator returns a watcher which notifies when there
 	// are changes to the operator of the specified application.
 	WatchOperator(string) (watcher.NotifyWatcher, error)
@@ -170,7 +164,6 @@
 
 	// ResourceAdopter defines methods for adopting resources.
 	environs.ResourceAdopter
->>>>>>> d81eeeed
 }
 
 // Service represents information about the status of a caas service entity.
