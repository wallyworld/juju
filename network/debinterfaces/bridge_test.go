--- conflicted
+++ resolved
@@ -4,18 +4,9 @@
 package debinterfaces_test
 
 import (
-<<<<<<< HEAD
-	gc "gopkg.in/check.v1"
-
-	"github.com/juju/testing"
-
-=======
-	"runtime"
-
 	"github.com/juju/testing"
 	gc "gopkg.in/check.v1"
 
->>>>>>> ee238709
 	"github.com/juju/juju/network/debinterfaces"
 )
 
