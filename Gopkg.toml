# Gopkg.toml example
#
# Refer to https://golang.github.io/dep/docs/Gopkg.toml.html
# for detailed Gopkg.toml documentation.
#
# required = ["github.com/user/thing/cmd/thing"]
# ignored = ["github.com/user/project/pkgX", "bitbucket.org/user/project/pkgA/pkgY"]
#
# [[constraint]]
#   name = "github.com/user/project"
#   version = "1.0.0"
#
# [[constraint]]
#   name = "github.com/user/project2"
#   branch = "dev"
#   source = "github.com/myfork/project2"
#
# [[override]]
#   name = "github.com/x/y"
#   version = "2.4.0"
#
# [prune]
#   non-go = false
#   go-tests = true
#   unused-packages = true

[[override]]
  name = "google.golang.org/cloud"
  revision = "f20d6dcccb44ed49de45ae3703312cb46e627db1"

[[override]]
  name = "gopkg.in/macaroon-bakery.v2-unstable"
  revision = "5a131df02b2333d5d75c501743cbc2948ee9bbf0"

[[constraint]]
  revision = "4e5a4a63d9b78757b4891b8de60be2606d8972ee"
  name = "github.com/EvilSuperstars/go-cidrman"

[[constraint]]
  revision = "a27b59fe2be9d16e2b66f0d7acf5c852f844cc2b"
  name = "github.com/altoros/gosigma"
  source = "github.com/juju/gosigma"

[[constraint]]
  name = "github.com/coreos/go-systemd"
  revision = "ec90daa870dd15120bd957a3f0ca9f01fede2b27"

[[constraint]]
  revision = "36ee7e946282a3fb1cfecd476ddc9b35d8847e42"
  name = "github.com/gosuri/uitable"

[[constraint]]
  revision = "fa3f63826f7c23912c15263591e65d54d080b458"
  name = "github.com/hashicorp/go-msgpack"

[[constraint]]
  revision = "6e5ba93211eaf8d9a2ad7e41ffad8c6f160f9fe3"
  name = "github.com/hashicorp/raft-boltdb"

[[constraint]]
  revision = "a15b892a41663fc698e6fb81c9e3d9e72fbe5c9c"
  name = "github.com/juju/bundlechanges"

[[constraint]]
  revision = "2f1dd3b325dc9708836d56063783a7ac72c71c3f"
  name = "github.com/juju/description"

[[constraint]]
  revision = "2ce1bb71843d6d179b3f1c1c9cb4a72cd067fc65"
  name = "github.com/juju/gnuflag"

[[constraint]]
  revision = "e1ad140384f254c82f89450d9a7c8dd38a632838"
  name = "github.com/juju/gojsonschema"

[[constraint]]
  revision = "8a8cec793ba70659ba95f1b9a491ba807169bfc3"
  name = "github.com/juju/gomaasapi"

[[constraint]]
  revision = "a0ef8b74ebcffeeff9fc374854deb4af388f037e"
  name = "github.com/juju/jsonschema"

[[constraint]]
  revision = "d21b13acf4bfd8a8b0482a3a78e44d98880b40d3"
  name = "github.com/juju/mutex"

[[constraint]]
  revision = "5b81707e882b8293e6cf77854b4cd49f29776e11"
  name = "github.com/juju/naturalsort"

[[constraint]]
<<<<<<< HEAD
  revision = "b4dc09ce9ed2506a6c31763fa0742f4ebcbdceef"
=======
  revision = "c23cb5719c78fb34bcf0eefecf4137dd95436877"
>>>>>>> 79496f23
  name = "github.com/juju/os"

[[constraint]]
  revision = "ba21344fff207f4fa06b0a08bac386b179a2e6a1"
  name = "github.com/juju/packaging"

[[constraint]]
  revision = "5f8741c297b47cba29f747c67f2e31e7c2a36ecb"
  name = "github.com/juju/proxy"

[[constraint]]
  revision = "501ab59799b199dc2a129e60a771a51fef99cd51"
  name = "github.com/juju/replicaset"

[[constraint]]
  revision = "b058ad085c9480f110200bfe2309189aff5780b8"
  name = "github.com/juju/rfc"

[[constraint]]
  revision = "958d8b71e5ffa51212133b12a998ddf8362739df"
  name = "github.com/juju/romulus"

[[constraint]]
  revision = "6570bd8f8541d15ce654437084f8edcd7b76637b"
  name = "github.com/juju/testing"

[[constraint]]
  revision = "bf9cc5bdd62dabc40b7f634b39a5e2dc44d44c45"
  name = "github.com/juju/utils"

[[constraint]]
  revision = "54b8c57083b4afb7dc75da7f13e2967b2606a507"
  name = "github.com/juju/webbrowser"

[[constraint]]
  name = "github.com/lxc/lxd"
  revision = "4c2bbb608e7a90a9f175a566b9e638069424f0f7"

[[constraint]]
  name = "github.com/oracle/oci-go-sdk"
  revision = "72941f7f9bfa6550f640b797fde43b19b1574911"

[[constraint]]
  revision = "8c3190dff075bf5442c9eedbf8f8ed6144a099e7"
  name = "gopkg.in/amz.v3"

[[constraint]]
  name = "gopkg.in/ini.v1"
  revision = "776aa739ce9373377cd16f526cdf06cb4c89b40f"

[[constraint]]
  revision = "51fa6e26128d74e445c72d3a91af555151cc3654"
  name = "gopkg.in/juju/blobstore.v2"

[[constraint]]
  name = "gopkg.in/juju/charm.v6"
  revision = "b4861dc361873d2618454bcfb8656c6cb77fdf69"

[[constraint]]
  revision = "7778a447283bd71109671c20818544514e16e9d9"
  name = "gopkg.in/juju/charmrepo.v3"

[[constraint]]
  revision = "7359fc7857abe2b11b5b3e23811a9c64cb6b01e0"
  name = "gopkg.in/juju/environschema.v1"

[[constraint]]
  revision = "fd59336b4621bc2a70bf96d9e2f49954115ad19b"
  name = "gopkg.in/juju/names.v2"

[[constraint]]
  revision = "c1b8fa8bdccecb0b8db834ee0b92fdbcfa606dd6"
  name = "gopkg.in/natefinch/npipe.v2"

[[constraint]]
  name = "gopkg.in/retry.v1"
  revision = "87155f248cf6ea9e38ae7613f9ea1e5bb397ac83"

[[constraint]]
  revision = "183f3326a9353bd6d41430fc80f96259331d029c"
  name = "k8s.io/api"

[[constraint]]
  revision = "cbafd24d5796966031ae904aa88e2436a619ae8a"
  name = "k8s.io/apimachinery"

[[constraint]]
  name = "gopkg.in/juju/charmstore.v5"
  revision = "743b5ab3209d901b82aaa6594c405e017e0761a9"

[[override]]
  name = "github.com/masterzen/xmlpath"
  revision = "13f4951698adc0fa9c1dda3e275d489a24201161"

[[override]]
  name = "cloud.google.com/go"
  revision = "3b1ae45394a234c385be014e9a488f2bb6eef821"

[[constraint]]
  name = "github.com/Azure/azure-sdk-for-go"
  revision = "9699bdefa481d47c5c7638a1cc05d87ce53601fd"

[[override]]
  name = "github.com/Azure/go-autorest"
  revision = "528b76fd0ebec0682f3e3da7c808cd472b999615"

[[override]]
  name = "github.com/ajstarks/svgo"
  revision = "89e3ac64b5b3e403a5e7c35ea4f98d45db7b4518"

[[override]]
  name = "github.com/armon/go-metrics"
  revision = "f0300d1749da6fa982027e449ec0c7a145510c3c"

[[override]]
  name = "github.com/beorn7/perks"
  revision = "3ac7bf7a47d159a033b107610db8a1b6575507a4"

[[constraint]]
  name = "github.com/bmizerany/pat"
  revision = "c068ca2f0aacee5ac3681d68e4d0a003b7d1fd2c"

[[override]]
  name = "github.com/boltdb/bolt"
  revision = "e9cf4fae01b5a8ff89d0ec6b32f0d9c9f79aefdd"

[[override]]
  name = "github.com/dgrijalva/jwt-go"
  revision = "01aeca54ebda6e0fbfafd0a524d234159c05ec20"

[[constraint]]
  name = "github.com/docker/distribution"
  revision = "f0cc927784781fa395c06317c58dea2841ece3a9"

[[constraint]]
  name = "github.com/dustin/go-humanize"
  revision = "145fabdb1ab757076a70a886d092a3af27f66f4c"

[[override]]
  name = "github.com/godbus/dbus"
  revision = "32c6cc29c14570de4cf6d7e7737d68fb2d01ad15"

[[override]]
  name = "github.com/golang/glog"
  revision = "44145f04b68cf362d9c4df2182967c2275eaefed"

[[constraint]]
  name = "github.com/golang/mock"
  revision = "600781dde9cca80734169b9e969d9054ccc57937"

[[constraint]]
  name = "github.com/google/go-querystring"
  revision = "9235644dd9e52eeae6fa48efd539fdc351a0af53"

[[override]]
  name = "github.com/google/gofuzz"
  revision = "44d81051d367757e1c7c6a5a86423ece9afcf63c"

[[constraint]]
  name = "github.com/gorilla/handlers"
  revision = "13d73096a474cac93275c679c7b8a2dc17ddba82"

[[constraint]]
  name = "github.com/gorilla/schema"
  revision = "08023a0215e7fc27a9aecd8b8c50913c40019478"

[[constraint]]
  name = "github.com/gorilla/websocket"
  revision = "5ed622c449da6d44c3c8329331ff47a9e5844f71"

[[constraint]]
  name = "github.com/hashicorp/raft"
  revision = "834fca2f9ffc153bf038e9333425a40ba515059f"
  source = "github.com/juju/raft"

[[constraint]]
  name = "github.com/joyent/gocommon"
  revision = "ade826b8b54e81a779ccb29d358a45ba24b7809c"

[[constraint]]
  name = "github.com/joyent/gosdc"
  revision = "2f11feadd2d9891e92296a1077c3e2e56939547d"

[[constraint]]
  name = "github.com/joyent/gosign"
  revision = "0da0d5f1342065321c97812b1f4ac0c2b0bab56c"

[[constraint]]
  name = "github.com/juju/ansiterm"
  revision = "b99631de12cf04a906c1d4e4ec54fb86eae5863d"

[[constraint]]
  name = "github.com/juju/clock"
  revision = "9c5c9712527c7986f012361e7d13756b4d99543d"

[[constraint]]
  name = "github.com/juju/cmd"
  revision = "a8c88215d37e4d65036822bca0522d11f888f7eb"

[[constraint]]
  name = "github.com/juju/collections"
  revision = "9be91dc79b7c185fa8b08e7ceceee40562055c83"

[[constraint]]
  name = "github.com/juju/errors"
  revision = "22422dad46e14561a0854ad42497a75af9b61909"

[[constraint]]
  name = "github.com/juju/go-oracle-cloud"
  revision = "932a8cea00a1cd5cba3829a672c823955db674ae"

[[constraint]]
  name = "github.com/juju/httprequest"
  revision = "266fd1e9debf09c037a63f074d099a2da4559ece"

[[constraint]]
  name = "github.com/juju/idmclient"
  revision = "fb1dc7175251ac8e2dc460897313e05175cbbc0d"

[[constraint]]
  name = "github.com/juju/loggo"
  revision = "6e530bcce5d8e1b51b8e5ee7f08a455cd0a8c2e5"

[[override]]
  name = "github.com/juju/lru"
  revision = "305dec07bf2f69353bb05fa849e2a0834e220f94"

[[constraint]]
  name = "github.com/juju/persistent-cookiejar"
  revision = "d67418f14c93a698e37b52468958d5d4dcf8a7dd"

[[constraint]]
  name = "github.com/juju/pubsub"
  revision = "c1f7536b9cc692693a90ba07381488591441b5cf"

[[constraint]]
  name = "github.com/juju/ratelimit"
  revision = "5b9ff866471762aa2ab2dced63c9fb6f53921342"

[[constraint]]
  name = "github.com/juju/retry"
  revision = "9058e192b216b21e4741c2eeb20ac798ba1ea80a"

[[constraint]]
  name = "github.com/juju/schema"
  revision = "64a6158e90710d0a16c6bd3cf0a6be6b2e80193c"

[[constraint]]
  name = "github.com/juju/terms-client"
  revision = "9b925afd677234e4146dde3cb1a11e187cbed64e"

[[constraint]]
  revision = "5f348e78887d8757a402c7bb81e707c3b244c6da"
  name = "github.com/juju/txn"

[[override]]
  name = "github.com/juju/usso"
  revision = "68a59c96c178fbbad65926e7f93db50a2cd14f33"

[[constraint]]
  name = "github.com/juju/version"
  revision = "1f41e27e54f21acccf9b2dddae063a782a8a7ceb"

[[override]]
  name = "github.com/juju/xml"
  revision = "eb759a627588d35166bc505fceb51b88500e291e"

[[constraint]]
  name = "github.com/julienschmidt/httprouter"
  revision = "77a895ad01ebc98a4dc95d8355bc825ce80a56f6"

[[constraint]]
  name = "github.com/kr/pretty"
  revision = "cfb55aafdaf3ec08f0db22699ab822c50091b1c4"

[[override]]
  name = "github.com/kr/text"
  revision = "7cafcd837844e784b526369c9bce262804aebc60"

[[override]]
  name = "github.com/lestrrat/go-jspointer"
  revision = "f4881e611bdbe9fb413a7780721ef8400a1f2341"

[[override]]
  name = "github.com/lestrrat/go-jsref"
  revision = "e452c7b5801d1c6494c9e7e0cbc7498c0f88dfd1"

[[override]]
  name = "github.com/lestrrat/go-jsschema"
  revision = "b09d7650b822d2ea3dc83d5091a5e2acd8330051"

[[override]]
  name = "github.com/lestrrat/go-jsval"
  revision = "b1258a10419fe0693f7b35ad65cd5074bc0ba1e5"

[[override]]
  name = "github.com/lestrrat/go-pdebug"
  revision = "2e6eaaa5717f81bda41d27070d3c966f40a1e75f"

[[override]]
  name = "github.com/lestrrat/go-structinfo"
  revision = "f74c056fe41f860aa6264478c664a6fff8a64298"

[[override]]
  name = "github.com/lunixbochs/vtclean"
  revision = "4fbf7632a2c6d3fbdb9931439bdbbeded02cbe36"

[[override]]
  name = "github.com/masterzen/azure-sdk-for-go"
  revision = "ee4f0065d00cd12b542f18f5bc45799e88163b12"

[[override]]
  name = "github.com/masterzen/winrm"
  revision = "7a535cd943fccaeed196718896beec3fb51aff41"

[[constraint]]
  name = "gopkg.in/macaroon.v2-unstable"
  revision = "66ab28d0d56f39a383f7cf5cf3ac9a4e9ab32865"

[[constraint]]
  name = "github.com/prometheus/client_golang"
  revision = "32b1bb4674c4db541df5b547bb1a325337522022"

[[constraint]]
  name = "github.com/prometheus/client_model"
  revision = "5c3871d89910bfb32f5fcab2aa4b9ec68e65a99f"

[[override]]
  name = "github.com/prometheus/common"
  revision = "4724e9255275ce38f7179b2478abeae4e28c904f"

[[override]]
  name = "github.com/prometheus/procfs"
  revision = "aa55a523dc0a8297edf51bb75e8eec13eb3be45d"

[[constraint]]
  name = "k8s.io/client-go"
  revision = "3db81bdd128696db1c2fcba8a426ed0a3993824d"

[[override]]
  name = "github.com/mattn/go-colorable"
  revision = "ed8eb9e318d7a84ce5915b495b7d35e0cfe7b5a8"

[[constraint]]
  name = "github.com/mattn/go-isatty"
  revision = "66b8e73f3f5cda9f96b69efd03dd3d7fc4a5cdb8"

[[override]]
  name = "github.com/mattn/go-runewidth"
  revision = "d96d1bd051f2bd9e7e43d602782b37b93b1b5666"

[[constraint]]
  name = "github.com/pkg/errors"
  revision = "839d9e913e063e28dfd0e6c7b7512793e0a48be9"

[[override]]
  name = "github.com/satori/uuid"
  revision = "5bf94b69c6b68ee1b541973bb8e1144db23a194b"

[[constraint]]
  name = "github.com/vmware/govmomi"
  revision = "05504416e95561e1478196d7058721c827a7bb8c"

[[constraint]]
  name = "golang.org/x/crypto"
  revision = "f027049dab0ad238e394a753dba2d14753473a04"

[[constraint]]
  name = "golang.org/x/net"
  revision = "61147c48b25b599e5b561d2e9c4f3e1ef489ca41"

[[constraint]]
  name = "golang.org/x/oauth2"
  revision = "a6bd8cefa1811bd24b86f8902872e4e8225f74c4"

[[constraint]]
  name = "golang.org/x/sys"
  revision = "0cf1ed9e522b7dbb416f080a5c8003de9b702bf4"

[[override]]
  name = "golang.org/x/text"
  revision = "b19bf474d317b857955b12035d2c5acb57ce8b01"

[[constraint]]
  name = "google.golang.org/api"
  revision = "ed10e890a8366167a7ce33fac2b12447987bcb1c"

[[constraint]]
  name = "gopkg.in/check.v1"
  revision = "4f90aeace3a26ad7021961c297b22c42160c7b25"

[[constraint]]
  name = "gopkg.in/errgo.v1"
  revision = "442357a80af5c6bf9b6d51ae791a39c3421004f3"

[[constraint]]
  name = "gopkg.in/goose.v2"
  revision = "13b769d3462eedac5f8ec2458f8e61a0dfe54d51"

[[override]]
  name = "gopkg.in/httprequest.v1"
  revision = "1a21782420ea13c3c6fb1d03578f446b3248edb1"

[[override]]
  name = "gopkg.in/juju/charmrepo.v2"
  revision = "653bbd81990d2d7d48e0fb931a3b0f52c694572f"

[[constraint]]
  name = "gopkg.in/juju/worker.v1"
  revision = "5398f2291f2c69afe604411634e0d008bdf453a0"

[[override]]
  name = "gopkg.in/macaroon-bakery.v1"
  revision = "469b44e6f1f9479e115c8ae879ef80695be624d5"

[[override]]
  name = "gopkg.in/macaroon-bakery.v2"
  revision = "ec9d2ad6796100720c154f614b6dea8798ec1181"

[[override]]
  name = "gopkg.in/macaroon.v1"
  revision = "ab3940c6c16510a850e1c2dd628b919f0f3f1464"

[[constraint]]
  name = "gopkg.in/mgo.v2"
  source = "github.com/juju/mgo"
  branch = "master"

[[constraint]]
  name = "gopkg.in/natefinch/lumberjack.v2"
  revision = "df99d62fd42d8b3752c8a42c6723555372c02a03"

[[constraint]]
  name = "gopkg.in/tomb.v2"
  revision = "14b3d72120e8d10ea6e6b7f87f7175734b1faab8"

[[constraint]]
  name = "gopkg.in/yaml.v2"
  revision = "2025133c382644467541934971b571f7896de32a"
  source = "github.com/juju/yaml"

[[constraint]]
  name = "k8s.io/apiextensions-apiserver"
  revision = "4d05e43ad98c1edcf2f52291685bd9bbc12fd2cd"<|MERGE_RESOLUTION|>--- conflicted
+++ resolved
@@ -90,11 +90,7 @@
   name = "github.com/juju/naturalsort"
 
 [[constraint]]
-<<<<<<< HEAD
-  revision = "b4dc09ce9ed2506a6c31763fa0742f4ebcbdceef"
-=======
   revision = "c23cb5719c78fb34bcf0eefecf4137dd95436877"
->>>>>>> 79496f23
   name = "github.com/juju/os"
 
 [[constraint]]
