--- conflicted
+++ resolved
@@ -72,31 +72,11 @@
 		}
 		c.state = st
 		if err := c.updateSecrets(); err != nil {
-<<<<<<< HEAD
-			return nil, err
-		}
- 	}
- 	return c.state, nil
- }
- 
-// updateSecrets updates the sensitive parts of the environment 
-// from the local configuration.
-func (c *Conn) updateSecrets() error {
-	cfg := c.Environ.Config()
-	env, err := c.state.EnvironConfig()
-	if err != nil {
-		return err
-=======
 			c.state = nil
 			return nil, err
 		}
->>>>>>> 672de6d8
 	}
-	env.Update(cfg.AllAttrs())
-	if _, err := env.Write(); err != nil {
-		return err
-	}
-	return nil
+	return c.state, nil
 }
 
 // updateSecrets pushes the sensitive parts of the environment 
