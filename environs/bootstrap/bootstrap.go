--- conflicted
+++ resolved
@@ -445,19 +445,6 @@
 		return errors.Trace(err)
 	}
 
-<<<<<<< HEAD
-	logger.Criticalf("result -> %#v", result)
-
-	// result := environs.BootstrapResult{
-	// 	Arch:   "amd64",
-	// 	Series: "bionic",
-	// 	Finalize: func(c environs.BootstrapContext, i *instancecfg.InstanceConfig, opts environs.BootstrapDialOpts) error {
-	// 		logger.Criticalf("environs.BootstrapResult.Finalize(): c -> %#v, i -> %#v, opts -> %#v", c, i, opts)
-	// 		return nil
-	// 	},
-	// }
-	matchingTools, err := availableTools.Match(coretools.Filter{
-=======
 	publicKey, err := userPublicSigningKey()
 	if err != nil {
 		return errors.Trace(err)
@@ -474,7 +461,6 @@
 	}
 
 	matchingTools, err := bootstrapParams.AvailableTools.Match(coretools.Filter{
->>>>>>> d81eeeed
 		Arch:   result.Arch,
 		Series: result.Series,
 	})
