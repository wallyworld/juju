--- conflicted
+++ resolved
@@ -13,61 +13,16 @@
 
 var InvalidEnvironmentError = fmt.Errorf("environment is not a juju-core environment")
 
-<<<<<<< HEAD
-// Open creates a new Environ using the environment configuration with the
-// given name. If name is empty, the default environment will be used.
-func (envs *Environs) Open(name string) (Environ, error) {
-	if name == "" {
-		name = envs.Default
-		if name == "" {
-			return nil, fmt.Errorf("no default environment found")
-		}
-	}
-	e, ok := envs.environs[name]
-	if !ok {
-		return nil, fmt.Errorf("unknown environment %q", name)
-	}
-	if e.err != nil {
-		return nil, e.err
-	}
-	return New(e.config)
-}
-
-// ConfigForName returns the configuration for the
-// environment with the given name from the default
-// environments file. If the name is blank, the default
-// environment will be used.
-// If the configuration is not found, an errors.NotFoundError
-// is returned.
-=======
 // ConfigForName returns the configuration for the environment with the
 // given name from the default environments file. If the name is blank,
 // the default environment will be used. If the configuration is not
 // found, an errors.NotFoundError is returned.
->>>>>>> feb8378a
 func ConfigForName(name string) (*config.Config, error) {
 	envs, err := ReadEnvirons("")
 	if err != nil {
 		return nil, err
 	}
-<<<<<<< HEAD
-	if name == "" {
-		name = envs.Default
-		if name == "" {
-			return nil, fmt.Errorf("no default environment found")
-		}
-	}
-	e, ok := envs.environs[name]
-	if !ok {
-		return nil, errors.NotFoundf("environment %q", name)
-	}
-	if e.err != nil {
-		return nil, e.err
-	}
-	return e.config, nil
-=======
 	return envs.Config(name)
->>>>>>> feb8378a
 }
 
 // NewFromName opens the environment with the given
