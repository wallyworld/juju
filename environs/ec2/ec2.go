--- conflicted
+++ resolved
@@ -90,23 +90,12 @@
 	return "", fmt.Errorf("timed out trying to get DNS address for %v", inst.Id())
 }
 
-<<<<<<< HEAD
-func (cfg *providerConfig) Open() (e environs.Environ, err error) {
+func (cfg *providerConfig) Open() (environs.Environ, error) {
 	log.Printf("environs/ec2: opening environment %q", cfg.name)
-=======
-func (environProvider) Open(name string, config interface{}) (environs.Environ, error) {
-	log.Printf("environs/ec2: opening environment %q", name)
-	cfg := config.(*providerConfig)
->>>>>>> a0c7cdeb
 	if Regions[cfg.region].EC2Endpoint == "" {
 		return nil, fmt.Errorf("no ec2 endpoint found for region %q, opening %q", cfg.region, cfg.name)
 	}
-<<<<<<< HEAD
-	return &environ{
-=======
 	e := &environ{
-		name:   name,
->>>>>>> a0c7cdeb
 		config: cfg,
 		ec2:    ec2.New(cfg.auth, Regions[cfg.region]),
 		s3:     s3.New(cfg.auth, Regions[cfg.region]),
