--- conflicted
+++ resolved
@@ -732,7 +732,6 @@
 	dev, _ := test.attrs["development"].(bool)
 	c.Check(cfg.Development(), gc.Equals, dev)
 
-<<<<<<< HEAD
 	baseAttr, _ := test.attrs["default-base"].(string)
 	defaultBase, ok := cfg.DefaultBase()
 	if baseAttr != "" {
@@ -741,16 +740,6 @@
 	} else {
 		c.Assert(ok, jc.IsFalse)
 		c.Assert(defaultBase, gc.Equals, "")
-=======
-	seriesAttr, _ := test.attrs["default-series"].(string)
-	defaultSeries, ok := cfg.DefaultSeries()
-	if seriesAttr != "" {
-		c.Check(ok, jc.IsTrue)
-		c.Check(defaultSeries, gc.Equals, seriesAttr)
-	} else {
-		c.Check(ok, jc.IsFalse)
-		c.Check(defaultSeries, gc.Equals, "")
->>>>>>> 2e7de85b
 	}
 
 	if m, _ := test.attrs["firewall-mode"].(string); m != "" {
