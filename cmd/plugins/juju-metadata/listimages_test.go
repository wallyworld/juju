--- conflicted
+++ resolved
@@ -77,47 +77,26 @@
 func (s *ListSuite) TestListDefault(c *gc.C) {
 	// Default format is tabular
 	s.assertValidList(c, `
-<<<<<<< HEAD
-Source  Series  Arch   Region  Image ID  Stream    Virt Type  Storage Type
-custom  jammy   amd64  europe  im-21     released  kvm        ebs
-custom  jammy   i386   asia    im-21     released  kvm        ebs
-custom  jammy   i386   europe  im-21     released  kvm        ebs
-custom  focal   amd64  asia    im-21     released  kvm        ebs
-custom  focal   amd64  europe  im-21     released  kvm        ebs
-custom  focal   amd64  us      im-21     released  kvm        ebs
-public  jammy   i386   europe  im-21     released  kvm        ebs
-public  jammy   i386   europe  im-42     devel     kvm        ebs
-public  jammy   i386   europe  im-42     devel                ebs
-public  jammy   i386   europe  im-42     devel     kvm        
-public  jammy   i386   europe  im-42     devel                
-public  focal   amd64  europe  im-21     released  kvm        ebs
-=======
 Source  Version  Arch   Region  Image ID  Stream    Virt Type  Storage Type
+custom  22.04    amd64  europe  im-21     released  kvm        ebs
+custom  22.04    i386   asia    im-21     released  kvm        ebs
+custom  22.04    i386   europe  im-21     released  kvm        ebs
+custom  20.04    amd64  asia    im-21     released  kvm        ebs
 custom  20.04    amd64  europe  im-21     released  kvm        ebs
-custom  20.04    i386   asia    im-21     released  kvm        ebs
-custom  20.04    i386   europe  im-21     released  kvm        ebs
-custom  18.04    amd64  asia    im-21     released  kvm        ebs
-custom  18.04    amd64  europe  im-21     released  kvm        ebs
-custom  18.04    amd64  us      im-21     released  kvm        ebs
-public  20.04    i386   europe  im-21     released  kvm        ebs
-public  20.04    i386   europe  im-42     devel     kvm        ebs
-public  20.04    i386   europe  im-42     devel                ebs
-public  20.04    i386   europe  im-42     devel     kvm        
-public  20.04    i386   europe  im-42     devel                
-public  18.04    amd64  europe  im-21     released  kvm        ebs
-
->>>>>>> 22891297
+custom  20.04    amd64  us      im-21     released  kvm        ebs
+public  22.04    i386   europe  im-21     released  kvm        ebs
+public  22.04    i386   europe  im-42     devel     kvm        ebs
+public  22.04    i386   europe  im-42     devel                ebs
+public  22.04    i386   europe  im-42     devel     kvm        
+public  22.04    i386   europe  im-42     devel                
+public  20.04    amd64  europe  im-21     released  kvm        ebs
 `[1:], "")
 }
 
 func (s *ListSuite) TestListYAML(c *gc.C) {
 	s.assertValidList(c, `
 custom:
-<<<<<<< HEAD
-  focal:
-=======
-  "18.04":
->>>>>>> 22891297
+  "20.04":
     amd64:
       asia:
       - image-id: im-21
@@ -134,11 +113,7 @@
         stream: released
         virt-type: kvm
         storage-type: ebs
-<<<<<<< HEAD
-  jammy:
-=======
-  "20.04":
->>>>>>> 22891297
+  "22.04":
     amd64:
       europe:
       - image-id: im-21
@@ -157,22 +132,14 @@
         virt-type: kvm
         storage-type: ebs
 public:
-<<<<<<< HEAD
-  focal:
-=======
-  "18.04":
->>>>>>> 22891297
+  "20.04":
     amd64:
       europe:
       - image-id: im-21
         stream: released
         virt-type: kvm
         storage-type: ebs
-<<<<<<< HEAD
-  jammy:
-=======
-  "20.04":
->>>>>>> 22891297
+  "22.04":
     i386:
       europe:
       - image-id: im-21
@@ -312,11 +279,7 @@
 var testData = []params.CloudImageMetadata{
 	{
 		Source:          "custom",
-<<<<<<< HEAD
-		Series:          "focal",
-=======
-		Version:         "18.04",
->>>>>>> 22891297
+		Version:         "20.04",
 		Arch:            "amd64",
 		Region:          "asia",
 		ImageId:         "im-21",
@@ -326,11 +289,7 @@
 	},
 	{
 		Source:          "custom",
-<<<<<<< HEAD
-		Series:          "focal",
-=======
-		Version:         "18.04",
->>>>>>> 22891297
+		Version:         "20.04",
 		Arch:            "amd64",
 		Region:          "us",
 		ImageId:         "im-21",
@@ -340,11 +299,7 @@
 	},
 	{
 		Source:          "custom",
-<<<<<<< HEAD
-		Series:          "focal",
-=======
-		Version:         "18.04",
->>>>>>> 22891297
+		Version:         "20.04",
 		Arch:            "amd64",
 		Region:          "europe",
 		ImageId:         "im-21",
@@ -354,53 +309,37 @@
 	},
 	{
 		Source:          "public",
-<<<<<<< HEAD
-		Series:          "focal",
-=======
-		Version:         "18.04",
->>>>>>> 22891297
-		Arch:            "amd64",
-		Region:          "europe",
-		ImageId:         "im-21",
-		Stream:          "released",
-		VirtType:        "kvm",
-		RootStorageType: "ebs",
-	},
-	{
-		Source:          "custom",
-<<<<<<< HEAD
-		Series:          "jammy",
-=======
 		Version:         "20.04",
->>>>>>> 22891297
-		Arch:            "amd64",
-		Region:          "europe",
-		ImageId:         "im-21",
-		Stream:          "released",
-		VirtType:        "kvm",
-		RootStorageType: "ebs",
-	},
-	{
-		Source:          "custom",
-<<<<<<< HEAD
-		Series:          "jammy",
-=======
-		Version:         "20.04",
->>>>>>> 22891297
-		Arch:            "i386",
-		Region:          "europe",
-		ImageId:         "im-21",
-		Stream:          "released",
-		VirtType:        "kvm",
-		RootStorageType: "ebs",
-	},
-	{
-		Source:          "custom",
-<<<<<<< HEAD
-		Series:          "jammy",
-=======
-		Version:         "20.04",
->>>>>>> 22891297
+		Arch:            "amd64",
+		Region:          "europe",
+		ImageId:         "im-21",
+		Stream:          "released",
+		VirtType:        "kvm",
+		RootStorageType: "ebs",
+	},
+	{
+		Source:          "custom",
+		Version:         "22.04",
+		Arch:            "amd64",
+		Region:          "europe",
+		ImageId:         "im-21",
+		Stream:          "released",
+		VirtType:        "kvm",
+		RootStorageType: "ebs",
+	},
+	{
+		Source:          "custom",
+		Version:         "22.04",
+		Arch:            "i386",
+		Region:          "europe",
+		ImageId:         "im-21",
+		Stream:          "released",
+		VirtType:        "kvm",
+		RootStorageType: "ebs",
+	},
+	{
+		Source:          "custom",
+		Version:         "22.04",
 		Arch:            "i386",
 		Region:          "asia",
 		ImageId:         "im-21",
@@ -410,11 +349,7 @@
 	},
 	{
 		Source:          "public",
-<<<<<<< HEAD
-		Series:          "jammy",
-=======
-		Version:         "20.04",
->>>>>>> 22891297
+		Version:         "22.04",
 		Arch:            "i386",
 		Region:          "europe",
 		ImageId:         "im-21",
@@ -424,11 +359,7 @@
 	},
 	{
 		Source:          "public",
-<<<<<<< HEAD
-		Series:          "jammy",
-=======
-		Version:         "20.04",
->>>>>>> 22891297
+		Version:         "22.04",
 		Arch:            "i386",
 		Region:          "europe",
 		ImageId:         "im-42",
@@ -438,11 +369,7 @@
 	},
 	{
 		Source:          "public",
-<<<<<<< HEAD
-		Series:          "jammy",
-=======
-		Version:         "20.04",
->>>>>>> 22891297
+		Version:         "22.04",
 		Arch:            "i386",
 		Region:          "europe",
 		ImageId:         "im-42",
@@ -451,11 +378,7 @@
 	},
 	{
 		Source:   "public",
-<<<<<<< HEAD
-		Series:   "jammy",
-=======
-		Version:  "20.04",
->>>>>>> 22891297
+		Version:  "22.04",
 		Arch:     "i386",
 		Region:   "europe",
 		ImageId:  "im-42",
@@ -464,11 +387,7 @@
 	},
 	{
 		Source:  "public",
-<<<<<<< HEAD
-		Series:  "jammy",
-=======
-		Version: "20.04",
->>>>>>> 22891297
+		Version: "22.04",
 		Arch:    "i386",
 		Region:  "europe",
 		ImageId: "im-42",
