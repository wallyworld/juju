--- conflicted
+++ resolved
@@ -6,12 +6,8 @@
 import (
 	"errors"
 
-<<<<<<< HEAD
 	"github.com/juju/clock"
-	"github.com/juju/cmd"
-=======
 	"github.com/juju/cmd/v3"
->>>>>>> fdd07079
 
 	"github.com/juju/juju/api"
 	actionapi "github.com/juju/juju/api/action"
