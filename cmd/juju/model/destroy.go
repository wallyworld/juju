--- conflicted
+++ resolved
@@ -4,11 +4,7 @@
 package model
 
 import (
-<<<<<<< HEAD
-	"bytes"
 	"context"
-=======
->>>>>>> 8ad001fa
 	"fmt"
 	"io"
 	"os"
@@ -277,7 +273,7 @@
 	defer func() { _ = api.Close() }()
 
 	modelTag := names.NewModelTag(modelDetails.ModelUUID)
-	modelStatus, err := getModelStatus(modelTag, api)
+	modelStatus, err := getModelStatus(ctx, modelTag, api)
 	if err != nil {
 		return err
 	}
@@ -289,13 +285,6 @@
 	}
 
 	if c.DestroyConfirmationCommandBase.NeedsConfirmation() {
-<<<<<<< HEAD
-		modelStatuses, err := api.ModelStatus(ctx, names.NewModelTag(modelDetails.ModelUUID))
-		if err != nil {
-			return errors.Annotate(err, "getting model status")
-		}
-=======
->>>>>>> 8ad001fa
 		ctx.Warningf(destroyModelMsg, modelName)
 		if err := printDestroyWarningDetails(ctx, modelStatus, modelName, modelDetails.ModelType, c.releaseStorage); err != nil {
 			return errors.Trace(err)
@@ -325,22 +314,14 @@
 	if c.timeout >= 0 {
 		timeout = &c.timeout
 	}
-<<<<<<< HEAD
 	if err := api.DestroyModel(ctx, modelTag, destroyStorage, force, maxWait, timeout); err != nil {
-		return c.handleError(
-			ctx,
-			modelTag, modelName, api,
-			errors.Annotate(err, "cannot destroy model"),
-		)
-=======
-	if err := api.DestroyModel(modelTag, destroyStorage, force, maxWait, timeout); err != nil {
 		err = errors.Annotate(err, "cannot destroy model")
 
 		if params.IsCodeOperationBlocked(err) {
 			return block.ProcessBlockedError(err, block.BlockDestroy)
 		}
 		if params.IsCodeHasPersistentStorage(err) {
-			modelStatus, err := getModelStatus(modelTag, api)
+			modelStatus, err := getModelStatus(ctx, modelTag, api)
 			if err != nil {
 				return err
 			}
@@ -350,7 +331,6 @@
 		}
 		logger.Errorf(`failed to destroy model %q`, modelName)
 		return err
->>>>>>> 8ad001fa
 	}
 
 	// Wait for model to be destroyed.
@@ -583,35 +563,8 @@
 	return out
 }
 
-<<<<<<< HEAD
-func (c *destroyCommand) handleError(
-	ctx context.Context,
-	modelTag names.ModelTag,
-	modelName string,
-	api DestroyModelAPI,
-	err error,
-) error {
-	if params.IsCodeOperationBlocked(err) {
-		return block.ProcessBlockedError(err, block.BlockDestroy)
-	}
-	if params.IsCodeHasPersistentStorage(err) {
-		return handlePersistentStorageError(ctx, modelTag, modelName, api)
-	}
-	logger.Errorf(`failed to destroy model %q`, modelName)
-	return err
-}
-
-func handlePersistentStorageError(
-	ctx context.Context,
-	modelTag names.ModelTag,
-	modelName string,
-	api DestroyModelAPI,
-) error {
+func getModelStatus(ctx context.Context, modelTag names.ModelTag, api DestroyModelAPI) (*base.ModelStatus, error) {
 	modelStatuses, err := api.ModelStatus(ctx, modelTag)
-=======
-func getModelStatus(modelTag names.ModelTag, api DestroyModelAPI) (*base.ModelStatus, error) {
-	modelStatuses, err := api.ModelStatus(modelTag)
->>>>>>> 8ad001fa
 	if err != nil {
 		return nil, errors.Annotate(err, "getting model status")
 	}
