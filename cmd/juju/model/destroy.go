// Copyright 2015 Canonical Ltd.
// Licensed under the AGPLv3, see LICENCE file for infos.

package model

import (
	"bytes"
	"fmt"
	"io"
	"os"
	"text/template"
	"time"

	jujuclock "github.com/juju/clock"
	"github.com/juju/cmd/v3"
	"github.com/juju/collections/transform"
	"github.com/juju/errors"
	"github.com/juju/gnuflag"
	"github.com/juju/loggo"
	"github.com/juju/names/v4"

	"github.com/juju/juju/api/base"
	"github.com/juju/juju/api/client/modelmanager"
	jujucmd "github.com/juju/juju/cmd"
	"github.com/juju/juju/cmd/juju/block"
	"github.com/juju/juju/cmd/modelcmd"
	"github.com/juju/juju/cmd/output"
	"github.com/juju/juju/core/model"
	corestatus "github.com/juju/juju/core/status"
	"github.com/juju/juju/rpc/params"
)

var logger = loggo.GetLogger("juju.cmd.juju.model")

// NewDestroyCommand returns a command used to destroy a model.
func NewDestroyCommand() cmd.Command {
	destroyCmd := &destroyCommand{
		clock: jujuclock.WallClock,
	}
	destroyCmd.CanClearCurrentModel = true
	return modelcmd.Wrap(
		destroyCmd,
		modelcmd.WrapSkipDefaultModel,
		modelcmd.WrapSkipModelFlags,
	)
}

// destroyCommand destroys the specified model.
type destroyCommand struct {
	modelcmd.ModelCommandBase
	modelcmd.DestroyConfirmationCommandBase

	clock jujuclock.Clock

	timeout        time.Duration
	destroyStorage bool
	releaseStorage bool
	api            DestroyModelAPI

	Force  bool
	NoWait bool
	fs     *gnuflag.FlagSet
}

var destroyDoc = `
Destroys the specified model. This will result in the non-recoverable
removal of all the units operating in the model and any resources stored
there. Due to the irreversible nature of the command, it will prompt for
confirmation (unless overridden with the '-y' option) before taking any
action.

If there is persistent storage in any of the models managed by the
controller, then you must choose to either destroy or release the
storage, using --destroy-storage or --release-storage respectively.

Sometimes, the destruction of the model may fail as Juju encounters errors
and failures that need to be dealt with before a model can be destroyed.
However, at times, there is a need to destroy a model ignoring
all operational errors. In these rare cases, use --force option but note 
that --force will also remove all units of the application, its subordinates
and, potentially, machines without given them the opportunity to shutdown cleanly.

Model destruction is a multi-step process. Under normal circumstances, Juju will not
proceed to the next step until the current step has finished. 
However, when using --force, users can also specify --no-wait to progress through steps 
without delay waiting for each step to complete.

WARNING: Passing --force with --timeout will continue the final destruction without
consideration or respect for clean shutdown or resource cleanup. If timeout 
elapses with --force, you may have resources left behind that will require
manual cleanup. If --force --timeout 0 is passed, the model is brutally
removed with haste. It is recommended to use graceful destroy (without --force or --no-wait).

Examples:

    juju destroy-model test
<<<<<<< HEAD
    juju destroy-model --no-prompt mymodel
    juju destroy-model --no-prompt mymodel --timeout 5m
    juju destroy-model --no-prompt mymodel --destroy-storage
    juju destroy-model --no-prompt mymodel --release-storage
    juju destroy-model --no-prompt mymodel --force
    juju destroy-model --no-prompt mymodel --force --no-wait
=======
    juju destroy-model -y mymodel
    juju destroy-model -y mymodel --destroy-storage
    juju destroy-model -y mymodel --release-storage
    juju destroy-model -y mymodel --force
    juju destroy-model -y mymodel --force --no-wait
>>>>>>> 7ede45f9

See also:
    destroy-controller
`
<<<<<<< HEAD

var destroyModelMsg = `
This command will destroy the %q model and all its resources`[1:]

var destroyModelMsgDetails = `
{{- if gt .MachineCount 0}}
 - {{.MachineCount}} {{if .IsCaaS}}container{{else}}machine{{end}}{{if gt .MachineCount 1}}s{{end}} will be destroyed
  - {{if .IsCaaS}}container{{else}}machine{{end}} list:{{range .MachineIds}} "{{.}}"{{end}}
 - {{.ApplicationCount}} application{{if gt .ApplicationCount 1}}s{{end}} will be removed
 {{- if gt (len .ApplicationNames) 0}}
  - application list:{{range .ApplicationNames}} "{{.}}"{{end}}
 {{- end}}
 - {{.FilesystemCount}} filesystem{{if gt .FilesystemCount 1}}s{{end}} and {{.VolumeCount}} volume{{if gt .VolumeCount 1}}s{{end}} will be {{if .ReleaseStorage}}released{{else}}destroyed{{end}}
{{- end}}
`
=======
var destroyIAASModelMsg = `
WARNING! This command will destroy the %q model. It cannot be stopped.
This includes all machines, applications, data and other resources.

Continue [y/N]? `[1:]

var destroyCAASModelMsg = `
WARNING! This command will destroy the %q model. It cannot be stopped.
This includes all containers, applications, data and other resources.

Continue [y/N]? `[1:]
>>>>>>> 7ede45f9

// DestroyModelAPI defines the methods on the modelmanager
// API that the destroy command calls. It is exported for mocking in tests.
type DestroyModelAPI interface {
	Close() error
<<<<<<< HEAD
	DestroyModel(tag names.ModelTag, destroyStorage, force *bool, maxWait *time.Duration, timeout time.Duration) error
=======
	BestAPIVersion() int
	DestroyModel(tag names.ModelTag, destroyStorage, force *bool, maxWait *time.Duration, timeout *time.Duration) error
>>>>>>> 7ede45f9
	ModelStatus(models ...names.ModelTag) ([]base.ModelStatus, error)
}

// Info implements Command.Info.
func (c *destroyCommand) Info() *cmd.Info {
	return jujucmd.Info(&cmd.Info{
		Name:    "destroy-model",
		Args:    "[<controller name>:]<model name>",
		Purpose: "Terminate all machines/containers and resources for a non-controller model.",
		Doc:     destroyDoc,
	})
}

const unsetTimeout = -1 * time.Second

// SetFlags implements Command.SetFlags.
func (c *destroyCommand) SetFlags(f *gnuflag.FlagSet) {
	c.ModelCommandBase.SetFlags(f)
<<<<<<< HEAD
	c.DestroyConfirmationCommandBase.SetFlags(f)
	f.DurationVar(&c.timeout, "t", defaultTimeout, "Timeout before model destruction is aborted")
	f.DurationVar(&c.timeout, "timeout", defaultTimeout, "")
=======
	f.BoolVar(&c.assumeYes, "y", false, "Do not prompt for confirmation")
	f.BoolVar(&c.assumeYes, "yes", false, "")
	// This unused var is declared to pass a valid ptr into BoolVar
	var noPromptHolder bool
	f.BoolVar(&noPromptHolder, "no-prompt", false, "Does nothing. Option present for forward compatibility with Juju 3")
	f.DurationVar(&c.timeout, "t", unsetTimeout, "Timeout for each step of force model destruction")
	f.DurationVar(&c.timeout, "timeout", unsetTimeout, "")
>>>>>>> 7ede45f9
	f.BoolVar(&c.destroyStorage, "destroy-storage", false, "Destroy all storage instances in the model")
	f.BoolVar(&c.releaseStorage, "release-storage", false, "Release all storage instances from the model, and management of the controller, without destroying them")
	f.BoolVar(&c.Force, "force", false, "Force destroy model ignoring any errors")
	f.BoolVar(&c.NoWait, "no-wait", false, "Rush through model destruction without waiting for each individual step to complete")
	c.fs = f
}

// Init implements Command.Init.
func (c *destroyCommand) Init(args []string) error {
	if c.destroyStorage && c.releaseStorage {
		return errors.New("--destroy-storage and --release-storage cannot both be specified")
	}
	if c.timeout < 0 && c.timeout != unsetTimeout {
		return errors.New("--timeout must be zero or greater")
	}
	if !c.Force && c.timeout >= 0 {
		return errors.New("--timeout can only be used with --force (dangerous)")
	}
	switch len(args) {
	case 0:
		return errors.New("no model specified")
	case 1:
		return c.SetModelIdentifier(args[0], false)
	default:
		return cmd.CheckEmpty(args[1:])
	}
}

func (c *destroyCommand) getAPI() (DestroyModelAPI, error) {
	if c.api != nil {
		return c.api, nil
	}
	root, err := c.NewControllerAPIRoot()
	if err != nil {
		return nil, errors.Trace(err)
	}
	return modelmanager.NewClient(root), nil
}

// getMachineIds gets slice of machine ids from modelData.
func getMachineIds(data base.ModelStatus) []string {
	return transform.Slice(data.Machines, func(f base.Machine) string {
		return fmt.Sprintf("%s (%s)", f.Id, f.InstanceId)
	})
}

// getApplicationNames gets slice of application names from modelData.
func getApplicationNames(data base.ModelStatus) []string {
	return transform.Slice(data.Applications, func(app base.Application) string {
		return fmt.Sprintf("%s", app.Name)
	})
}

// printDestroyWarningDetails prints to stderr the warning with additional info about destroying model.
func printDestroyWarningDetails(ctx *cmd.Context, modelStatus base.ModelStatus, modelName string, modelType model.ModelType, releaseStorage bool) error {
	destroyMsgDetailsTmpl := template.New("destroyMsdDetails")
	destroyMsgDetailsTmpl, err := destroyMsgDetailsTmpl.Parse(destroyModelMsgDetails)
	if err != nil {
		return errors.Annotate(err, "Destroy controller message template parsing error.")
	}
	_ = destroyMsgDetailsTmpl.Execute(ctx.Stderr, map[string]any{
		"IsCaaS":           modelType == model.CAAS,
		"MachineCount":     modelStatus.HostedMachineCount,
		"MachineIds":       getMachineIds(modelStatus),
		"ApplicationCount": modelStatus.ApplicationCount,
		"ApplicationNames": getApplicationNames(modelStatus),
		"FilesystemCount":  len(modelStatus.Filesystems),
		"VolumeCount":      len(modelStatus.Volumes),
		"ReleaseStorage":   releaseStorage,
	})
	return nil
}

// Run implements Command.Run
func (c *destroyCommand) Run(ctx *cmd.Context) error {
	noWaitSet := false
	forceSet := false
	c.fs.Visit(func(flag *gnuflag.Flag) {
		if flag.Name == "no-wait" {
			noWaitSet = true
		} else if flag.Name == "force" {
			forceSet = true
		}
	})
	if !forceSet && noWaitSet {
		return errors.NotValidf("--no-wait without --force")
	}

	store := c.ClientStore()
	controllerName, err := c.ControllerName()
	if err != nil {
		return errors.Trace(err)
	}

	controllerDetails, err := store.ControllerByName(controllerName)
	if err != nil {
		return errors.Annotate(err, "cannot read controller details")
	}
	modelName, modelDetails, err := c.ModelDetails()
	if err != nil {
		return errors.Trace(err)
	}
	if modelDetails.ModelUUID == controllerDetails.ControllerUUID {
		return errors.Errorf("%q is a controller; use 'juju destroy-controller' to destroy it", modelName)
	}

	// Attempt to connect to the API.  If we can't, fail the destroy.
	api, err := c.getAPI()
	if err != nil {
		return errors.Annotate(err, "cannot connect to API")
	}
	defer func() { _ = api.Close() }()

	if err := c.DestroyConfirmationCommandBase.Run(ctx); err != nil {
		return errors.Trace(err)
	}

	if c.DestroyConfirmationCommandBase.NeedsConfirmation() {
		modelStatuses, err := api.ModelStatus(names.NewModelTag(modelDetails.ModelUUID))
		if err != nil {
			return errors.Annotate(err, "getting model status")
		}
		ctx.Warningf(destroyModelMsg, modelName)
		if err := printDestroyWarningDetails(ctx, modelStatuses[0], modelName, modelDetails.ModelType, c.releaseStorage); err != nil {
			return errors.Trace(err)
		}
		if err := jujucmd.UserConfirmName(modelName, "model", ctx); err != nil {
			return errors.Annotate(err, "model destruction")
		}
	}

	// Attempt to destroy the model.
	_, _ = fmt.Fprint(ctx.Stderr, "Destroying model")
	var destroyStorage *bool
	if c.destroyStorage || c.releaseStorage {
		destroyStorage = &c.destroyStorage
	}
	var force *bool
	var maxWait *time.Duration
	if c.Force {
		force = &c.Force
		if c.NoWait {
			zeroSec := 0 * time.Second
			maxWait = &zeroSec
		}
	}
	modelTag := names.NewModelTag(modelDetails.ModelUUID)
	var timeout *time.Duration
	if c.timeout >= 0 {
		timeout = &c.timeout
	}
	if err := api.DestroyModel(modelTag, destroyStorage, force, maxWait, timeout); err != nil {
		return c.handleError(
			modelTag, modelName, api,
			errors.Annotate(err, "cannot destroy model"),
		)
	}

	// Wait for model to be destroyed.
	if err := waitForModelDestroyed(
		ctx, api,
		names.NewModelTag(modelDetails.ModelUUID),
		c.clock,
		c.Force,
	); err != nil {
		return err
	}

	c.RemoveModelFromClientStore(store, controllerName, modelName)
	return nil
}

type modelData struct {
	machineCount     int
	applicationCount int
	volumeCount      int
	filesystemCount  int
	errorCount       int
}

func waitForModelDestroyed(
	ctx *cmd.Context,
	api DestroyModelAPI,
	tag names.ModelTag,
	clock jujuclock.Clock,
	force bool,
) error {
	interrupted := make(chan os.Signal, 1)
	defer close(interrupted)
	ctx.InterruptNotify(interrupted)
	defer ctx.StopInterruptNotify(interrupted)

	var data *modelData
	var erroredStatuses modelResourceErrorStatusSummary

	printErrors := func() {
		erroredStatuses.PrettyPrint(ctx.Stdout)
	}

	// no wait for 1st time.
	intervalSeconds := 0 * time.Second
	reported := ""
	lineLength := 0
	const perLineLength = 80
	for {
		select {
		case <-interrupted:
			fmt.Fprint(ctx.Stderr, "\n\ndestroy model is still running in the background...")
			printErrors()
			msg := formatDestroyModelAbortInfo(data, false, force)
			fmt.Fprintln(ctx.Stderr, msg)
			return cmd.ErrSilent
		case <-clock.After(intervalSeconds):
			data, erroredStatuses = getModelStatus(ctx, api, tag)
			if data == nil {
				// model has been destroyed successfully.
				return nil
			}
			msg := formatDestroyModelInfo(data)
			if reported == msg {
				if lineLength == perLineLength {
					// Time to break to the next line.
					fmt.Fprintln(ctx.Stderr)
					lineLength = 0
				}
				fmt.Fprint(ctx.Stderr, ".")
				lineLength++
			} else {
				fmt.Fprint(ctx.Stderr, fmt.Sprintf("\n%v...", msg))
				reported = msg
				lineLength = len(msg) + 3
			}
			intervalSeconds = 2 * time.Second
		}
	}
}

type modelResourceErrorStatus struct {
	ID, Message string
}

type modelResourceErrorStatusSummary struct {
	Machines    []modelResourceErrorStatus
	Filesystems []modelResourceErrorStatus
	Volumes     []modelResourceErrorStatus
}

func (s modelResourceErrorStatusSummary) Count() int {
	return len(s.Machines) + len(s.Filesystems) + len(s.Volumes)
}

func (s modelResourceErrorStatusSummary) PrettyPrint(writer io.Writer) error {
	if s.Count() == 0 {
		return nil
	}

	tw := output.TabWriter(writer)
	w := output.Wrapper{tw}
	w.Println(`
The following errors were encountered during destroying the model.
You can fix the problem causing the errors and run destroy-model again.
`)
	w.Println("Resource", "ID", "Message")
	for _, resources := range []map[string][]modelResourceErrorStatus{
		{"Machine": s.Machines},
		{"Filesystem": s.Filesystems},
		{"Volume": s.Volumes},
	} {
		for k, v := range resources {
			resourceType := k
			for _, r := range v {
				w.Println(resourceType, r.ID, r.Message)
				resourceType = ""
			}
		}
	}
	tw.Flush()
	return nil
}

func getModelStatus(ctx *cmd.Context, api DestroyModelAPI, tag names.ModelTag) (*modelData, modelResourceErrorStatusSummary) {
	var erroredStatuses modelResourceErrorStatusSummary

	status, err := api.ModelStatus(tag)
	if err == nil && len(status) == 1 && status[0].Error != nil {
		// In 2.2 an error of one model generate an error for the entire request,
		// in 2.3 this was corrected to just be an error for the requested model.
		err = status[0].Error
	}
	if err != nil {
		if params.IsCodeNotFound(err) {
			ctx.Infof("\nModel destroyed.")
		} else {
			ctx.Infof("Unable to get the model status from the API: %v.", err)
		}
		return nil, erroredStatuses
	}
	isError := func(s string) bool {
		return corestatus.Error.Matches(corestatus.Status(s))
	}
	for _, s := range status {
		for _, v := range s.Machines {
			if isError(v.Status) {
				erroredStatuses.Machines = append(erroredStatuses.Machines, modelResourceErrorStatus{
					ID:      v.Id,
					Message: v.Message,
				})
			}
		}
		for _, v := range s.Filesystems {
			if isError(v.Status) {
				erroredStatuses.Filesystems = append(erroredStatuses.Filesystems, modelResourceErrorStatus{
					ID:      v.Id,
					Message: v.Message,
				})
			}
		}
		for _, v := range s.Volumes {
			if isError(v.Status) {
				erroredStatuses.Volumes = append(erroredStatuses.Volumes, modelResourceErrorStatus{
					ID:      v.Id,
					Message: v.Message,
				})
			}
		}
	}

	if l := len(status); l != 1 {
		ctx.Infof("error finding model status: expected one result, got %d", l)
		return nil, erroredStatuses
	}
	return &modelData{
		machineCount:     status[0].HostedMachineCount,
		applicationCount: status[0].ApplicationCount,
		volumeCount:      len(status[0].Volumes),
		filesystemCount:  len(status[0].Filesystems),
		errorCount:       erroredStatuses.Count(),
	}, erroredStatuses
}

func formatDestroyModelInfo(data *modelData) string {
	out := "Waiting for model to be removed"
	if data.errorCount > 0 {
		// always shows errorCount even if no machines and applications left.
		out += fmt.Sprintf(", %d error(s)", data.errorCount)
	}
	if data.machineCount > 0 {
		out += fmt.Sprintf(", %d machine(s)", data.machineCount)
	}
	if data.applicationCount > 0 {
		out += fmt.Sprintf(", %d application(s)", data.applicationCount)
	}
	if data.volumeCount > 0 {
		out += fmt.Sprintf(", %d volume(s)", data.volumeCount)
	}
	if data.filesystemCount > 0 {
		out += fmt.Sprintf(", %d filesystems(s)", data.filesystemCount)
	}
	return out
}

func formatDestroyModelAbortInfo(data *modelData, timeout, force bool) string {
	out := ""
	if data != nil && (data.machineCount > 0 || data.applicationCount > 0 || data.volumeCount > 0 || data.filesystemCount > 0) {
		out = "\nThe following resources have not yet been removed:"
		if data.machineCount > 0 {
			out += fmt.Sprintf("\n - %d machine(s)", data.machineCount)
		}
		if data.applicationCount > 0 {
			out += fmt.Sprintf("\n - %d application(s)", data.applicationCount)
		}
		if data.volumeCount > 0 {
			out += fmt.Sprintf("\n - %d volume(s)", data.volumeCount)
		}
		if data.filesystemCount > 0 {
			out += fmt.Sprintf("\n - %d filesystems(s)", data.filesystemCount)
		}
	}
	if !timeout {
		return out
	}
	out += "\nBecause the destroy model operation did not finish, there may be cloud resources left behind."
	if !force {
		out += "\nRun 'destroy-model <model-name> --timeout=0 --force' to clean up the Juju model database records\neven with potentially orphaned cloud resources."
	}
	return out
}

func (c *destroyCommand) handleError(
	modelTag names.ModelTag,
	modelName string,
	api DestroyModelAPI,
	err error,
) error {
	if params.IsCodeOperationBlocked(err) {
		return block.ProcessBlockedError(err, block.BlockDestroy)
	}
	if params.IsCodeHasPersistentStorage(err) {
		return handlePersistentStorageError(modelTag, modelName, api)
	}
	logger.Errorf(`failed to destroy model %q`, modelName)
	return err
}

func handlePersistentStorageError(
	modelTag names.ModelTag,
	modelName string,
	api DestroyModelAPI,
) error {
	modelStatuses, err := api.ModelStatus(modelTag)
	if err != nil {
		return errors.Annotate(err, "getting model status")
	}
	if l := len(modelStatuses); l != 1 {
		return errors.Errorf("error finding model status: expected one result, got %d", l)
	}
	modelStatus := modelStatuses[0]
	if modelStatus.Error != nil {
		if errors.IsNotFound(modelStatus.Error) {
			// This most likely occurred because a model was
			// destroyed half-way through the call.
			return nil
		}
		return errors.Annotate(err, "getting model status")
	}

	var buf bytes.Buffer
	var persistentVolumes, persistentFilesystems int
	for _, v := range modelStatus.Volumes {
		if v.Detachable {
			persistentVolumes++
		}
	}
	for _, f := range modelStatus.Filesystems {
		if f.Detachable {
			persistentFilesystems++
		}
	}
	if n := persistentVolumes; n > 0 {
		fmt.Fprintf(&buf, "%d volume", n)
		if n > 1 {
			buf.WriteRune('s')
		}
		if persistentFilesystems > 0 {
			buf.WriteString(" and ")
		}
	}
	if n := persistentFilesystems; n > 0 {
		fmt.Fprintf(&buf, "%d filesystem", n)
		if n > 1 {
			buf.WriteRune('s')
		}
	}

	return errors.Errorf(`cannot destroy model %q

The model has persistent storage remaining:
	%s

To destroy the storage, run the destroy-model
command again with the "--destroy-storage" option.

To release the storage from Juju's management
without destroying it, use the "--release-storage"
option instead. The storage can then be imported
into another Juju model.

`, modelName, buf.String())
}<|MERGE_RESOLUTION|>--- conflicted
+++ resolved
@@ -94,28 +94,18 @@
 Examples:
 
     juju destroy-model test
-<<<<<<< HEAD
     juju destroy-model --no-prompt mymodel
-    juju destroy-model --no-prompt mymodel --timeout 5m
     juju destroy-model --no-prompt mymodel --destroy-storage
     juju destroy-model --no-prompt mymodel --release-storage
     juju destroy-model --no-prompt mymodel --force
     juju destroy-model --no-prompt mymodel --force --no-wait
-=======
-    juju destroy-model -y mymodel
-    juju destroy-model -y mymodel --destroy-storage
-    juju destroy-model -y mymodel --release-storage
-    juju destroy-model -y mymodel --force
-    juju destroy-model -y mymodel --force --no-wait
->>>>>>> 7ede45f9
 
 See also:
     destroy-controller
 `
-<<<<<<< HEAD
 
 var destroyModelMsg = `
-This command will destroy the %q model and all its resources`[1:]
+This command will destroy the %q model and all its resources. It cannot be stopped.`[1:]
 
 var destroyModelMsgDetails = `
 {{- if gt .MachineCount 0}}
@@ -128,30 +118,12 @@
  - {{.FilesystemCount}} filesystem{{if gt .FilesystemCount 1}}s{{end}} and {{.VolumeCount}} volume{{if gt .VolumeCount 1}}s{{end}} will be {{if .ReleaseStorage}}released{{else}}destroyed{{end}}
 {{- end}}
 `
-=======
-var destroyIAASModelMsg = `
-WARNING! This command will destroy the %q model. It cannot be stopped.
-This includes all machines, applications, data and other resources.
-
-Continue [y/N]? `[1:]
-
-var destroyCAASModelMsg = `
-WARNING! This command will destroy the %q model. It cannot be stopped.
-This includes all containers, applications, data and other resources.
-
-Continue [y/N]? `[1:]
->>>>>>> 7ede45f9
 
 // DestroyModelAPI defines the methods on the modelmanager
 // API that the destroy command calls. It is exported for mocking in tests.
 type DestroyModelAPI interface {
 	Close() error
-<<<<<<< HEAD
-	DestroyModel(tag names.ModelTag, destroyStorage, force *bool, maxWait *time.Duration, timeout time.Duration) error
-=======
-	BestAPIVersion() int
 	DestroyModel(tag names.ModelTag, destroyStorage, force *bool, maxWait *time.Duration, timeout *time.Duration) error
->>>>>>> 7ede45f9
 	ModelStatus(models ...names.ModelTag) ([]base.ModelStatus, error)
 }
 
@@ -170,19 +142,9 @@
 // SetFlags implements Command.SetFlags.
 func (c *destroyCommand) SetFlags(f *gnuflag.FlagSet) {
 	c.ModelCommandBase.SetFlags(f)
-<<<<<<< HEAD
 	c.DestroyConfirmationCommandBase.SetFlags(f)
-	f.DurationVar(&c.timeout, "t", defaultTimeout, "Timeout before model destruction is aborted")
-	f.DurationVar(&c.timeout, "timeout", defaultTimeout, "")
-=======
-	f.BoolVar(&c.assumeYes, "y", false, "Do not prompt for confirmation")
-	f.BoolVar(&c.assumeYes, "yes", false, "")
-	// This unused var is declared to pass a valid ptr into BoolVar
-	var noPromptHolder bool
-	f.BoolVar(&noPromptHolder, "no-prompt", false, "Does nothing. Option present for forward compatibility with Juju 3")
 	f.DurationVar(&c.timeout, "t", unsetTimeout, "Timeout for each step of force model destruction")
 	f.DurationVar(&c.timeout, "timeout", unsetTimeout, "")
->>>>>>> 7ede45f9
 	f.BoolVar(&c.destroyStorage, "destroy-storage", false, "Destroy all storage instances in the model")
 	f.BoolVar(&c.releaseStorage, "release-storage", false, "Release all storage instances from the model, and management of the controller, without destroying them")
 	f.BoolVar(&c.Force, "force", false, "Force destroy model ignoring any errors")
