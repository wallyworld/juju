// Copyright 2016 Canonical Ltd.
// Licensed under the AGPLv3, see LICENCE file for details.

package gui_test

import (
	"context"
	"errors"
	"fmt"
	"net/url"
	"strings"

	"github.com/juju/cmd/cmdtesting"
	jc "github.com/juju/testing/checkers"
	"github.com/juju/version"
	"github.com/juju/webbrowser"
	gc "gopkg.in/check.v1"
	"gopkg.in/httprequest.v1"

	"github.com/juju/juju/api"
	"github.com/juju/juju/apiserver/params"
	"github.com/juju/juju/cmd/juju/gui"
	jujutesting "github.com/juju/juju/juju/testing"
)

type baseGUISuite struct {
	jujutesting.JujuConnSuite
}

// run executes the gui command passing the given args.
func (s *baseGUISuite) run(c *gc.C, args ...string) (string, error) {
	ctx, err := cmdtesting.RunCommand(c, gui.NewGUICommandForTest(
		func(connection api.Connection) ([]params.GUIArchiveVersion, error) {
			return []params.GUIArchiveVersion{
				{
					Version: version.MustParse("1.2.3"),
					Current: false,
				}, {
					Version: version.MustParse("4.5.6"),
					Current: true,
				},
			}, nil
		}), args...)
	return strings.Trim(cmdtesting.Stderr(ctx), "\n"), err
}

func (s *baseGUISuite) patchClient(f func(context.Context, *httprequest.Client, string) error) {
	if f == nil {
		f = func(context.Context, *httprequest.Client, string) error {
			return nil
		}
	}
	s.PatchValue(gui.ClientGet, f)
}

func (s *baseGUISuite) patchBrowser(f func(*url.URL) error) {
	if f == nil {
		f = func(*url.URL) error {
			return nil
		}
	}
	s.PatchValue(gui.WebbrowserOpen, f)
}

type guiSuite struct {
	baseGUISuite
}

var _ = gc.Suite(&guiSuite{})

func (s *guiSuite) dashboardURL(c *gc.C) string {
	info := s.APIInfo(c)
	return fmt.Sprintf("https://%s/dashboard", info.Addrs[0])
}

func (s *guiSuite) guiURL(c *gc.C) string {
	info := s.APIInfo(c)
	return fmt.Sprintf("https://%s/gui/u/%s/%s", info.Addrs[0], "admin", "controller")
}

func (s *guiSuite) TestDashboardSuccessWithBrowser(c *gc.C) {
	var clientURL, browserURL string
	s.patchClient(func(_ context.Context, client *httprequest.Client, u string) error {
		clientURL = u
		return nil
	})
	s.patchBrowser(func(u *url.URL) error {
		browserURL = u.String()
		return nil
	})
	out, err := s.run(c, "--browser", "--hide-credential")
	c.Assert(err, jc.ErrorIsNil)
	guiURL := s.dashboardURL(c)
	expectOut := "Opening the Juju Dashboard in your browser.\nIf it does not open, open this URL:\n" + guiURL
	c.Assert(out, gc.Equals, expectOut)
	c.Assert(clientURL, gc.Equals, guiURL)
	c.Assert(browserURL, gc.Equals, guiURL)
}

func (s *guiSuite) TestDashboardSuccessWithCredential(c *gc.C) {
	s.patchClient(nil)
	s.patchBrowser(nil)
	out, err := s.run(c)
	c.Assert(err, jc.ErrorIsNil)
	c.Assert(out, jc.Contains, `
Your login credential is:
  username: admin
  password: dummy-secret`[1:])
}

func (s *guiSuite) TestDashboardSuccessNoCredential(c *gc.C) {
	s.patchClient(nil)
	s.patchBrowser(nil)
	out, err := s.run(c, "--hide-credential")
	c.Assert(err, jc.ErrorIsNil)
	c.Assert(out, gc.Not(jc.Contains), "Password")
}

<<<<<<< HEAD
func (s *guiSuite) TestGUISuccessNoBrowser(c *gc.C) {
	s.patchClient(nil)
	// There is no need to patch the browser open function here.
	out, err := s.run(c, "--hide-credential")
	c.Assert(err, jc.ErrorIsNil)
	c.Assert(out, gc.Equals, fmt.Sprintf(`
GUI 4.5.6 for model "controller" is enabled at:
  %s`[1:], s.guiURL(c)))
}

func (s *guiSuite) TestGUISuccessOldGUI(c *gc.C) {
	s.patchClient(func(_ context.Context, client *httprequest.Client, u string) error {
		if strings.Contains(u, "/u/") {
			return errors.New("bad wolf")
=======
func (s *guiSuite) TestGUIFallback(c *gc.C) {
	s.patchClient(func(_ context.Context, client *httprequest.Client, u string) error {
		if strings.Contains(u, "dashboard") {
			return errors.New("404 not found")
>>>>>>> 1e3b7464
		}
		return nil
	})
	s.patchBrowser(nil)
	out, err := s.run(c)
	c.Assert(err, jc.ErrorIsNil)
	c.Assert(out, jc.Contains, `
Your login credential is:
  username: admin
  password: dummy-secret`[1:])
}

func (s *guiSuite) TestDashboardSuccessNoBrowser(c *gc.C) {
	s.patchClient(nil)
	// There is no need to patch the browser open function here.
	out, err := s.run(c, "--hide-credential")
	c.Assert(err, jc.ErrorIsNil)
	c.Assert(out, gc.Equals, fmt.Sprintf(`
Dashboard 4.5.6 for controller "kontroll" is enabled at:
  %s`[1:], s.dashboardURL(c)))
}

func (s *guiSuite) TestDashboardSuccessBrowserNotFound(c *gc.C) {
	s.patchClient(nil)
	s.patchBrowser(func(u *url.URL) error {
		return webbrowser.ErrNoBrowser
	})
	out, err := s.run(c, "--browser", "--hide-credential")
	c.Assert(err, jc.ErrorIsNil)
	expectOut := "Open this URL in your browser:\n" + s.dashboardURL(c)
	c.Assert(out, gc.Equals, expectOut)
}

func (s *guiSuite) TestDashboardErrorBrowser(c *gc.C) {
	s.patchClient(nil)
	s.patchBrowser(func(u *url.URL) error {
		return errors.New("bad wolf")
	})
	out, err := s.run(c, "--browser")
	c.Assert(err, gc.ErrorMatches, "cannot open web browser: bad wolf")
	c.Assert(out, gc.Equals, "")
}

<<<<<<< HEAD
func (s *guiSuite) TestGUIErrorUnavailable(c *gc.C) {
=======
func (s *guiSuite) TestDashboardErrorUnavailable(c *gc.C) {
	s.patchClient(func(_ context.Context, client *httprequest.Client, u string) error {
		return errors.New("404 not found")
	})
	out, err := s.run(c, "--browser")
	c.Assert(err, gc.ErrorMatches, "Juju Dashboard is not available")
	c.Assert(out, gc.Equals, "")
}

func (s *guiSuite) TestDashboardError(c *gc.C) {
>>>>>>> 1e3b7464
	s.patchClient(func(_ context.Context, client *httprequest.Client, u string) error {
		return errors.New("bad wolf")
	})
	out, err := s.run(c, "--browser")
	c.Assert(err, gc.ErrorMatches, "Juju Dashboard is not available: bad wolf")
	c.Assert(out, gc.Equals, "")
}

type guiDNSSuite struct {
	baseGUISuite
}

var _ = gc.Suite(&guiDNSSuite{
	baseGUISuite: baseGUISuite{
		JujuConnSuite: jujutesting.JujuConnSuite{
			ControllerConfigAttrs: map[string]interface{}{
				"api-port":          443,
				"autocert-dns-name": "example.com",
			},
		},
	},
})

func (s *guiDNSSuite) TestDashboardSuccess(c *gc.C) {
	s.patchClient(nil)
	// There is no need to patch the browser open function here.
	out, err := s.run(c, "--hide-credential")
	c.Assert(err, jc.ErrorIsNil)
	c.Assert(out, gc.Equals, `
Dashboard 4.5.6 for controller "kontroll" is enabled at:
  https://example.com/dashboard`[1:])
}<|MERGE_RESOLUTION|>--- conflicted
+++ resolved
@@ -116,27 +116,10 @@
 	c.Assert(out, gc.Not(jc.Contains), "Password")
 }
 
-<<<<<<< HEAD
-func (s *guiSuite) TestGUISuccessNoBrowser(c *gc.C) {
-	s.patchClient(nil)
-	// There is no need to patch the browser open function here.
-	out, err := s.run(c, "--hide-credential")
-	c.Assert(err, jc.ErrorIsNil)
-	c.Assert(out, gc.Equals, fmt.Sprintf(`
-GUI 4.5.6 for model "controller" is enabled at:
-  %s`[1:], s.guiURL(c)))
-}
-
-func (s *guiSuite) TestGUISuccessOldGUI(c *gc.C) {
-	s.patchClient(func(_ context.Context, client *httprequest.Client, u string) error {
-		if strings.Contains(u, "/u/") {
-			return errors.New("bad wolf")
-=======
 func (s *guiSuite) TestGUIFallback(c *gc.C) {
 	s.patchClient(func(_ context.Context, client *httprequest.Client, u string) error {
 		if strings.Contains(u, "dashboard") {
 			return errors.New("404 not found")
->>>>>>> 1e3b7464
 		}
 		return nil
 	})
@@ -180,9 +163,6 @@
 	c.Assert(out, gc.Equals, "")
 }
 
-<<<<<<< HEAD
-func (s *guiSuite) TestGUIErrorUnavailable(c *gc.C) {
-=======
 func (s *guiSuite) TestDashboardErrorUnavailable(c *gc.C) {
 	s.patchClient(func(_ context.Context, client *httprequest.Client, u string) error {
 		return errors.New("404 not found")
@@ -193,7 +173,6 @@
 }
 
 func (s *guiSuite) TestDashboardError(c *gc.C) {
->>>>>>> 1e3b7464
 	s.patchClient(func(_ context.Context, client *httprequest.Client, u string) error {
 		return errors.New("bad wolf")
 	})
