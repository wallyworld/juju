package main

import (
	"fmt"
	"launchpad.net/gnuflag"
	"launchpad.net/juju-core/cmd"
	"launchpad.net/juju-core/environs"
	"os"
)

// BootstrapCommand is responsible for launching the first machine in a juju
// environment, and setting up everything necessary to continue working.
type BootstrapCommand struct {
	EnvCommandBase
	UploadTools bool
}

func (c *BootstrapCommand) Info() *cmd.Info {
	return &cmd.Info{
		Name:    "bootstrap",
		Purpose: "start up an environment from scratch",
	}
}

func (c *BootstrapCommand) SetFlags(f *gnuflag.FlagSet) {
	c.EnvCommandBase.SetFlags(f)
	f.BoolVar(&c.UploadTools, "upload-tools", false, "upload local version of tools before bootstrapping")
}

<<<<<<< HEAD
func writeCertAndKeyToHome(name string, cert, key []byte) error {
	path := filepath.Join(os.Getenv("HOME"), ".juju", name)
	if err := ioutil.WriteFile(path+"-cert.pem", cert, 0644); err != nil {
		return err
	}
	if err := ioutil.WriteFile(path+"-private-key.pem", key, 0600); err != nil {
		return err
	}
	return nil
}

func generateCertificate(environ environs.Environ) error {
	cfg := environ.Config()
	caCert, caKey, err := cert.NewCA(environ.Name(), time.Now().UTC().AddDate(10, 0, 0))
	if err != nil {
		return err
	}
	m := cfg.AllAttrs()
	m["ca-cert"] = string(caCert)
	m["ca-private-key"] = string(caKey)
	cfg, err = config.New(m)
	if err != nil {
		return fmt.Errorf("cannot create environment configuration with new CA: %v", err)
	}
	if err := environ.SetConfig(cfg); err != nil {
		return fmt.Errorf("cannot set environment configuration with CA: %v", err)
	}
	if err := writeCertAndKeyToHome(environ.Name(), caCert, caKey); err != nil {
		return fmt.Errorf("cannot write CA certificate and key: %v", err)
	}
	return nil
}

func checkCertificate(environ environs.Environ) error {
	cfg := environ.Config()
	_, hasCACert := cfg.CACert()
	_, hasCAKey := cfg.CAPrivateKey()

	if hasCACert && hasCAKey {
		// All is good in the world.
		return nil
	}
	// It is not possible to create an environment that has a private key, but no certificate.
	if hasCACert && !hasCAKey {
		return fmt.Errorf("environment configuration with a certificate but no CA private key")
	}

	return generateCertificate(environ)
}

func uploadTools(environ environs.Environs) error {
	tools, err = environs.PutTools(environ.Storage(), nil)
	if err != nil {
		return fmt.Errorf("cannot upload tools: %v", err)
	}
	_ = tools
	// TODO: set the agent_version and default_Series, and arch
	return nil
}

=======
>>>>>>> 424a7fe1
// Run connects to the environment specified on the command line and bootstraps
// a juju in that environment if none already exists. If there is as yet no environments.yaml file,
// the user is informed how to create one.
func (c *BootstrapCommand) Run(context *cmd.Context) error {
	environ, err := environs.NewFromName(c.EnvName)
	if err != nil {
		if os.IsNotExist(err) {
			out := context.Stderr
			fmt.Fprintln(out, "No juju environment configuration file exists.")
			fmt.Fprintln(out, "Please create a configuration by running:")
			fmt.Fprintln(out, "    juju init -w")
			fmt.Fprintln(out, "then edit the file to configure your juju environment.")
			fmt.Fprintln(out, "You can then re-run bootstrap.")
		}
		return err
	}

	// TODO: if in verbose mode, write out to Stdout if a new cert was created.
	_, err = environs.EnsureCertificate(environ)
	if err != nil {
		return err
	}

	if c.Uploadtools {
		if err = uploadTools(environ); err != nil {
			return err
		}
	}
	return environs.Bootstrap(environ)
}<|MERGE_RESOLUTION|>--- conflicted
+++ resolved
@@ -27,57 +27,6 @@
 	f.BoolVar(&c.UploadTools, "upload-tools", false, "upload local version of tools before bootstrapping")
 }
 
-<<<<<<< HEAD
-func writeCertAndKeyToHome(name string, cert, key []byte) error {
-	path := filepath.Join(os.Getenv("HOME"), ".juju", name)
-	if err := ioutil.WriteFile(path+"-cert.pem", cert, 0644); err != nil {
-		return err
-	}
-	if err := ioutil.WriteFile(path+"-private-key.pem", key, 0600); err != nil {
-		return err
-	}
-	return nil
-}
-
-func generateCertificate(environ environs.Environ) error {
-	cfg := environ.Config()
-	caCert, caKey, err := cert.NewCA(environ.Name(), time.Now().UTC().AddDate(10, 0, 0))
-	if err != nil {
-		return err
-	}
-	m := cfg.AllAttrs()
-	m["ca-cert"] = string(caCert)
-	m["ca-private-key"] = string(caKey)
-	cfg, err = config.New(m)
-	if err != nil {
-		return fmt.Errorf("cannot create environment configuration with new CA: %v", err)
-	}
-	if err := environ.SetConfig(cfg); err != nil {
-		return fmt.Errorf("cannot set environment configuration with CA: %v", err)
-	}
-	if err := writeCertAndKeyToHome(environ.Name(), caCert, caKey); err != nil {
-		return fmt.Errorf("cannot write CA certificate and key: %v", err)
-	}
-	return nil
-}
-
-func checkCertificate(environ environs.Environ) error {
-	cfg := environ.Config()
-	_, hasCACert := cfg.CACert()
-	_, hasCAKey := cfg.CAPrivateKey()
-
-	if hasCACert && hasCAKey {
-		// All is good in the world.
-		return nil
-	}
-	// It is not possible to create an environment that has a private key, but no certificate.
-	if hasCACert && !hasCAKey {
-		return fmt.Errorf("environment configuration with a certificate but no CA private key")
-	}
-
-	return generateCertificate(environ)
-}
-
 func uploadTools(environ environs.Environs) error {
 	tools, err = environs.PutTools(environ.Storage(), nil)
 	if err != nil {
@@ -88,8 +37,6 @@
 	return nil
 }
 
-=======
->>>>>>> 424a7fe1
 // Run connects to the environment specified on the command line and bootstraps
 // a juju in that environment if none already exists. If there is as yet no environments.yaml file,
 // the user is informed how to create one.
