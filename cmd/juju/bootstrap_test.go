package main

import (
	"io/ioutil"
	"net/http"

	. "launchpad.net/gocheck"
	"launchpad.net/juju-core/environs"
	"launchpad.net/juju-core/environs/dummy"
	"launchpad.net/juju-core/testing"
	"launchpad.net/juju-core/version"
	"os"
)

type BootstrapSuite struct {
	testing.LoggingSuite
	testing.MgoSuite
}

var _ = Suite(&BootstrapSuite{})

func (s *BootstrapSuite) SetUpSuite(c *C) {
	s.LoggingSuite.SetUpSuite(c)
	s.MgoSuite.SetUpSuite(c)
}

func (s *BootstrapSuite) SetUpTest(c *C) {
	s.LoggingSuite.SetUpTest(c)
	s.MgoSuite.SetUpTest(c)
}

func (s *BootstrapSuite) TearDownSuite(c *C) {
	s.MgoSuite.TearDownSuite(c)
	s.LoggingSuite.TearDownSuite(c)
}

func (s *BootstrapSuite) TearDownTest(c *C) {
	s.MgoSuite.TearDownTest(c)
	s.LoggingSuite.TearDownTest(c)
	dummy.Reset()
}

func (*BootstrapSuite) TestBootstrapCommand(c *C) {
	defer makeFakeHome(c, "peckham", "brokenenv").restore()
	err := ioutil.WriteFile(homePath(".juju", "environments.yaml"), []byte(envConfig), 0666)
	c.Assert(err, IsNil)

	// normal bootstrap
	opc, errc := runCommand(new(BootstrapCommand))
	c.Check(<-errc, IsNil)
	c.Check((<-opc).(dummy.OpBootstrap).Env, Equals, "peckham")

	// Check that the CA certificate has been automatically generated
	// for the environment.
<<<<<<< HEAD
	_, err = os.Stat(homePath(".juju", "peckham-cert.pem"))
=======
	_, err = os.Stat(filepath.Join(home, ".juju", "peckham.pem"))
>>>>>>> bf6751a2
	c.Assert(err, IsNil)

	// bootstrap with tool uploading - checking that a file
	// is uploaded should be sufficient, as the detailed semantics
	// of UploadTools are tested in environs.
	opc, errc = runCommand(new(BootstrapCommand), "--upload-tools")
	c.Check(<-errc, IsNil)
	c.Check((<-opc).(dummy.OpPutFile).Env, Equals, "peckham")
	c.Check((<-opc).(dummy.OpBootstrap).Env, Equals, "peckham")

	envs, err := environs.ReadEnvirons("")
	c.Assert(err, IsNil)
	env, err := envs.Open("peckham")
	c.Assert(err, IsNil)

	tools, err := environs.FindTools(env, version.Current, environs.CompatVersion)
	c.Assert(err, IsNil)
	resp, err := http.Get(tools.URL)
	c.Assert(err, IsNil)
	defer resp.Body.Close()

	err = environs.UnpackTools(c.MkDir(), tools, resp.Body)
	c.Assert(err, IsNil)

	// bootstrap with broken environment
	opc, errc = runCommand(new(BootstrapCommand), "-e", "brokenenv")
	c.Check(<-errc, ErrorMatches, "dummy.Bootstrap is broken")
	c.Check(<-opc, IsNil)
}<|MERGE_RESOLUTION|>--- conflicted
+++ resolved
@@ -52,11 +52,7 @@
 
 	// Check that the CA certificate has been automatically generated
 	// for the environment.
-<<<<<<< HEAD
-	_, err = os.Stat(homePath(".juju", "peckham-cert.pem"))
-=======
-	_, err = os.Stat(filepath.Join(home, ".juju", "peckham.pem"))
->>>>>>> bf6751a2
+	_, err = os.Stat(homePath(".juju", "peckham.pem"))
 	c.Assert(err, IsNil)
 
 	// bootstrap with tool uploading - checking that a file
