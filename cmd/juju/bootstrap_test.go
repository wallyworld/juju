--- conflicted
+++ resolved
@@ -76,30 +76,18 @@
 var bootstrapRetryTests = []bootstrapRetryTest{{
 	info:               "no tools uploaded, first check has no retries; no matching binary in source; sync fails with no second attempt",
 	expectedAllowRetry: []bool{false},
-<<<<<<< HEAD
 	err:                "cannot find bootstrap tools: no matching tools available",
-=======
-	err:                "no matching tools available",
->>>>>>> 42c7cf06
 	version:            "1.16.0-precise-amd64",
 }, {
 	info:               "no tools uploaded, first check has no retries; matching binary in source; check after sync has retries",
 	expectedAllowRetry: []bool{false, true},
-<<<<<<< HEAD
 	err:                "cannot find bootstrap tools: tools not found",
-=======
-	err:                "tools not found",
->>>>>>> 42c7cf06
 	version:            "1.16.0-precise-amd64",
 	addVersionToSource: true,
 }, {
 	info:               "no tools uploaded, first check has no retries; no matching binary in source; check after upload has retries",
 	expectedAllowRetry: []bool{false, true},
-<<<<<<< HEAD
 	err:                "cannot find bootstrap tools: tools not found",
-=======
-	err:                "tools not found",
->>>>>>> 42c7cf06
 	version:            "1.15.1-precise-amd64", // dev version to force upload
 }, {
 	info:               "new tools uploaded, so we want to allow retries to give them a chance at showing up",
