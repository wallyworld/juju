// Copyright 2014 Canonical Ltd.
// Licensed under the AGPLv3, see LICENCE file for details.

package backups

import (
	"fmt"
	"io"
	"path/filepath"

	"github.com/juju/cmd/v4"
	"github.com/juju/errors"
	"github.com/juju/gnuflag"

	jujucmd "github.com/juju/juju/cmd"
	"github.com/juju/juju/cmd/modelcmd"
)

const downloadDoc = `
download-backup retrieves a backup archive file.

If --filename is not used, the archive is downloaded to a temporary
location and the filename is printed to stdout.
`

const examples = `
    juju download-backup /full/path/to/backup/on/controller
`

// NewDownloadCommand returns a commant used to download backups.
func NewDownloadCommand() cmd.Command {
	return modelcmd.Wrap(&downloadCommand{})
}

// downloadCommand is the sub-command for downloading a backup archive.
type downloadCommand struct {
	CommandBase
	// LocalFilename is where to save the downloaded archive.
	LocalFilename string
	// RemoteFilename is the backup filename to download.
	RemoteFilename string
}

// Info implements Command.Info.
func (c *downloadCommand) Info() *cmd.Info {
	return jujucmd.Info(&cmd.Info{
		Name:     "download-backup",
		Args:     "/full/path/to/backup/on/controller",
		Purpose:  "Download a backup archive file.",
		Doc:      downloadDoc,
		Examples: examples,
		SeeAlso: []string{
			"create-backup",
		},
	})
}

// SetFlags implements Command.SetFlags.
func (c *downloadCommand) SetFlags(f *gnuflag.FlagSet) {
	c.CommandBase.SetFlags(f)
	f.StringVar(&c.LocalFilename, "filename", "", "Download target")
}

// Init implements Command.Init.
func (c *downloadCommand) Init(args []string) error {
	if len(args) == 0 {
		return errors.New("missing filename")
	}
	filename, args := args[0], args[1:]
	if err := cmd.CheckEmpty(args); err != nil {
		return errors.Trace(err)
	}
	c.RemoteFilename = filename
	return nil
}

// Run implements Command.Run.
func (c *downloadCommand) Run(ctx *cmd.Context) error {
	if err := c.validateIaasController(ctx, c.Info().Name); err != nil {
		return errors.Trace(err)
	}
	client, err := c.NewAPIClient(ctx)
	if err != nil {
		return errors.Trace(err)
	}
	defer client.Close()

	// Download the archive.
	resultArchive, err := client.Download(ctx, c.RemoteFilename)
	if err != nil {
		if errors.Is(err, errors.NotFound) {
<<<<<<< HEAD
			ctx.Infof("Download of backup archive files is not supported by this controller.")
=======
			ctx.Errorf("Download of backup archive files is not supported by this controller.")
>>>>>>> 8ad001fa
			return nil
		}
		return errors.Trace(err)
	}
	defer func() { _ = resultArchive.Close() }()

	// Prepare the local archive.
	filename := c.ResolveFilename()
	archive, err := c.Filesystem().Create(filename)
	if err != nil {
		return errors.Annotate(err, "while creating local archive file")
	}
	defer func() { _ = archive.Close() }()

	// Write out the archive.
	_, err = io.Copy(archive, resultArchive)
	if err != nil {
		return errors.Annotate(err, "while copying local archive file")
	}

	// Print the local filename.
	fmt.Fprintln(ctx.Stdout, filename)
	return nil
}

// ResolveFilename returns the filename used by the command.
func (c *downloadCommand) ResolveFilename() string {
	filename := c.LocalFilename
	if filename == "" {
		_, filename = filepath.Split(c.RemoteFilename)
	}
	return filename
}<|MERGE_RESOLUTION|>--- conflicted
+++ resolved
@@ -89,11 +89,7 @@
 	resultArchive, err := client.Download(ctx, c.RemoteFilename)
 	if err != nil {
 		if errors.Is(err, errors.NotFound) {
-<<<<<<< HEAD
-			ctx.Infof("Download of backup archive files is not supported by this controller.")
-=======
 			ctx.Errorf("Download of backup archive files is not supported by this controller.")
->>>>>>> 8ad001fa
 			return nil
 		}
 		return errors.Trace(err)
