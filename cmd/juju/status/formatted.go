// Copyright 2015 Canonical Ltd.
// Licensed under the AGPLv3, see LICENCE file for details.

package status

import (
	"encoding/json"
	"fmt"

	"gopkg.in/juju/names.v2"

	"github.com/juju/juju/instance"
	"github.com/juju/juju/status"
)

type formattedStatus struct {
	Model              modelStatus                        `json:"model"`
	Machines           map[string]machineStatus           `json:"machines"`
	Applications       map[string]applicationStatus       `json:"applications"`
	RemoteApplications map[string]remoteApplicationStatus `json:"application-endpoints,omitempty" yaml:"application-endpoints,omitempty"`
<<<<<<< HEAD
	Offers             map[string]offerStatus             `json:"offers,omitempty" yaml:"offers,omitempty"`
=======
	Relations          []relationStatus                   `json:"-" yaml:"-"`
>>>>>>> 4e9636a1
}

type formattedMachineStatus struct {
	Model    string                   `json:"model"`
	Machines map[string]machineStatus `json:"machines"`
}

type errorStatus struct {
	StatusError string `json:"status-error" yaml:"status-error"`
}

type modelStatus struct {
	Name             string             `json:"name" yaml:"name"`
	Controller       string             `json:"controller" yaml:"controller"`
	Cloud            string             `json:"cloud" yaml:"cloud"`
	CloudRegion      string             `json:"region,omitempty" yaml:"region,omitempty"`
	Version          string             `json:"version" yaml:"version"`
	AvailableVersion string             `json:"upgrade-available,omitempty" yaml:"upgrade-available,omitempty"`
	Status           statusInfoContents `json:"model-status,omitempty" yaml:"model-status,omitempty"`
	MeterStatus      *meterStatus       `json:"meter-status,omitempty" yaml:"meter-status,omitempty"`
	SLA              string             `json:"sla,omitempty" yaml:"sla,omitempty"`
}

type networkInterface struct {
	IPAddresses    []string `json:"ip-addresses" yaml:"ip-addresses"`
	MACAddress     string   `json:"mac-address" yaml:"mac-address"`
	Gateway        string   `json:"gateway,omitempty" yaml:"gateway,omitempty"`
	DNSNameservers []string `json:"dns-nameservers,omitempty" yaml:"dns-nameservers,omitempty"`
	Space          string   `json:"space,omitempty" yaml:"space,omitempty"`
	IsUp           bool     `json:"is-up" yaml:"is-up"`
}

type machineStatus struct {
	Err               error                       `json:"-" yaml:",omitempty"`
	JujuStatus        statusInfoContents          `json:"juju-status,omitempty" yaml:"juju-status,omitempty"`
	DNSName           string                      `json:"dns-name,omitempty" yaml:"dns-name,omitempty"`
	IPAddresses       []string                    `json:"ip-addresses,omitempty" yaml:"ip-addresses,omitempty"`
	InstanceId        instance.Id                 `json:"instance-id,omitempty" yaml:"instance-id,omitempty"`
	MachineStatus     statusInfoContents          `json:"machine-status,omitempty" yaml:"machine-status,omitempty"`
	Series            string                      `json:"series,omitempty" yaml:"series,omitempty"`
	Id                string                      `json:"-" yaml:"-"`
	NetworkInterfaces map[string]networkInterface `json:"network-interfaces,omitempty" yaml:"network-interfaces,omitempty"`
	Containers        map[string]machineStatus    `json:"containers,omitempty" yaml:"containers,omitempty"`
	Constraints       string                      `json:"constraints,omitempty" yaml:"constraints,omitempty"`
	Hardware          string                      `json:"hardware,omitempty" yaml:"hardware,omitempty"`
	HAStatus          string                      `json:"controller-member-status,omitempty" yaml:"controller-member-status,omitempty"`
}

// A goyaml bug means we can't declare these types
// locally to the GetYAML methods.
type machineStatusNoMarshal machineStatus

func (s machineStatus) MarshalJSON() ([]byte, error) {
	if s.Err != nil {
		return json.Marshal(errorStatus{s.Err.Error()})
	}
	return json.Marshal(machineStatusNoMarshal(s))
}

func (s machineStatus) MarshalYAML() (interface{}, error) {
	if s.Err != nil {
		return errorStatus{s.Err.Error()}, nil
	}
	return machineStatusNoMarshal(s), nil
}

type applicationStatus struct {
	Err           error                 `json:"-" yaml:",omitempty"`
	Charm         string                `json:"charm" yaml:"charm"`
	Series        string                `json:"series"`
	OS            string                `json:"os"`
	CharmOrigin   string                `json:"charm-origin" yaml:"charm-origin"`
	CharmName     string                `json:"charm-name" yaml:"charm-name"`
	CharmRev      int                   `json:"charm-rev" yaml:"charm-rev"`
	CanUpgradeTo  string                `json:"can-upgrade-to,omitempty" yaml:"can-upgrade-to,omitempty"`
	Exposed       bool                  `json:"exposed" yaml:"exposed"`
	Life          string                `json:"life,omitempty" yaml:"life,omitempty"`
	StatusInfo    statusInfoContents    `json:"application-status,omitempty" yaml:"application-status"`
	Relations     map[string][]string   `json:"relations,omitempty" yaml:"relations,omitempty"`
	SubordinateTo []string              `json:"subordinate-to,omitempty" yaml:"subordinate-to,omitempty"`
	Units         map[string]unitStatus `json:"units,omitempty" yaml:"units,omitempty"`
	Version       string                `json:"version,omitempty" yaml:"version,omitempty"`
}

type applicationStatusNoMarshal applicationStatus

func (s applicationStatus) MarshalJSON() ([]byte, error) {
	if s.Err != nil {
		return json.Marshal(errorStatus{s.Err.Error()})
	}
	return json.Marshal(applicationStatusNoMarshal(s))
}

func (s applicationStatus) MarshalYAML() (interface{}, error) {
	if s.Err != nil {
		return errorStatus{s.Err.Error()}, nil
	}
	return applicationStatusNoMarshal(s), nil
}

type remoteEndpoint struct {
	Name      string `json:"-" yaml:"-"`
	Interface string `json:"interface" yaml:"interface"`
	Role      string `json:"role" yaml:"role"`
}

type remoteApplicationStatus struct {
	Err            error                     `json:"-" yaml:",omitempty"`
	ApplicationURL string                    `json:"url" yaml:"url"`
	Endpoints      map[string]remoteEndpoint `json:"endpoints,omitempty" yaml:"endpoints,omitempty"`
	Life           string                    `json:"life,omitempty" yaml:"life,omitempty"`
	StatusInfo     statusInfoContents        `json:"application-status,omitempty" yaml:"application-status"`
	Relations      map[string][]string       `json:"relations,omitempty" yaml:"relations,omitempty"`
}

type remoteApplicationStatusNoMarshal remoteApplicationStatus

func (s remoteApplicationStatus) MarshalJSON() ([]byte, error) {
	if s.Err != nil {
		return json.Marshal(errorStatus{s.Err.Error()})
	}
	return json.Marshal(remoteApplicationStatusNoMarshal(s))
}

func (s remoteApplicationStatus) MarshalYAML() (interface{}, error) {
	if s.Err != nil {
		return errorStatus{s.Err.Error()}, nil
	}
	return remoteApplicationStatusNoMarshal(s), nil
}

type offerStatusNoMarshal offerStatus

type offerStatus struct {
	Err             error                     `json:"-" yaml:",omitempty"`
	ApplicationURL  string                    `json:"application-url" yaml:"application-url"`
	ApplicationName string                    `json:"application-name" yaml:"application-name"`
	Endpoints       map[string]remoteEndpoint `json:"endpoints" yaml:"endpoints"`
	Connections     []offerConnectionStatus   `json:"connections" yaml:"connections"`
}

func (s offerStatus) MarshalJSON() ([]byte, error) {
	if s.Err != nil {
		return json.Marshal(errorStatus{s.Err.Error()})
	}
	return json.Marshal(offerStatusNoMarshal(s))
}

func (s offerStatus) MarshalYAML() (interface{}, error) {
	if s.Err != nil {
		return errorStatus{s.Err.Error()}, nil
	}
	return offerStatusNoMarshal(s), nil
}

type offerConnectionStatus struct {
	Err             error  `json:"-" yaml:",omitempty"`
	SourceModelUUID string `json:"source-model-uuid" yaml:"source-model-uuid"`
	Username        string `json:"username" yaml:"username"`
	RelationId      int    `json:"relation-id" yaml:"relation-id"`
	Endpoint        string `json:"endpoint" yaml:"endpoint"`
	Status          string `json:"status" yaml:"status"`
}

type meterStatus struct {
	Color   string `json:"color,omitempty" yaml:"color,omitempty"`
	Message string `json:"message,omitempty" yaml:"message,omitempty"`
}

type unitStatus struct {
	// New Juju Health Status fields.
	WorkloadStatusInfo statusInfoContents `json:"workload-status,omitempty" yaml:"workload-status"`
	JujuStatusInfo     statusInfoContents `json:"juju-status,omitempty" yaml:"juju-status"`
	MeterStatus        *meterStatus       `json:"meter-status,omitempty" yaml:"meter-status,omitempty"`

	Leader        bool                  `json:"leader,omitempty" yaml:"leader,omitempty"`
	Charm         string                `json:"upgrading-from,omitempty" yaml:"upgrading-from,omitempty"`
	Machine       string                `json:"machine,omitempty" yaml:"machine,omitempty"`
	OpenedPorts   []string              `json:"open-ports,omitempty" yaml:"open-ports,omitempty"`
	PublicAddress string                `json:"public-address,omitempty" yaml:"public-address,omitempty"`
	Subordinates  map[string]unitStatus `json:"subordinates,omitempty" yaml:"subordinates,omitempty"`
}

func (s *formattedStatus) applicationScale(name string) (string, bool) {
	// The current unit count are units that are either in Idle or Executing status.
	// In other words, units that are active and available.
	currentUnitCount := 0
	desiredUnitCount := 0

	app := s.Applications[name]
	match := func(u unitStatus) {
		desiredUnitCount += 1
		switch u.JujuStatusInfo.Current {
		case status.Executing, status.Idle:
			currentUnitCount += 1
		}
	}
	// If the app is subordinate to other units, then this is a subordinate charm.
	if len(app.SubordinateTo) > 0 {
		for _, a := range s.Applications {
			for _, u := range a.Units {
				for sub, subStatus := range u.Subordinates {
					if subAppName, _ := names.UnitApplication(sub); subAppName == name {
						match(subStatus)
					}
				}
			}
		}
	} else {
		for _, u := range app.Units {
			match(u)
		}
	}
	if currentUnitCount == desiredUnitCount {
		return fmt.Sprint(currentUnitCount), false
	}
	return fmt.Sprintf("%d/%d", currentUnitCount, desiredUnitCount), true
}

type statusInfoContents struct {
	Err     error         `json:"-" yaml:",omitempty"`
	Current status.Status `json:"current,omitempty" yaml:"current,omitempty"`
	Message string        `json:"message,omitempty" yaml:"message,omitempty"`
	Since   string        `json:"since,omitempty" yaml:"since,omitempty"`
	Version string        `json:"version,omitempty" yaml:"version,omitempty"`
	Life    string        `json:"life,omitempty" yaml:"life,omitempty"`
}

type statusInfoContentsNoMarshal statusInfoContents

func (s statusInfoContents) MarshalJSON() ([]byte, error) {
	if s.Err != nil {
		return json.Marshal(errorStatus{s.Err.Error()})
	}
	return json.Marshal(statusInfoContentsNoMarshal(s))
}

func (s statusInfoContents) MarshalYAML() (interface{}, error) {
	if s.Err != nil {
		return errorStatus{s.Err.Error()}, nil
	}
	return statusInfoContentsNoMarshal(s), nil
}

type unitStatusNoMarshal unitStatus

func (s unitStatus) MarshalJSON() ([]byte, error) {
	if s.WorkloadStatusInfo.Err != nil {
		return json.Marshal(errorStatus{s.WorkloadStatusInfo.Err.Error()})
	}
	return json.Marshal(unitStatusNoMarshal(s))
}

func (s unitStatus) MarshalYAML() (interface{}, error) {
	if s.WorkloadStatusInfo.Err != nil {
		return errorStatus{s.WorkloadStatusInfo.Err.Error()}, nil
	}
	return unitStatusNoMarshal(s), nil
}

type relationStatus struct {
	Provider  string
	Requirer  string
	Interface string
	Type      string
}<|MERGE_RESOLUTION|>--- conflicted
+++ resolved
@@ -18,11 +18,8 @@
 	Machines           map[string]machineStatus           `json:"machines"`
 	Applications       map[string]applicationStatus       `json:"applications"`
 	RemoteApplications map[string]remoteApplicationStatus `json:"application-endpoints,omitempty" yaml:"application-endpoints,omitempty"`
-<<<<<<< HEAD
 	Offers             map[string]offerStatus             `json:"offers,omitempty" yaml:"offers,omitempty"`
-=======
 	Relations          []relationStatus                   `json:"-" yaml:"-"`
->>>>>>> 4e9636a1
 }
 
 type formattedMachineStatus struct {
