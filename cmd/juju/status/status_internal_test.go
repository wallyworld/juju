// Copyright 2015 Canonical Ltd.
// Licensed under the AGPLv3, see LICENCE file for details.

package status

import (
	"bytes"
	"encoding/json"
	"fmt"
	"os"
	"regexp"
	"runtime"
	"strings"
	"time"

	"github.com/juju/charm/v9"
	"github.com/juju/cmd/v3"
	"github.com/juju/cmd/v3/cmdtesting"
	"github.com/juju/names/v4"
	jc "github.com/juju/testing/checkers"
	"github.com/juju/utils/v3"
	"github.com/juju/version/v2"
	"github.com/kr/pretty"
	gc "gopkg.in/check.v1"
	goyaml "gopkg.in/yaml.v2"

	"github.com/juju/juju/cmd/juju/common"
	"github.com/juju/juju/cmd/modelcmd"
	"github.com/juju/juju/core/constraints"
	"github.com/juju/juju/core/crossmodel"
	"github.com/juju/juju/core/instance"
	"github.com/juju/juju/core/migration"
	coremodel "github.com/juju/juju/core/model"
	"github.com/juju/juju/core/network"
	corepresence "github.com/juju/juju/core/presence"
	coreseries "github.com/juju/juju/core/series"
	"github.com/juju/juju/core/status"
	"github.com/juju/juju/environs"
	environscontext "github.com/juju/juju/environs/context"
	"github.com/juju/juju/feature"
	"github.com/juju/juju/juju/osenv"
	"github.com/juju/juju/juju/testing"
	"github.com/juju/juju/rpc/params"
	"github.com/juju/juju/state"
	"github.com/juju/juju/testcharms"
	coretesting "github.com/juju/juju/testing"
	"github.com/juju/juju/testing/factory"
	coreversion "github.com/juju/juju/version"
)

var (
	currentVersion = version.Number{Major: 1, Minor: 2, Patch: 3}
	nextVersion    = version.Number{Major: 1, Minor: 2, Patch: 4}
)

func runStatus(c *gc.C, args ...string) (code int, stdout, stderr []byte) {
	ctx := cmdtesting.Context(c)
	code = cmd.Main(NewStatusCommand(), ctx, args)
	stdout = ctx.Stdout.(*bytes.Buffer).Bytes()
	stderr = ctx.Stderr.(*bytes.Buffer).Bytes()
	return
}

type StatusSuite struct {
	testing.JujuConnSuite
}

var _ = gc.Suite(&StatusSuite{})

func (s *StatusSuite) SetUpSuite(c *gc.C) {
	s.JujuConnSuite.SetUpSuite(c)
	s.PatchValue(&coreversion.Current, currentVersion)
}

func (s *StatusSuite) SetUpTest(c *gc.C) {
	if runtime.GOOS == "darwin" {
		c.Skip("Mongo failures on macOS")
	}
	s.ConfigAttrs = map[string]interface{}{
		"agent-version": currentVersion.String(),
	}
	s.JujuConnSuite.SetUpTest(c)
}

type M map[string]interface{}

type L []interface{}

type testCase struct {
	summary string
	steps   []stepper
}

func test(summary string, steps ...stepper) testCase {
	return testCase{summary, steps}
}

type stepper interface {
	step(c *gc.C, ctx *context)
}

//
// context
//

type agentStatusSetter interface {
	SetAgentStatus(agent string, status corepresence.Status)
}

type idleModelWatcherRequirer interface {
	requireModelWatchersIdle() bool
}

type context struct {
	st            *state.State
	pool          *state.StatePool
	env           environs.Environ
	statusSetter  agentStatusSetter
	charms        map[string]*state.Charm
	adminUserTag  string // A string repr of the tag.
	expectIsoTime bool
	skipTest      bool
}

func (ctx *context) run(c *gc.C, steps []stepper, waitForWatchersFn func(*gc.C, string)) {
	for i, s := range steps {
		if ctx.skipTest {
			c.Logf("skipping test %d", i)
			return
		}
		c.Logf("step %d", i)
		c.Logf("%#v", s)
		if req, ok := s.(idleModelWatcherRequirer); ok && req.requireModelWatchersIdle() {
			waitForWatchersFn(c, ctx.st.ModelUUID())
		}
		s.step(c, ctx)
	}
}

func (s *StatusSuite) newContext(c *gc.C) *context {
	st := s.Environ.(testing.GetStater).GetStateInAPIServer()
	err := st.UpdateControllerConfig(map[string]interface{}{
		"features": []interface{}{feature.Branches},
	}, nil)
	c.Assert(err, jc.ErrorIsNil)

	// We make changes in the API server's state so that
	// our changes to presence are immediately noticed
	// in the status.
	return &context{
		st:           st,
		pool:         s.StatePool,
		env:          s.Environ,
		statusSetter: s.Environ.(agentStatusSetter),
		charms:       make(map[string]*state.Charm),
		adminUserTag: s.AdminUserTag(c).String(),
	}
}

func (s *StatusSuite) resetContext(c *gc.C, ctx *context) {
	s.JujuConnSuite.Reset(c)
}

// shortcuts for expected output.
var (
	model = M{
		"name":       "controller",
		"type":       "iaas",
		"controller": "kontroll",
		"cloud":      "dummy",
		"region":     "dummy-region",
		"version":    "1.2.3",
		"model-status": M{
			"current": "available",
			"since":   "01 Apr 15 01:23+10:00",
		},
		"sla": "unsupported",
	}

	machine0 = M{
		"juju-status": M{
			"current": "started",
			"since":   "01 Apr 15 01:23+10:00",
		},
		// In this scenario machine0 runs an older agent version that
		// does not support reporting of host names. Since the hostname
		// is blank it will be skipped.
		"dns-name":     "10.0.0.1",
		"ip-addresses": []string{"10.0.0.1"},
		"instance-id":  "controller-0",
		"machine-status": M{
			"current": "pending",
			"since":   "01 Apr 15 01:23+10:00",
		},
		"modification-status": M{
			"current": "idle",
			"since":   "01 Apr 15 01:23+10:00",
		},
		"base": M{"name": "ubuntu", "channel": "12.10"},
		"network-interfaces": M{
			"eth0": M{
				"ip-addresses": []string{"10.0.0.1"},
				"mac-address":  "aa:bb:cc:dd:ee:ff",
				"is-up":        true,
			},
		},
		"hardware":                 "arch=amd64 cores=1 mem=1024M root-disk=8192M",
		"controller-member-status": "adding-vote",
	}
	machine1 = M{
		"juju-status": M{
			"current": "started",
			"since":   "01 Apr 15 01:23+10:00",
		},
		"hostname":     "eldritch-octopii",
		"dns-name":     "10.0.1.1",
		"ip-addresses": []string{"10.0.1.1"},
		"instance-id":  "controller-1",
		"machine-status": M{
			"current": "pending",
			"since":   "01 Apr 15 01:23+10:00",
		},
		"modification-status": M{
			"current": "idle",
			"since":   "01 Apr 15 01:23+10:00",
		},
		"base": M{"name": "ubuntu", "channel": "12.10"},
		"network-interfaces": M{
			"eth0": M{
				"ip-addresses": []string{"10.0.1.1"},
				"mac-address":  "aa:bb:cc:dd:ee:ff",
				"is-up":        true,
			},
		},
		"hardware": "arch=amd64 cores=1 mem=1024M root-disk=8192M",
	}
	machine1WithLXDProfile = M{
		"juju-status": M{
			"current": "started",
			"since":   "01 Apr 15 01:23+10:00",
		},
		"hostname":     "eldritch-octopii",
		"dns-name":     "10.0.1.1",
		"ip-addresses": []string{"10.0.1.1"},
		"instance-id":  "controller-1",
		"machine-status": M{
			"current": "pending",
			"since":   "01 Apr 15 01:23+10:00",
		},
		"modification-status": M{
			"current": "idle",
			"since":   "01 Apr 15 01:23+10:00",
		},
		"base": M{"name": "ubuntu", "channel": "12.10"},
		"network-interfaces": M{
			"eth0": M{
				"ip-addresses": []string{"10.0.1.1"},
				"mac-address":  "aa:bb:cc:dd:ee:ff",
				"is-up":        true,
			},
		},
		"hardware": "arch=amd64 cores=1 mem=1024M root-disk=8192M",
		"lxd-profiles": M{
			"juju-controller-lxd-profile-1": M{
				"config": M{
					"environment.http_proxy": "",
					"linux.kernel_modules":   "openvswitch,nbd,ip_tables,ip6_tables",
					"security.nesting":       "true",
					"security.privileged":    "true",
				},
				"description": "lxd profile for testing, will pass validation",
				"devices": M{
					"bdisk": M{
						"source": "/dev/loop0",
						"type":   "unix-block",
					},
					"gpu": M{
						"type": "gpu",
					},
					"sony": M{
						"productid": "51da",
						"type":      "usb",
						"vendorid":  "0fce",
					},
					"tun": M{
						"path": "/dev/net/tun",
						"type": "unix-char",
					},
				},
			},
		},
	}
	machine2 = M{
		"juju-status": M{
			"current": "started",
			"since":   "01 Apr 15 01:23+10:00",
		},
		"hostname":     "titanium-shoelace",
		"dns-name":     "10.0.2.1",
		"ip-addresses": []string{"10.0.2.1"},
		"instance-id":  "controller-2",
		"machine-status": M{
			"current": "pending",
			"since":   "01 Apr 15 01:23+10:00",
		},
		"modification-status": M{
			"current": "idle",
			"since":   "01 Apr 15 01:23+10:00",
		},
		"base": M{"name": "ubuntu", "channel": "12.10"},
		"network-interfaces": M{
			"eth0": M{
				"ip-addresses": []string{"10.0.2.1"},
				"mac-address":  "aa:bb:cc:dd:ee:ff",
				"is-up":        true,
			},
		},
		"hardware": "arch=amd64 cores=1 mem=1024M root-disk=8192M",
	}
	machine3 = M{
		"juju-status": M{
			"current": "started",
			"since":   "01 Apr 15 01:23+10:00",
		},
		"hostname":     "loud-silence",
		"dns-name":     "10.0.3.1",
		"ip-addresses": []string{"10.0.3.1"},
		"instance-id":  "controller-3",
		"machine-status": M{
			"current": "started",
			"message": "I am number three",
			"since":   "01 Apr 15 01:23+10:00",
		},
		"modification-status": M{
			"current": "idle",
			"since":   "01 Apr 15 01:23+10:00",
		},
		"base": M{"name": "ubuntu", "channel": "12.10"},
		"network-interfaces": M{
			"eth0": M{
				"ip-addresses": []string{"10.0.3.1"},
				"mac-address":  "aa:bb:cc:dd:ee:ff",
				"is-up":        true,
			},
		},
		"hardware": "arch=amd64 cores=1 mem=1024M root-disk=8192M",
	}
	machine4 = M{
		"juju-status": M{
			"current": "started",
			"since":   "01 Apr 15 01:23+10:00",
		},
		"hostname":     "antediluvian-furniture",
		"dns-name":     "10.0.4.1",
		"ip-addresses": []string{"10.0.4.1"},
		"instance-id":  "controller-4",
		"machine-status": M{
			"current": "pending",
			"since":   "01 Apr 15 01:23+10:00",
		},
		"modification-status": M{
			"current": "idle",
			"since":   "01 Apr 15 01:23+10:00",
		},
		"base": M{"name": "ubuntu", "channel": "12.10"},
		"network-interfaces": M{
			"eth0": M{
				"ip-addresses": []string{"10.0.4.1"},
				"mac-address":  "aa:bb:cc:dd:ee:ff",
				"is-up":        true,
			},
		},
		"hardware": "arch=amd64 cores=1 mem=1024M root-disk=8192M",
	}
	machine1WithContainers = M{
		"juju-status": M{
			"current": "started",
			"since":   "01 Apr 15 01:23+10:00",
		},
		"containers": M{
			"1/lxd/0": M{
				"juju-status": M{
					"current": "started",
					"since":   "01 Apr 15 01:23+10:00",
				},
				"containers": M{
					"1/lxd/0/lxd/0": M{
						"juju-status": M{
							"current": "started",
							"since":   "01 Apr 15 01:23+10:00",
						},
						"dns-name":     "10.0.3.1",
						"ip-addresses": []string{"10.0.3.1"},
						"instance-id":  "controller-3",
						"machine-status": M{
							"current": "pending",
							"since":   "01 Apr 15 01:23+10:00",
						},
						"modification-status": M{
							"current": "idle",
							"since":   "01 Apr 15 01:23+10:00",
						},
						"base": M{"name": "ubuntu", "channel": "12.10"},
						"network-interfaces": M{
							"eth0": M{
								"ip-addresses": []string{"10.0.3.1"},
								"mac-address":  "aa:bb:cc:dd:ee:ff",
								"is-up":        true,
							},
						},
					},
				},
				"dns-name":     "10.0.2.1",
				"ip-addresses": []string{"10.0.2.1"},
				"instance-id":  "controller-2",
				"machine-status": M{
					"current": "pending",
					"since":   "01 Apr 15 01:23+10:00",
				},
				"modification-status": M{
					"current": "idle",
					"since":   "01 Apr 15 01:23+10:00",
				},
				"base": M{"name": "ubuntu", "channel": "12.10"},
				"network-interfaces": M{
					"eth0": M{
						"ip-addresses": []string{"10.0.2.1"},
						"mac-address":  "aa:bb:cc:dd:ee:ff",
						"is-up":        true,
					},
				},
			},
			"1/lxd/1": M{
				"juju-status": M{
					"current": "pending",
					"since":   "01 Apr 15 01:23+10:00",
				},
				"instance-id": "pending",
				"machine-status": M{
					"current": "pending",
					"since":   "01 Apr 15 01:23+10:00",
				},
				"modification-status": M{
					"current": "idle",
					"since":   "01 Apr 15 01:23+10:00",
				},
				"base": M{"name": "ubuntu", "channel": "12.10"},
			},
		},
		"hostname":     "eldritch-octopii",
		"dns-name":     "10.0.1.1",
		"ip-addresses": []string{"10.0.1.1"},
		"instance-id":  "controller-1",
		"machine-status": M{
			"current": "pending",
			"since":   "01 Apr 15 01:23+10:00",
		},
		"modification-status": M{
			"current": "idle",
			"since":   "01 Apr 15 01:23+10:00",
		},
		"base": M{"name": "ubuntu", "channel": "12.10"},
		"network-interfaces": M{
			"eth0": M{
				"ip-addresses": []string{"10.0.1.1"},
				"mac-address":  "aa:bb:cc:dd:ee:ff",
				"is-up":        true,
			},
		},
		"hardware": "arch=amd64 cores=1 mem=1024M root-disk=8192M",
	}
	unexposedApplication = dummyCharm(M{
		"application-status": M{
			"current": "unknown",
			"since":   "01 Apr 15 01:23+10:00",
		},
	})
	exposedApplication = dummyCharm(M{
		"application-status": M{
			"current": "unknown",
			"since":   "01 Apr 15 01:23+10:00",
		},
		"exposed": true,
	})
	loggingCharm = M{
		"charm":        "cs:quantal/logging-1",
		"charm-origin": "charmstore",
		"charm-name":   "logging",
		"charm-rev":    1,
		"base":         M{"name": "ubuntu", "channel": "12.10"},
		"exposed":      true,
		"application-status": M{
			"current": "error",
			"message": "somehow lost in all those logs",
			"since":   "01 Apr 15 01:23+10:00",
		},
		"relations": M{
			"logging-directory": L{"wordpress"},
			"info":              L{"mysql"},
		},
		"endpoint-bindings": M{
			"":                  network.AlphaSpaceName,
			"info":              network.AlphaSpaceName,
			"logging-client":    network.AlphaSpaceName,
			"logging-directory": network.AlphaSpaceName,
		},
		"subordinate-to": L{"mysql", "wordpress"},
	}
)

type outputFormat struct {
	name      string
	marshal   func(v interface{}) ([]byte, error)
	unmarshal func(data []byte, v interface{}) error
}

// statusFormats list all output formats that can be marshalled as structured data,
// supported by status command.
var statusFormats = []outputFormat{
	{"yaml", goyaml.Marshal, goyaml.Unmarshal},
	{"json", json.Marshal, json.Unmarshal},
}

var machineCons = constraints.MustParse("cores=2 mem=8G root-disk=8G")

var statusTests = []testCase{
	// Status tests
	test( // 0
		"bootstrap and starting a single instance",

		addMachine{machineId: "0", job: state.JobManageModel},
		expect{
			what: "simulate juju bootstrap by adding machine/0 to the state",
			output: M{
				"model": model,
				"machines": M{
					"0": M{
						"juju-status": M{
							"current": "pending",
							"since":   "01 Apr 15 01:23+10:00",
						},
						"instance-id": "pending",
						"machine-status": M{
							"current": "pending",
							"since":   "01 Apr 15 01:23+10:00",
						},
						"modification-status": M{
							"current": "idle",
							"since":   "01 Apr 15 01:23+10:00",
						},
						"base":                     M{"name": "ubuntu", "channel": "12.10"},
						"controller-member-status": "adding-vote",
					},
				},
				"applications": M{},
				"storage":      M{},
				"controller": M{
					"timestamp": "15:04:05+07:00",
				},
			},
		},

		startAliveMachine{"0", ""},
		setAddresses{"0", []network.SpaceAddress{
			network.NewSpaceAddress("10.0.0.1", network.WithScope(network.ScopePublic)),
			network.NewSpaceAddress("10.0.0.2"),
		}},
		expect{
			what: "simulate the PA starting an instance in response to the state change",
			output: M{
				"model": model,
				"machines": M{
					"0": M{
						"juju-status": M{
							"current": "pending",
							"since":   "01 Apr 15 01:23+10:00",
						},
						"dns-name":     "10.0.0.1",
						"ip-addresses": []string{"10.0.0.1", "10.0.0.2"},
						"instance-id":  "controller-0",
						"machine-status": M{
							"current": "pending",
							"since":   "01 Apr 15 01:23+10:00",
						},
						"modification-status": M{
							"current": "idle",
							"since":   "01 Apr 15 01:23+10:00",
						},
						"base": M{"name": "ubuntu", "channel": "12.10"},
						"network-interfaces": M{
							"eth0": M{
								"ip-addresses": []string{"10.0.0.1"},
								"mac-address":  "aa:bb:cc:dd:ee:ff",
								"is-up":        true,
							},
							"eth1": M{
								"ip-addresses": []string{"10.0.0.2"},
								"mac-address":  "aa:bb:cc:dd:ee:ff",
								"is-up":        true,
							},
						},
						"hardware":                 "arch=amd64 cores=1 mem=1024M root-disk=8192M",
						"controller-member-status": "adding-vote",
					},
				},
				"applications": M{},
				"storage":      M{},
				"controller": M{
					"timestamp": "15:04:05+07:00",
				},
			},
		},

		setMachineStatus{"0", status.Started, ""},
		expect{
			what: "simulate the MA started and set the machine status",
			output: M{
				"model": model,
				"machines": M{
					"0": M{
						"juju-status": M{
							"current": "started",
							"since":   "01 Apr 15 01:23+10:00",
						},
						"dns-name":     "10.0.0.1",
						"ip-addresses": []string{"10.0.0.1", "10.0.0.2"},
						"instance-id":  "controller-0",
						"machine-status": M{
							"current": "pending",
							"since":   "01 Apr 15 01:23+10:00",
						},
						"modification-status": M{
							"current": "idle",
							"since":   "01 Apr 15 01:23+10:00",
						},
						"base": M{"name": "ubuntu", "channel": "12.10"},
						"network-interfaces": M{
							"eth0": M{
								"ip-addresses": []string{"10.0.0.1"},
								"mac-address":  "aa:bb:cc:dd:ee:ff",
								"is-up":        true,
							},
							"eth1": M{
								"ip-addresses": []string{"10.0.0.2"},
								"mac-address":  "aa:bb:cc:dd:ee:ff",
								"is-up":        true,
							},
						},
						"hardware":                 "arch=amd64 cores=1 mem=1024M root-disk=8192M",
						"controller-member-status": "adding-vote",
					},
				},
				"applications": M{},
				"storage":      M{},
				"controller": M{
					"timestamp": "15:04:05+07:00",
				},
			},
		},

		setTools{"0", version.MustParseBinary("1.2.3-ubuntu-ppc")},
		expect{
			what: "simulate the MA setting the version",
			output: M{
				"model": model,
				"machines": M{
					"0": M{
						"dns-name":     "10.0.0.1",
						"ip-addresses": []string{"10.0.0.1", "10.0.0.2"},
						"instance-id":  "controller-0",
						"machine-status": M{
							"current": "pending",
							"since":   "01 Apr 15 01:23+10:00",
						},
						"modification-status": M{
							"current": "idle",
							"since":   "01 Apr 15 01:23+10:00",
						},
						"juju-status": M{
							"current": "started",
							"since":   "01 Apr 15 01:23+10:00",
							"version": "1.2.3",
						},
						"base": M{"name": "ubuntu", "channel": "12.10"},
						"network-interfaces": M{
							"eth0": M{
								"ip-addresses": []string{"10.0.0.1"},
								"mac-address":  "aa:bb:cc:dd:ee:ff",
								"is-up":        true,
							},
							"eth1": M{
								"ip-addresses": []string{"10.0.0.2"},
								"mac-address":  "aa:bb:cc:dd:ee:ff",
								"is-up":        true,
							},
						},
						"hardware":                 "arch=amd64 cores=1 mem=1024M root-disk=8192M",
						"controller-member-status": "adding-vote",
					},
				},
				"applications": M{},
				"storage":      M{},
				"controller": M{
					"timestamp": "15:04:05+07:00",
				},
			},
		},
	),
	test( // 1
		"instance with different hardware characteristics",
		addMachine{machineId: "0", cons: machineCons, job: state.JobManageModel},
		setAddresses{"0", []network.SpaceAddress{
			network.NewSpaceAddress("10.0.0.1", network.WithScope(network.ScopePublic)),
			network.NewSpaceAddress("10.0.0.2"),
		}},
		startAliveMachine{"0", ""},
		setMachineStatus{"0", status.Started, ""},
		expect{
			what: "machine 0 has specific hardware characteristics",
			output: M{
				"model": model,
				"machines": M{
					"0": M{
						"juju-status": M{
							"current": "started",
							"since":   "01 Apr 15 01:23+10:00",
						},
						"dns-name":     "10.0.0.1",
						"ip-addresses": []string{"10.0.0.1", "10.0.0.2"},
						"instance-id":  "controller-0",
						"machine-status": M{
							"current": "pending",
							"since":   "01 Apr 15 01:23+10:00",
						},
						"modification-status": M{
							"current": "idle",
							"since":   "01 Apr 15 01:23+10:00",
						},
						"base": M{"name": "ubuntu", "channel": "12.10"},
						"network-interfaces": M{
							"eth0": M{
								"ip-addresses": []string{"10.0.0.1"},
								"mac-address":  "aa:bb:cc:dd:ee:ff",
								"is-up":        true,
							},
							"eth1": M{
								"ip-addresses": []string{"10.0.0.2"},
								"mac-address":  "aa:bb:cc:dd:ee:ff",
								"is-up":        true,
							},
						},
						"constraints":              "cores=2 mem=8192M root-disk=8192M",
						"hardware":                 "arch=amd64 cores=2 mem=8192M root-disk=8192M",
						"controller-member-status": "adding-vote",
					},
				},
				"applications": M{},
				"storage":      M{},
				"controller": M{
					"timestamp": "15:04:05+07:00",
				},
			},
		},
	),
	test( // 2
		"instance without addresses",
		addMachine{machineId: "0", cons: machineCons, job: state.JobManageModel},
		startAliveMachine{"0", ""},
		setMachineStatus{"0", status.Started, ""},
		expect{
			what: "machine 0 has no dns-name",
			output: M{
				"model": model,
				"machines": M{
					"0": M{
						"juju-status": M{
							"current": "started",
							"since":   "01 Apr 15 01:23+10:00",
						},
						"instance-id": "controller-0",
						"machine-status": M{
							"current": "pending",
							"since":   "01 Apr 15 01:23+10:00",
						},
						"modification-status": M{
							"current": "idle",
							"since":   "01 Apr 15 01:23+10:00",
						},
						"base":                     M{"name": "ubuntu", "channel": "12.10"},
						"constraints":              "cores=2 mem=8192M root-disk=8192M",
						"hardware":                 "arch=amd64 cores=2 mem=8192M root-disk=8192M",
						"controller-member-status": "adding-vote",
					},
				},
				"applications": M{},
				"storage":      M{},
				"controller": M{
					"timestamp": "15:04:05+07:00",
				},
			},
		},
	),
	test( // 3
		"test pending and missing machines",
		addMachine{machineId: "0", job: state.JobManageModel},
		expect{
			what: "machine 0 reports pending",
			output: M{
				"model": model,
				"machines": M{
					"0": M{
						"juju-status": M{
							"current": "pending",
							"since":   "01 Apr 15 01:23+10:00",
						},
						"instance-id": "pending",
						"machine-status": M{
							"current": "pending",
							"since":   "01 Apr 15 01:23+10:00",
						},
						"modification-status": M{
							"current": "idle",
							"since":   "01 Apr 15 01:23+10:00",
						},
						"base":                     M{"name": "ubuntu", "channel": "12.10"},
						"controller-member-status": "adding-vote",
					},
				},
				"applications": M{},
				"storage":      M{},
				"controller": M{
					"timestamp": "15:04:05+07:00",
				},
			},
		},
		startMissingMachine{"0"},
		expect{
			what: "machine 0 reports missing",
			output: M{
				"model": model,
				"machines": M{
					"0": M{
						"instance-id": "i-missing",
						"juju-status": M{
							"current": "pending",
							"since":   "01 Apr 15 01:23+10:00",
						},
						"machine-status": M{
							"current": "unknown",
							"message": "missing",
							"since":   "01 Apr 15 01:23+10:00",
						},
						"modification-status": M{
							"current": "idle",
							"since":   "01 Apr 15 01:23+10:00",
						},
						"base":                     M{"name": "ubuntu", "channel": "12.10"},
						"hardware":                 "arch=amd64 cores=1 mem=1024M root-disk=8192M",
						"controller-member-status": "adding-vote",
					},
				},
				"applications": M{},
				"storage":      M{},
				"controller": M{
					"timestamp": "15:04:05+07:00",
				},
			},
		},
	),
	test( // 4
		"add two applications and expose one, then add 2 more machines and some units",
		// step 0
		addMachine{machineId: "0", job: state.JobManageModel},
		setAddresses{"0", network.NewSpaceAddresses("10.0.0.1")},
		startAliveMachine{"0", ""},
		setMachineStatus{"0", status.Started, ""},
		addCharmStoreCharm{"dummy"},
		addApplication{name: "dummy-application", charm: "dummy"},
		addApplication{name: "exposed-application", charm: "dummy"},
		expect{
			what: "no applications exposed yet",
			output: M{
				"model": model,
				"machines": M{
					"0": machine0,
				},
				"applications": M{
					"dummy-application":   unexposedApplication,
					"exposed-application": unexposedApplication,
				},
				"storage": M{},
				"controller": M{
					"timestamp": "15:04:05+07:00",
				},
			},
		},

		// step 8
		setApplicationExposed{"exposed-application", true},
		expect{
			what: "one exposed application",
			output: M{
				"model": model,
				"machines": M{
					"0": machine0,
				},
				"applications": M{
					"dummy-application":   unexposedApplication,
					"exposed-application": exposedApplication,
				},
				"storage": M{},
				"controller": M{
					"timestamp": "15:04:05+07:00",
				},
			},
		},

		// step 10
		addMachine{machineId: "1", job: state.JobHostUnits},
		recordAgentStartInformation{machineId: "1", hostname: "eldritch-octopii"},
		setAddresses{"1", network.NewSpaceAddresses("10.0.1.1")},
		startAliveMachine{"1", ""},
		setMachineStatus{"1", status.Started, ""},
		addMachine{machineId: "2", job: state.JobHostUnits},
		recordAgentStartInformation{machineId: "2", hostname: "titanium-shoelace"},
		setAddresses{"2", network.NewSpaceAddresses("10.0.2.1")},
		startAliveMachine{"2", ""},
		setMachineStatus{"2", status.Started, ""},
		expect{
			what: "two more machines added",
			output: M{
				"model": model,
				"machines": M{
					"0": machine0,
					"1": machine1,
					"2": machine2,
				},
				"applications": M{
					"dummy-application":   unexposedApplication,
					"exposed-application": exposedApplication,
				},
				"storage": M{},
				"controller": M{
					"timestamp": "15:04:05+07:00",
				},
			},
		},

		// step 19
		addAliveUnit{"dummy-application", "1"},
		addAliveUnit{"exposed-application", "2"},
		setAgentStatus{"exposed-application/0", status.Error, "You Require More Vespene Gas", nil},
		// Open multiple ports with different protocols,
		// ensure they're sorted on protocol, then number.
		openUnitPort{"exposed-application/0", "udp", 10},
		openUnitPort{"exposed-application/0", "udp", 2},
		openUnitPort{"exposed-application/0", "tcp", 3},
		openUnitPort{"exposed-application/0", "tcp", 2},
		// Simulate some status with no info, while the agent is down.
		// Status used to be down, we no longer support said state.
		// now is one of: pending, started, error.
		setUnitStatus{"dummy-application/0", status.Terminated, "", nil},
		setAgentStatus{"dummy-application/0", status.Idle, "", nil},

		expect{
			what: "add two units, one alive (in error state), one started",
			output: M{
				"model": model,
				"machines": M{
					"0": machine0,
					"1": machine1,
					"2": machine2,
				},
				"applications": M{
					"exposed-application": dummyCharm(M{
						"exposed": true,
						"application-status": M{
							"current": "error",
							"message": "You Require More Vespene Gas",
							"since":   "01 Apr 15 01:23+10:00",
						},
						"units": M{
							"exposed-application/0": M{
								"machine": "2",
								"workload-status": M{
									"current": "error",
									"message": "You Require More Vespene Gas",
									"since":   "01 Apr 15 01:23+10:00",
								},
								"juju-status": M{
									"current": "idle",
									"since":   "01 Apr 15 01:23+10:00",
								},
								"open-ports": L{
									"2/tcp", "3/tcp", "2/udp", "10/udp",
								},
								"public-address": "10.0.2.1",
							},
						},
					}),
					"dummy-application": dummyCharm(M{
						"application-status": M{
							"current": "terminated",
							"since":   "01 Apr 15 01:23+10:00",
						},
						"units": M{
							"dummy-application/0": M{
								"machine": "1",
								"workload-status": M{
									"current": "terminated",
									"since":   "01 Apr 15 01:23+10:00",
								},
								"juju-status": M{
									"current": "idle",
									"since":   "01 Apr 15 01:23+10:00",
								},
								"public-address": "10.0.1.1",
							},
						},
					}),
				},
				"storage": M{},
				"controller": M{
					"timestamp": "15:04:05+07:00",
				},
			},
		},

		// step 29
		addMachine{machineId: "3", job: state.JobHostUnits},
		startMachine{"3"},
		recordAgentStartInformation{machineId: "3", hostname: "loud-silence"},
		// Simulate some status with info, while the agent is down.
		setAddresses{"3", network.NewSpaceAddresses("10.0.3.1")},
		setMachineStatus{"3", status.Stopped, "Really?"},
		addMachine{machineId: "4", job: state.JobHostUnits},
		recordAgentStartInformation{machineId: "4", hostname: "antediluvian-furniture"},
		setAddresses{"4", network.NewSpaceAddresses("10.0.4.1")},
		startAliveMachine{"4", ""},
		setMachineStatus{"4", status.Error, "Beware the red toys"},
		ensureDyingUnit{"dummy-application/0"},
		addMachine{machineId: "5", job: state.JobHostUnits},
		ensureDeadMachine{"5"},
		expect{
			what: "add three more machine, one with a dead agent, one in error state and one dead itself; also one dying unit",
			output: M{
				"model": model,
				"machines": M{
					"0": machine0,
					"1": machine1,
					"2": machine2,
					"3": M{
						"hostname":     "loud-silence",
						"dns-name":     "10.0.3.1",
						"ip-addresses": []string{"10.0.3.1"},
						"instance-id":  "controller-3",
						"machine-status": M{
							"current": "pending",
							"since":   "01 Apr 15 01:23+10:00",
						},
						"modification-status": M{
							"current": "idle",
							"since":   "01 Apr 15 01:23+10:00",
						},
						"juju-status": M{
							"current": "stopped",
							"message": "Really?",
							"since":   "01 Apr 15 01:23+10:00",
						},
						"base": M{"name": "ubuntu", "channel": "12.10"},
						"network-interfaces": M{
							"eth0": M{
								"ip-addresses": []string{"10.0.3.1"},
								"mac-address":  "aa:bb:cc:dd:ee:ff",
								"is-up":        true,
							},
						},
						"hardware": "arch=amd64 cores=1 mem=1024M root-disk=8192M",
					},
					"4": M{
						"hostname":     "antediluvian-furniture",
						"dns-name":     "10.0.4.1",
						"ip-addresses": []string{"10.0.4.1"},
						"instance-id":  "controller-4",
						"machine-status": M{
							"current": "pending",
							"since":   "01 Apr 15 01:23+10:00",
						},
						"modification-status": M{
							"current": "idle",
							"since":   "01 Apr 15 01:23+10:00",
						},
						"juju-status": M{
							"current": "error",
							"message": "Beware the red toys",
							"since":   "01 Apr 15 01:23+10:00",
						},
						"base": M{"name": "ubuntu", "channel": "12.10"},
						"network-interfaces": M{
							"eth0": M{
								"ip-addresses": []string{"10.0.4.1"},
								"mac-address":  "aa:bb:cc:dd:ee:ff",
								"is-up":        true,
							},
						},
						"hardware": "arch=amd64 cores=1 mem=1024M root-disk=8192M",
					},
					"5": M{
						"juju-status": M{
							"current": "pending",
							"since":   "01 Apr 15 01:23+10:00",
							"life":    "dead",
						},
						"instance-id": "pending",
						"machine-status": M{
							"current": "pending",
							"since":   "01 Apr 15 01:23+10:00",
						},
						"modification-status": M{
							"current": "idle",
							"since":   "01 Apr 15 01:23+10:00",
						},
						"base": M{"name": "ubuntu", "channel": "12.10"},
					},
				},
				"applications": M{
					"exposed-application": dummyCharm(M{
						"exposed": true,
						"application-status": M{
							"current": "error",
							"message": "You Require More Vespene Gas",
							"since":   "01 Apr 15 01:23+10:00",
						},
						"units": M{
							"exposed-application/0": M{
								"machine": "2",
								"workload-status": M{
									"current": "error",
									"message": "You Require More Vespene Gas",
									"since":   "01 Apr 15 01:23+10:00",
								},
								"juju-status": M{
									"current": "idle",
									"since":   "01 Apr 15 01:23+10:00",
								},
								"open-ports": L{
									"2/tcp", "3/tcp", "2/udp", "10/udp",
								},
								"public-address": "10.0.2.1",
							},
						},
					}),
					"dummy-application": dummyCharm(M{
						"application-status": M{
							"current": "terminated",
							"since":   "01 Apr 15 01:23+10:00",
						},
						"units": M{
							"dummy-application/0": M{
								"machine": "1",
								"workload-status": M{
									"current": "terminated",
									"since":   "01 Apr 15 01:23+10:00",
								},
								"juju-status": M{
									"current": "idle",
									"since":   "01 Apr 15 01:23+10:00",
								},
								"public-address": "10.0.1.1",
							},
						},
					}),
				},
				"storage": M{},
				"controller": M{
					"timestamp": "15:04:05+07:00",
				},
			},
		},

		// step 41
		scopedExpect{
			what:  "scope status on dummy-application/0 unit",
			scope: []string{"dummy-application/0"},
			output: M{
				"model": model,
				"machines": M{
					"1": machine1,
				},
				"applications": M{
					"dummy-application": dummyCharm(M{
						"application-status": M{
							"current": "terminated",
							"since":   "01 Apr 15 01:23+10:00",
						},
						"units": M{
							"dummy-application/0": M{
								"machine": "1",
								"workload-status": M{
									"current": "terminated",
									"since":   "01 Apr 15 01:23+10:00",
								},
								"juju-status": M{
									"current": "idle",
									"since":   "01 Apr 15 01:23+10:00",
								},
								"public-address": "10.0.1.1",
							},
						},
					}),
				},
				"storage": M{},
				"controller": M{
					"timestamp": "15:04:05+07:00",
				},
			},
		},
		scopedExpect{
			what:  "scope status on exposed-application application",
			scope: []string{"exposed-application"},
			output: M{
				"model": model,
				"machines": M{
					"2": machine2,
				},
				"applications": M{
					"exposed-application": dummyCharm(M{
						"exposed": true,
						"application-status": M{
							"current": "error",
							"message": "You Require More Vespene Gas",
							"since":   "01 Apr 15 01:23+10:00",
						},
						"units": M{
							"exposed-application/0": M{
								"machine": "2",
								"workload-status": M{
									"current": "error",
									"message": "You Require More Vespene Gas",
									"since":   "01 Apr 15 01:23+10:00",
								},
								"juju-status": M{
									"current": "idle",
									"since":   "01 Apr 15 01:23+10:00",
								},
								"open-ports": L{
									"2/tcp", "3/tcp", "2/udp", "10/udp",
								},
								"public-address": "10.0.2.1",
							},
						},
					}),
				},
				"storage": M{},
				"controller": M{
					"timestamp": "15:04:05+07:00",
				},
			},
		},
		scopedExpect{
			what:  "scope status on application pattern",
			scope: []string{"d*-application"},
			output: M{
				"model": model,
				"machines": M{
					"1": machine1,
				},
				"applications": M{
					"dummy-application": dummyCharm(M{
						"application-status": M{
							"current": "terminated",
							"since":   "01 Apr 15 01:23+10:00",
						},
						"units": M{
							"dummy-application/0": M{
								"machine": "1",
								"workload-status": M{
									"current": "terminated",
									"since":   "01 Apr 15 01:23+10:00",
								},
								"juju-status": M{
									"current": "idle",
									"since":   "01 Apr 15 01:23+10:00",
								},
								"public-address": "10.0.1.1",
							},
						},
					}),
				},
				"storage": M{},
				"controller": M{
					"timestamp": "15:04:05+07:00",
				},
			},
		},
		scopedExpect{
			what:  "scope status on unit pattern",
			scope: []string{"e*posed-application/*"},
			output: M{
				"model": model,
				"machines": M{
					"2": machine2,
				},
				"applications": M{
					"exposed-application": dummyCharm(M{
						"exposed": true,
						"application-status": M{
							"current": "error",
							"message": "You Require More Vespene Gas",
							"since":   "01 Apr 15 01:23+10:00",
						},
						"units": M{
							"exposed-application/0": M{
								"machine": "2",
								"workload-status": M{
									"current": "error",
									"message": "You Require More Vespene Gas",
									"since":   "01 Apr 15 01:23+10:00",
								},
								"juju-status": M{
									"current": "idle",
									"since":   "01 Apr 15 01:23+10:00",
								},
								"open-ports": L{
									"2/tcp", "3/tcp", "2/udp", "10/udp",
								},
								"public-address": "10.0.2.1",
							},
						},
					}),
				},
				"storage": M{},
				"controller": M{
					"timestamp": "15:04:05+07:00",
				},
			},
		},
		scopedExpect{
			what:  "scope status on combination of application and unit patterns",
			scope: []string{"exposed-application", "dummy-application", "e*posed-application/*", "dummy-application/*"},
			output: M{
				"model": model,
				"machines": M{
					"1": machine1,
					"2": machine2,
				},
				"applications": M{
					"dummy-application": dummyCharm(M{
						"application-status": M{
							"current": "terminated",
							"since":   "01 Apr 15 01:23+10:00",
						},
						"units": M{
							"dummy-application/0": M{
								"machine": "1",
								"workload-status": M{
									"current": "terminated",
									"since":   "01 Apr 15 01:23+10:00",
								},
								"juju-status": M{
									"current": "idle",
									"since":   "01 Apr 15 01:23+10:00",
								},
								"public-address": "10.0.1.1",
							},
						},
					}),
					"exposed-application": dummyCharm(M{
						"exposed": true,
						"application-status": M{
							"current": "error",
							"message": "You Require More Vespene Gas",
							"since":   "01 Apr 15 01:23+10:00",
						},
						"units": M{
							"exposed-application/0": M{
								"machine": "2",
								"workload-status": M{
									"current": "error",
									"message": "You Require More Vespene Gas",
									"since":   "01 Apr 15 01:23+10:00",
								},
								"juju-status": M{
									"current": "idle",
									"since":   "01 Apr 15 01:23+10:00",
								},
								"open-ports": L{
									"2/tcp", "3/tcp", "2/udp", "10/udp",
								},
								"public-address": "10.0.2.1",
							},
						},
					}),
				},
				"storage": M{},
				"controller": M{
					"timestamp": "15:04:05+07:00",
				},
			},
		},
	),
	test( // 5
		"a unit with a hook relation error",
		addMachine{machineId: "0", job: state.JobManageModel},
		setAddresses{"0", network.NewSpaceAddresses("10.0.0.1")},
		startAliveMachine{"0", ""},
		setMachineStatus{"0", status.Started, ""},

		addMachine{machineId: "1", job: state.JobHostUnits},
		recordAgentStartInformation{machineId: "1", hostname: "eldritch-octopii"},
		setAddresses{"1", network.NewSpaceAddresses("10.0.1.1")},
		startAliveMachine{"1", ""},
		setMachineStatus{"1", status.Started, ""},

		addCharmStoreCharm{"wordpress"},
		addApplication{name: "wordpress", charm: "wordpress"},
		addAliveUnit{"wordpress", "1"},

		addCharmStoreCharm{"mysql"},
		addApplication{name: "mysql", charm: "mysql"},
		addAliveUnit{"mysql", "1"},

		relateApplications{"wordpress", "mysql", ""},

		setAgentStatus{"wordpress/0", status.Error,
			"hook failed: some-relation-changed",
			map[string]interface{}{"relation-id": 0}},

		expect{
			what: "a unit with a hook relation error",
			output: M{
				"model": model,
				"machines": M{
					"0": machine0,
					"1": machine1,
				},
				"applications": M{
					"wordpress": wordpressCharm(M{
						"relations": M{
							"db": L{"mysql"},
						},
						"application-status": M{
							"current": "error",
							"message": "hook failed: some-relation-changed",
							"since":   "01 Apr 15 01:23+10:00",
						},
						"units": M{
							"wordpress/0": M{
								"machine": "1",
								"workload-status": M{
									"current": "error",
									"message": "hook failed: some-relation-changed for mysql:server",
									"since":   "01 Apr 15 01:23+10:00",
								},
								"juju-status": M{
									"current": "idle",
									"since":   "01 Apr 15 01:23+10:00",
								},
								"public-address": "10.0.1.1",
							},
						},
						"endpoint-bindings": M{
							"":                network.AlphaSpaceName,
							"logging-dir":     network.AlphaSpaceName,
							"monitoring-port": network.AlphaSpaceName,
							"url":             network.AlphaSpaceName,
							"admin-api":       network.AlphaSpaceName,
							"cache":           network.AlphaSpaceName,
							"db":              network.AlphaSpaceName,
							"db-client":       network.AlphaSpaceName,
							"foo-bar":         network.AlphaSpaceName,
						},
					}),
					"mysql": mysqlCharm(M{
						"relations": M{
							"server": L{"wordpress"},
						},
						"application-status": M{
							"current": "waiting",
							"message": "waiting for machine",
							"since":   "01 Apr 15 01:23+10:00",
						},
						"units": M{
							"mysql/0": M{
								"machine": "1",
								"workload-status": M{
									"current": "waiting",
									"message": "waiting for machine",
									"since":   "01 Apr 15 01:23+10:00",
								},
								"juju-status": M{
									"current": "allocating",
									"since":   "01 Apr 15 01:23+10:00",
								},
								"public-address": "10.0.1.1",
							},
						},
						"endpoint-bindings": M{
							"":               network.AlphaSpaceName,
							"server":         network.AlphaSpaceName,
							"server-admin":   network.AlphaSpaceName,
							"metrics-client": network.AlphaSpaceName,
						},
					}),
				},
				"storage": M{},
				"controller": M{
					"timestamp": "15:04:05+07:00",
				},
			},
		},
	),
	test( // 6
		"a unit with a hook relation error when the agent is down",
		addMachine{machineId: "0", job: state.JobManageModel},
		setAddresses{"0", network.NewSpaceAddresses("10.0.0.1")},
		startAliveMachine{"0", ""},
		setMachineStatus{"0", status.Started, ""},

		addMachine{machineId: "1", job: state.JobHostUnits},
		recordAgentStartInformation{machineId: "1", hostname: "eldritch-octopii"},
		setAddresses{"1", network.NewSpaceAddresses("10.0.1.1")},
		startAliveMachine{"1", ""},
		setMachineStatus{"1", status.Started, ""},

		addCharmStoreCharm{"wordpress"},
		addApplication{name: "wordpress", charm: "wordpress"},
		addAliveUnit{"wordpress", "1"},

		addCharmStoreCharm{"mysql"},
		addApplication{name: "mysql", charm: "mysql"},
		addAliveUnit{"mysql", "1"},

		relateApplications{"wordpress", "mysql", ""},

		setAgentStatus{"wordpress/0", status.Error,
			"hook failed: some-relation-changed",
			map[string]interface{}{"relation-id": 0}},

		expect{
			what: "a unit with a hook relation error when the agent is down",
			output: M{
				"model": model,
				"machines": M{
					"0": machine0,
					"1": machine1,
				},
				"applications": M{
					"wordpress": wordpressCharm(M{
						"relations": M{
							"db": L{"mysql"},
						},
						"application-status": M{
							"current": "error",
							"message": "hook failed: some-relation-changed",
							"since":   "01 Apr 15 01:23+10:00",
						},
						"units": M{
							"wordpress/0": M{
								"machine": "1",
								"workload-status": M{
									"current": "error",
									"message": "hook failed: some-relation-changed for mysql:server",
									"since":   "01 Apr 15 01:23+10:00",
								},
								"juju-status": M{
									"current": "idle",
									"since":   "01 Apr 15 01:23+10:00",
								},
								"public-address": "10.0.1.1",
							},
						},
						"endpoint-bindings": M{
							"":                network.AlphaSpaceName,
							"admin-api":       network.AlphaSpaceName,
							"cache":           network.AlphaSpaceName,
							"db":              network.AlphaSpaceName,
							"db-client":       network.AlphaSpaceName,
							"foo-bar":         network.AlphaSpaceName,
							"logging-dir":     network.AlphaSpaceName,
							"monitoring-port": network.AlphaSpaceName,
							"url":             network.AlphaSpaceName,
						},
					}),
					"mysql": mysqlCharm(M{
						"relations": M{
							"server": L{"wordpress"},
						},
						"application-status": M{
							"current": "waiting",
							"message": "waiting for machine",
							"since":   "01 Apr 15 01:23+10:00",
						},
						"units": M{
							"mysql/0": M{
								"machine": "1",
								"workload-status": M{
									"current": "waiting",
									"message": "waiting for machine",
									"since":   "01 Apr 15 01:23+10:00",
								},
								"juju-status": M{
									"current": "allocating",
									"since":   "01 Apr 15 01:23+10:00",
								},
								"public-address": "10.0.1.1",
							},
						},
						"endpoint-bindings": M{
							"":               network.AlphaSpaceName,
							"server":         network.AlphaSpaceName,
							"server-admin":   network.AlphaSpaceName,
							"metrics-client": network.AlphaSpaceName,
						},
					}),
				},
				"storage": M{},
				"controller": M{
					"timestamp": "15:04:05+07:00",
				},
			},
		},
	),
	test( // 7
		"add a dying application",
		addCharmStoreCharm{"dummy"},
		addApplication{name: "dummy-application", charm: "dummy"},
		addMachine{machineId: "0", job: state.JobHostUnits},
		addAliveUnit{"dummy-application", "0"},
		ensureDyingApplication{"dummy-application"},
		expect{
			what: "application shows life==dying",
			output: M{
				"model": model,
				"machines": M{
					"0": M{
						"juju-status": M{
							"current": "pending",
							"since":   "01 Apr 15 01:23+10:00",
						},
						"instance-id": "pending",
						"machine-status": M{
							"current": "pending",
							"since":   "01 Apr 15 01:23+10:00",
						},
						"modification-status": M{
							"current": "idle",
							"since":   "01 Apr 15 01:23+10:00",
						},
						"base": M{"name": "ubuntu", "channel": "12.10"},
					},
				},
				"applications": M{
					"dummy-application": dummyCharm(M{
						"life": "dying",
						"application-status": M{
							"current": "waiting",
							"message": "waiting for machine",
							"since":   "01 Apr 15 01:23+10:00",
						},
						"units": M{
							"dummy-application/0": M{
								"machine": "0",
								"workload-status": M{
									"current": "waiting",
									"message": "waiting for machine",
									"since":   "01 Apr 15 01:23+10:00",
								},
								"juju-status": M{
									"current": "allocating",
									"since":   "01 Apr 15 01:23+10:00",
								},
							},
						},
					}),
				},
				"storage": M{},
				"controller": M{
					"timestamp": "15:04:05+07:00",
				},
			},
		},
	),
	test( // 8
		"a unit where the agent is down shows as lost",
		addCharmStoreCharm{"dummy"},
		addApplication{name: "dummy-application", charm: "dummy"},
		addMachine{machineId: "0", job: state.JobHostUnits},
		startAliveMachine{"0", ""},
		setMachineStatus{"0", status.Started, ""},
		addUnit{"dummy-application", "0"},
		setAgentStatus{"dummy-application/0", status.Idle, "", nil},
		setUnitStatus{"dummy-application/0", status.Active, "", nil},
		expect{
			what: "unit shows that agent is lost",
			output: M{
				"model": model,
				"machines": M{
					"0": M{
						"juju-status": M{
							"current": "started",
							"since":   "01 Apr 15 01:23+10:00",
						},
						"instance-id": "controller-0",
						"machine-status": M{
							"current": "pending",
							"since":   "01 Apr 15 01:23+10:00",
						},
						"modification-status": M{
							"current": "idle",
							"since":   "01 Apr 15 01:23+10:00",
						},
						"base":     M{"name": "ubuntu", "channel": "12.10"},
						"hardware": "arch=amd64 cores=1 mem=1024M root-disk=8192M",
					},
				},
				"applications": M{
					"dummy-application": dummyCharm(M{
						"application-status": M{
							"current": "active",
							"since":   "01 Apr 15 01:23+10:00",
						},
						"units": M{
							"dummy-application/0": M{
								"machine": "0",
								"workload-status": M{
									"current": "unknown",
									"message": "agent lost, see 'juju show-status-log dummy-application/0'",
									"since":   "01 Apr 15 01:23+10:00",
								},
								"juju-status": M{
									"current": "lost",
									"message": "agent is not communicating with the server",
									"since":   "01 Apr 15 01:23+10:00",
								},
							},
						},
					}),
				},
				"storage": M{},
				"controller": M{
					"timestamp": "15:04:05+07:00",
				},
			},
		},
	),
	// Relation tests
	test( // 9
		"complex scenario with multiple related applications",
		addMachine{machineId: "0", job: state.JobManageModel},
		setAddresses{"0", network.NewSpaceAddresses("10.0.0.1")},
		startAliveMachine{"0", ""},
		setMachineStatus{"0", status.Started, ""},
		addCharmStoreCharm{"wordpress"},
		addCharmStoreCharm{"mysql"},
		addCharmStoreCharm{"varnish"},

		addApplication{name: "project", charm: "wordpress"},
		setApplicationExposed{"project", true},
		addMachine{machineId: "1", job: state.JobHostUnits},
		recordAgentStartInformation{machineId: "1", hostname: "eldritch-octopii"},
		setAddresses{"1", network.NewSpaceAddresses("10.0.1.1")},
		startAliveMachine{"1", ""},
		setMachineStatus{"1", status.Started, ""},
		addAliveUnit{"project", "1"},
		setAgentStatus{"project/0", status.Idle, "", nil},
		setUnitStatus{"project/0", status.Active, "", nil},

		addApplication{name: "mysql", charm: "mysql"},
		setApplicationExposed{"mysql", true},
		addMachine{machineId: "2", job: state.JobHostUnits},
		recordAgentStartInformation{machineId: "2", hostname: "titanium-shoelace"},
		setAddresses{"2", network.NewSpaceAddresses("10.0.2.1")},
		startAliveMachine{"2", ""},
		setMachineStatus{"2", status.Started, ""},
		addAliveUnit{"mysql", "2"},
		setAgentStatus{"mysql/0", status.Idle, "", nil},
		setUnitStatus{"mysql/0", status.Active, "", nil},

		addApplication{name: "varnish", charm: "varnish"},
		setApplicationExposed{"varnish", true},
		addMachine{machineId: "3", job: state.JobHostUnits},
		recordAgentStartInformation{machineId: "3", hostname: "loud-silence"},
		setAddresses{"3", network.NewSpaceAddresses("10.0.3.1")},
		startAliveMachine{"3", ""},
		setMachineStatus{"3", status.Started, ""},
		setMachineInstanceStatus{"3", status.Started, "I am number three"},
		addAliveUnit{"varnish", "3"},

		addApplication{name: "private", charm: "wordpress"},
		setApplicationExposed{"private", true},
		addMachine{machineId: "4", job: state.JobHostUnits},
		recordAgentStartInformation{machineId: "4", hostname: "antediluvian-furniture"},
		setAddresses{"4", network.NewSpaceAddresses("10.0.4.1")},
		startAliveMachine{"4", ""},
		setMachineStatus{"4", status.Started, ""},
		addAliveUnit{"private", "4"},

		relateApplications{"project", "mysql", ""},
		relateApplications{"project", "varnish", ""},
		relateApplications{"private", "mysql", ""},

		expect{
			what: "multiples applications with relations between some of them",
			output: M{
				"model": model,
				"machines": M{
					"0": machine0,
					"1": machine1,
					"2": machine2,
					"3": machine3,
					"4": machine4,
				},
				"applications": M{
					"project": wordpressCharm(M{
						"exposed": true,
						"application-status": M{
							"current": "active",
							"since":   "01 Apr 15 01:23+10:00",
						},
						"units": M{
							"project/0": M{
								"machine": "1",
								"workload-status": M{
									"current": "active",
									"since":   "01 Apr 15 01:23+10:00",
								},
								"juju-status": M{
									"current": "idle",
									"since":   "01 Apr 15 01:23+10:00",
								},
								"public-address": "10.0.1.1",
							},
						},
						"endpoint-bindings": M{
							"":                network.AlphaSpaceName,
							"db":              network.AlphaSpaceName,
							"db-client":       network.AlphaSpaceName,
							"foo-bar":         network.AlphaSpaceName,
							"logging-dir":     network.AlphaSpaceName,
							"monitoring-port": network.AlphaSpaceName,
							"url":             network.AlphaSpaceName,
							"admin-api":       network.AlphaSpaceName,
							"cache":           network.AlphaSpaceName,
						},
						"relations": M{
							"db":    L{"mysql"},
							"cache": L{"varnish"},
						},
					}),
					"mysql": mysqlCharm(M{
						"exposed": true,
						"application-status": M{
							"current": "active",
							"since":   "01 Apr 15 01:23+10:00",
						},
						"units": M{
							"mysql/0": M{
								"machine": "2",
								"workload-status": M{
									"current": "active",
									"since":   "01 Apr 15 01:23+10:00",
								},
								"juju-status": M{
									"current": "idle",
									"since":   "01 Apr 15 01:23+10:00",
								},
								"public-address": "10.0.2.1",
							},
						},
						"endpoint-bindings": M{
							"":               network.AlphaSpaceName,
							"server":         network.AlphaSpaceName,
							"server-admin":   network.AlphaSpaceName,
							"metrics-client": network.AlphaSpaceName,
						},
						"relations": M{
							"server": L{"private", "project"},
						},
					}),
					"varnish": M{
						"charm":        "cs:quantal/varnish-1",
						"charm-origin": "charmstore",
						"charm-name":   "varnish",
						"charm-rev":    1,
						"base":         M{"name": "ubuntu", "channel": "12.10"},
						"exposed":      true,
						"application-status": M{
							"current": "waiting",
							"message": "waiting for machine",
							"since":   "01 Apr 15 01:23+10:00",
						},
						"units": M{
							"varnish/0": M{
								"machine": "3",
								"workload-status": M{
									"current": "waiting",
									"message": "waiting for machine",
									"since":   "01 Apr 15 01:23+10:00",
								},
								"juju-status": M{
									"current": "allocating",
									"since":   "01 Apr 15 01:23+10:00",
								},
								"public-address": "10.0.3.1",
							},
						},
						"endpoint-bindings": M{
							"":         network.AlphaSpaceName,
							"webcache": network.AlphaSpaceName,
						},
						"relations": M{
							"webcache": L{"project"},
						},
					},
					"private": wordpressCharm(M{
						"exposed": true,
						"application-status": M{
							"current": "waiting",
							"message": "waiting for machine",
							"since":   "01 Apr 15 01:23+10:00",
						},
						"units": M{
							"private/0": M{
								"machine": "4",
								"workload-status": M{
									"current": "waiting",
									"message": "waiting for machine",
									"since":   "01 Apr 15 01:23+10:00",
								},
								"juju-status": M{
									"current": "allocating",
									"since":   "01 Apr 15 01:23+10:00",
								},
								"public-address": "10.0.4.1",
							},
						},
						"endpoint-bindings": M{
							"":                network.AlphaSpaceName,
							"logging-dir":     network.AlphaSpaceName,
							"monitoring-port": network.AlphaSpaceName,
							"url":             network.AlphaSpaceName,
							"admin-api":       network.AlphaSpaceName,
							"cache":           network.AlphaSpaceName,
							"db":              network.AlphaSpaceName,
							"db-client":       network.AlphaSpaceName,
							"foo-bar":         network.AlphaSpaceName,
						},
						"relations": M{
							"db": L{"mysql"},
						},
					}),
				},
				"storage": M{},
				"controller": M{
					"timestamp": "15:04:05+07:00",
				},
			},
		},
	),
	test( // 10
		"simple peer scenario with leader",
		addMachine{machineId: "0", job: state.JobManageModel},
		setAddresses{"0", network.NewSpaceAddresses("10.0.0.1")},
		startAliveMachine{"0", ""},
		setMachineStatus{"0", status.Started, ""},
		addCharmStoreCharm{"riak"},
		addCharmStoreCharm{"wordpress"},

		addApplication{name: "riak", charm: "riak"},
		setApplicationExposed{"riak", true},
		addMachine{machineId: "1", job: state.JobHostUnits},
		recordAgentStartInformation{machineId: "1", hostname: "eldritch-octopii"},
		setAddresses{"1", network.NewSpaceAddresses("10.0.1.1")},
		startAliveMachine{"1", ""},
		setMachineStatus{"1", status.Started, ""},
		addAliveUnit{"riak", "1"},
		setAgentStatus{"riak/0", status.Idle, "", nil},
		setUnitStatus{"riak/0", status.Active, "", nil},
		addMachine{machineId: "2", job: state.JobHostUnits},
		recordAgentStartInformation{machineId: "2", hostname: "titanium-shoelace"},
		setAddresses{"2", network.NewSpaceAddresses("10.0.2.1")},
		startAliveMachine{"2", ""},
		setMachineStatus{"2", status.Started, ""},
		addAliveUnit{"riak", "2"},
		setAgentStatus{"riak/1", status.Idle, "", nil},
		setUnitStatus{"riak/1", status.Active, "", nil},
		addMachine{machineId: "3", job: state.JobHostUnits},
		recordAgentStartInformation{machineId: "3", hostname: "loud-silence"},
		setAddresses{"3", network.NewSpaceAddresses("10.0.3.1")},
		startAliveMachine{"3", ""},
		setMachineStatus{"3", status.Started, ""},
		setMachineInstanceStatus{"3", status.Started, "I am number three"},
		addAliveUnit{"riak", "3"},
		setAgentStatus{"riak/2", status.Idle, "", nil},
		setUnitStatus{"riak/2", status.Active, "", nil},
		setUnitAsLeader{"riak/1"},

		expect{
			what: "multiples related peer units",
			output: M{
				"model": model,
				"machines": M{
					"0": machine0,
					"1": machine1,
					"2": machine2,
					"3": machine3,
				},
				"applications": M{
					"riak": M{
						"charm":        "cs:quantal/riak-7",
						"charm-origin": "charmstore",
						"charm-name":   "riak",
						"charm-rev":    7,
						"base":         M{"name": "ubuntu", "channel": "12.10"},
						"exposed":      true,
						"application-status": M{
							"current": "active",
							"since":   "01 Apr 15 01:23+10:00",
						},
						"units": M{
							"riak/0": M{
								"machine": "1",
								"workload-status": M{
									"current": "active",
									"since":   "01 Apr 15 01:23+10:00",
								},
								"juju-status": M{
									"current": "idle",
									"since":   "01 Apr 15 01:23+10:00",
								},
								"public-address": "10.0.1.1",
							},
							"riak/1": M{
								"machine": "2",
								"workload-status": M{
									"current": "active",
									"since":   "01 Apr 15 01:23+10:00",
								},
								"juju-status": M{
									"current": "idle",
									"since":   "01 Apr 15 01:23+10:00",
								},
								"public-address": "10.0.2.1",
								"leader":         true,
							},
							"riak/2": M{
								"machine": "3",
								"workload-status": M{
									"current": "active",
									"since":   "01 Apr 15 01:23+10:00",
								},
								"juju-status": M{
									"current": "idle",
									"since":   "01 Apr 15 01:23+10:00",
								},
								"public-address": "10.0.3.1",
							},
						},
						"endpoint-bindings": M{
							"":         network.AlphaSpaceName,
							"admin":    network.AlphaSpaceName,
							"endpoint": network.AlphaSpaceName,
							"ring":     network.AlphaSpaceName,
						},
						"relations": M{
							"ring": L{"riak"},
						},
					},
				},
				"storage": M{},
				"controller": M{
					"timestamp": "15:04:05+07:00",
				},
			},
		},
	),
	// Subordinate tests
	test( // 11
		"one application with one subordinate application and leader",
		addMachine{machineId: "0", job: state.JobManageModel},
		setAddresses{"0", network.NewSpaceAddresses("10.0.0.1")},
		startAliveMachine{"0", ""},
		setMachineStatus{"0", status.Started, ""},
		addCharmStoreCharm{"wordpress"},
		addCharmStoreCharm{"mysql"},
		addCharmStoreCharm{"logging"},

		addApplication{name: "wordpress", charm: "wordpress"},
		setApplicationExposed{"wordpress", true},
		addMachine{machineId: "1", job: state.JobHostUnits},
		recordAgentStartInformation{machineId: "1", hostname: "eldritch-octopii"},
		setAddresses{"1", network.NewSpaceAddresses("10.0.1.1")},
		startAliveMachine{"1", ""},
		setMachineStatus{"1", status.Started, ""},
		addAliveUnit{"wordpress", "1"},
		setAgentStatus{"wordpress/0", status.Idle, "", nil},
		setUnitStatus{"wordpress/0", status.Active, "", nil},

		addApplication{name: "mysql", charm: "mysql"},
		setApplicationExposed{"mysql", true},
		addMachine{machineId: "2", job: state.JobHostUnits},
		recordAgentStartInformation{machineId: "2", hostname: "titanium-shoelace"},
		setAddresses{"2", network.NewSpaceAddresses("10.0.2.1")},
		startAliveMachine{"2", ""},
		setMachineStatus{"2", status.Started, ""},
		addAliveUnit{"mysql", "2"},
		setAgentStatus{"mysql/0", status.Idle, "", nil},
		setUnitStatus{"mysql/0", status.Active, "", nil},

		addApplication{name: "logging", charm: "logging"},
		setApplicationExposed{"logging", true},

		relateApplications{"wordpress", "mysql", ""},
		relateApplications{"wordpress", "logging", ""},
		relateApplications{"mysql", "logging", ""},

		addSubordinate{"wordpress/0", "logging"},
		addSubordinate{"mysql/0", "logging"},

		setAgentStatus{"logging/0", status.Idle, "", nil},
		setUnitStatus{"logging/0", status.Active, "", nil},
		setAgentStatus{"logging/1", status.Error, "somehow lost in all those logs", nil},

		setUnitAsLeader{"mysql/0"},
		setUnitAsLeader{"logging/1"},
		setUnitAsLeader{"wordpress/0"},

		addBranch{"apple"},
		addBranch{"banana"},
		trackBranch{"apple", "logging/1"},
		trackBranch{"banana", "wordpress/0"},

		expect{
			what: "multiples related peer units",
			output: M{
				"model": model,
				"machines": M{
					"0": machine0,
					"1": machine1,
					"2": machine2,
				},
				"applications": M{
					"wordpress": wordpressCharm(M{
						"exposed": true,
						"application-status": M{
							"current": "active",
							"since":   "01 Apr 15 01:23+10:00",
						},
						"units": M{
							"wordpress/0": M{
								"machine": "1",
								"workload-status": M{
									"current": "active",
									"since":   "01 Apr 15 01:23+10:00",
								},
								"juju-status": M{
									"current": "idle",
									"since":   "01 Apr 15 01:23+10:00",
								},
								"subordinates": M{
									"logging/0": M{
										"workload-status": M{
											"current": "active",
											"since":   "01 Apr 15 01:23+10:00",
										},
										"juju-status": M{
											"current": "idle",
											"since":   "01 Apr 15 01:23+10:00",
										},
										"public-address": "10.0.1.1",
									},
								},
								"public-address": "10.0.1.1",
								"leader":         true,
								"branch":         "banana",
							},
						},
						"endpoint-bindings": M{
							"":                network.AlphaSpaceName,
							"monitoring-port": network.AlphaSpaceName,
							"url":             network.AlphaSpaceName,
							"admin-api":       network.AlphaSpaceName,
							"cache":           network.AlphaSpaceName,
							"db":              network.AlphaSpaceName,
							"db-client":       network.AlphaSpaceName,
							"foo-bar":         network.AlphaSpaceName,
							"logging-dir":     network.AlphaSpaceName,
						},
						"relations": M{
							"db":          L{"mysql"},
							"logging-dir": L{"logging"},
						},
					}),
					"mysql": mysqlCharm(M{
						"exposed": true,
						"application-status": M{
							"current": "active",
							"since":   "01 Apr 15 01:23+10:00",
						},
						"units": M{
							"mysql/0": M{
								"machine": "2",
								"workload-status": M{
									"current": "active",
									"since":   "01 Apr 15 01:23+10:00",
								},
								"juju-status": M{
									"current": "idle",
									"since":   "01 Apr 15 01:23+10:00",
								},
								"subordinates": M{
									"logging/1": M{
										"workload-status": M{
											"current": "error",
											"message": "somehow lost in all those logs",
											"since":   "01 Apr 15 01:23+10:00",
										},
										"juju-status": M{
											"current": "idle",
											"since":   "01 Apr 15 01:23+10:00",
										},
										"public-address": "10.0.2.1",
										"leader":         true,
										"branch":         "apple",
									},
								},
								"public-address": "10.0.2.1",
								"leader":         true,
							},
						},
						"endpoint-bindings": M{
							"":               network.AlphaSpaceName,
							"server":         network.AlphaSpaceName,
							"server-admin":   network.AlphaSpaceName,
							"metrics-client": network.AlphaSpaceName,
						},
						"relations": M{
							"server":    L{"wordpress"},
							"juju-info": L{"logging"},
						},
					}),
					"logging": loggingCharm,
				},
				"storage": M{},
				"controller": M{
					"timestamp": "15:04:05+07:00",
				},
				"branches": M{
					"apple": M{
						"created":    "15:04:05+07:00",
						"created-by": "testuser",
					},
					"banana": M{
						"created":    "15:04:05+07:00",
						"created-by": "testuser",
					},
				},
			},
		},

		// scoped on 'logging'
		scopedExpect{
			what:  "subordinates scoped on logging",
			scope: []string{"logging"},
			output: M{
				"model": model,
				"machines": M{
					"1": machine1,
					"2": machine2,
				},
				"applications": M{
					"wordpress": wordpressCharm(M{
						"exposed": true,
						"application-status": M{
							"current": "active",
							"since":   "01 Apr 15 01:23+10:00",
						},
						"units": M{
							"wordpress/0": M{
								"machine": "1",
								"workload-status": M{
									"current": "active",
									"since":   "01 Apr 15 01:23+10:00",
								},
								"juju-status": M{
									"current": "idle",
									"since":   "01 Apr 15 01:23+10:00",
								},
								"subordinates": M{
									"logging/0": M{
										"workload-status": M{
											"current": "active",
											"since":   "01 Apr 15 01:23+10:00",
										},
										"juju-status": M{
											"current": "idle",
											"since":   "01 Apr 15 01:23+10:00",
										},
										"public-address": "10.0.1.1",
									},
								},
								"public-address": "10.0.1.1",
								"leader":         true,
								"branch":         "banana",
							},
						},
						"endpoint-bindings": M{
							"":                network.AlphaSpaceName,
							"monitoring-port": network.AlphaSpaceName,
							"url":             network.AlphaSpaceName,
							"admin-api":       network.AlphaSpaceName,
							"cache":           network.AlphaSpaceName,
							"db":              network.AlphaSpaceName,
							"db-client":       network.AlphaSpaceName,
							"foo-bar":         network.AlphaSpaceName,
							"logging-dir":     network.AlphaSpaceName,
						},
						"relations": M{
							"db":          L{"mysql"},
							"logging-dir": L{"logging"},
						},
					}),
					"mysql": mysqlCharm(M{
						"exposed": true,
						"application-status": M{
							"current": "active",
							"since":   "01 Apr 15 01:23+10:00",
						},
						"units": M{
							"mysql/0": M{
								"machine": "2",
								"workload-status": M{
									"current": "active",
									"since":   "01 Apr 15 01:23+10:00",
								},
								"juju-status": M{
									"current": "idle",
									"since":   "01 Apr 15 01:23+10:00",
								},
								"subordinates": M{
									"logging/1": M{
										"workload-status": M{
											"current": "error",
											"message": "somehow lost in all those logs",
											"since":   "01 Apr 15 01:23+10:00",
										},
										"juju-status": M{
											"current": "idle",
											"since":   "01 Apr 15 01:23+10:00",
										},
										"public-address": "10.0.2.1",
										"leader":         true,
										"branch":         "apple",
									},
								},
								"public-address": "10.0.2.1",
								"leader":         true,
							},
						},
						"endpoint-bindings": M{
							"":               network.AlphaSpaceName,
							"server":         network.AlphaSpaceName,
							"server-admin":   network.AlphaSpaceName,
							"metrics-client": network.AlphaSpaceName,
						},
						"relations": M{
							"server":    L{"wordpress"},
							"juju-info": L{"logging"},
						},
					}),
					"logging": loggingCharm,
				},
				"storage": M{},
				"controller": M{
					"timestamp": "15:04:05+07:00",
				},
				"branches": M{
					"apple": M{
						"created":    "15:04:05+07:00",
						"created-by": "testuser",
					},
					"banana": M{
						"created":    "15:04:05+07:00",
						"created-by": "testuser",
					},
				},
			},
		},

		// scoped on wordpress/0
		scopedExpect{
			what:  "subordinates scoped on wordpress",
			scope: []string{"wordpress/0"},
			output: M{
				"model": model,
				"machines": M{
					"1": machine1,
				},
				"applications": M{
					"wordpress": wordpressCharm(M{
						"exposed": true,
						"application-status": M{
							"current": "active",
							"since":   "01 Apr 15 01:23+10:00",
						},
						"units": M{
							"wordpress/0": M{
								"machine": "1",
								"workload-status": M{
									"current": "active",
									"since":   "01 Apr 15 01:23+10:00",
								},
								"juju-status": M{
									"current": "idle",
									"since":   "01 Apr 15 01:23+10:00",
								},
								"subordinates": M{
									"logging/0": M{
										"workload-status": M{
											"current": "active",
											"since":   "01 Apr 15 01:23+10:00",
										},
										"juju-status": M{
											"current": "idle",
											"since":   "01 Apr 15 01:23+10:00",
										},
										"public-address": "10.0.1.1",
									},
								},
								"public-address": "10.0.1.1",
								"leader":         true,
								"branch":         "banana",
							},
						},
						"endpoint-bindings": M{
							"":                network.AlphaSpaceName,
							"admin-api":       network.AlphaSpaceName,
							"cache":           network.AlphaSpaceName,
							"db":              network.AlphaSpaceName,
							"db-client":       network.AlphaSpaceName,
							"foo-bar":         network.AlphaSpaceName,
							"logging-dir":     network.AlphaSpaceName,
							"monitoring-port": network.AlphaSpaceName,
							"url":             network.AlphaSpaceName,
						},
						"relations": M{
							"db":          L{"mysql"},
							"logging-dir": L{"logging"},
						},
					}),
					"logging": loggingCharm,
				},
				"storage": M{},
				"controller": M{
					"timestamp": "15:04:05+07:00",
				},
				"branches": M{
					"banana": M{
						"created":    "15:04:05+07:00",
						"created-by": "testuser",
					},
				},
			},
		},
	),
	test( // 12
		"machines with containers",
		// step 0
		addMachine{machineId: "0", job: state.JobManageModel},
		setAddresses{"0", network.NewSpaceAddresses("10.0.0.1")},
		startAliveMachine{"0", ""},
		setMachineStatus{"0", status.Started, ""},
		addCharmStoreCharm{"mysql"},
		addApplication{name: "mysql", charm: "mysql"},
		setApplicationExposed{"mysql", true},

		// step 7
		addMachine{machineId: "1", job: state.JobHostUnits},
		recordAgentStartInformation{machineId: "1", hostname: "eldritch-octopii"},
		setAddresses{"1", network.NewSpaceAddresses("10.0.1.1")},
		startAliveMachine{"1", ""},
		setMachineStatus{"1", status.Started, ""},
		addAliveUnit{"mysql", "1"},
		setAgentStatus{"mysql/0", status.Idle, "", nil},
		setUnitStatus{"mysql/0", status.Active, "", nil},

		// step 14: A container on machine 1.
		addContainer{"1", "1/lxd/0", state.JobHostUnits},
		setAddresses{"1/lxd/0", network.NewSpaceAddresses("10.0.2.1")},
		startAliveMachine{"1/lxd/0", ""},
		setMachineStatus{"1/lxd/0", status.Started, ""},
		addAliveUnit{"mysql", "1/lxd/0"},
		setAgentStatus{"mysql/1", status.Idle, "", nil},
		setUnitStatus{"mysql/1", status.Active, "", nil},
		addContainer{"1", "1/lxd/1", state.JobHostUnits},

		// step 22: A nested container.
		addContainer{"1/lxd/0", "1/lxd/0/lxd/0", state.JobHostUnits},
		setAddresses{"1/lxd/0/lxd/0", network.NewSpaceAddresses("10.0.3.1")},
		startAliveMachine{"1/lxd/0/lxd/0", ""},
		setMachineStatus{"1/lxd/0/lxd/0", status.Started, ""},

		expect{
			what: "machines with nested containers",
			output: M{
				"model": model,
				"machines": M{
					"0": machine0,
					"1": machine1WithContainers,
				},
				"applications": M{
					"mysql": mysqlCharm(M{
						"exposed": true,
						"application-status": M{
							"current": "active",
							"since":   "01 Apr 15 01:23+10:00",
						},
						"units": M{
							"mysql/0": M{
								"machine": "1",
								"workload-status": M{
									"current": "active",
									"since":   "01 Apr 15 01:23+10:00",
								},
								"juju-status": M{
									"current": "idle",
									"since":   "01 Apr 15 01:23+10:00",
								},
								"public-address": "10.0.1.1",
							},
							"mysql/1": M{
								"machine": "1/lxd/0",
								"workload-status": M{
									"current": "active",
									"since":   "01 Apr 15 01:23+10:00",
								},
								"juju-status": M{
									"current": "idle",
									"since":   "01 Apr 15 01:23+10:00",
								},
								"public-address": "10.0.2.1",
							},
						},
						"endpoint-bindings": M{
							"":               network.AlphaSpaceName,
							"server":         network.AlphaSpaceName,
							"server-admin":   network.AlphaSpaceName,
							"metrics-client": network.AlphaSpaceName,
						},
					}),
				},
				"storage": M{},
				"controller": M{
					"timestamp": "15:04:05+07:00",
				},
			},
		},

		// step 27: once again, with a scope on mysql/1
		scopedExpect{
			what:  "machines with nested containers 2",
			scope: []string{"mysql/1"},
			output: M{
				"model": model,
				"machines": M{
					"1": M{
						"juju-status": M{
							"current": "started",
							"since":   "01 Apr 15 01:23+10:00",
						},
						"containers": M{
							"1/lxd/0": M{
								"juju-status": M{
									"current": "started",
									"since":   "01 Apr 15 01:23+10:00",
								},
								"dns-name":     "10.0.2.1",
								"ip-addresses": []string{"10.0.2.1"},
								"instance-id":  "controller-2",
								"machine-status": M{
									"current": "pending",
									"since":   "01 Apr 15 01:23+10:00",
								},
								"modification-status": M{
									"current": "idle",
									"since":   "01 Apr 15 01:23+10:00",
								},
								"base": M{"name": "ubuntu", "channel": "12.10"},
								"network-interfaces": M{
									"eth0": M{
										"ip-addresses": []string{"10.0.2.1"},
										"mac-address":  "aa:bb:cc:dd:ee:ff",
										"is-up":        true,
									},
								},
							},
						},
						"hostname":     "eldritch-octopii",
						"dns-name":     "10.0.1.1",
						"ip-addresses": []string{"10.0.1.1"},
						"instance-id":  "controller-1",
						"machine-status": M{
							"current": "pending",
							"since":   "01 Apr 15 01:23+10:00",
						},
						"modification-status": M{
							"current": "idle",
							"since":   "01 Apr 15 01:23+10:00",
						},
						"base": M{"name": "ubuntu", "channel": "12.10"},
						"network-interfaces": M{
							"eth0": M{
								"ip-addresses": []string{"10.0.1.1"},
								"mac-address":  "aa:bb:cc:dd:ee:ff",
								"is-up":        true,
							},
						},
						"hardware": "arch=amd64 cores=1 mem=1024M root-disk=8192M",
					},
				},
				"applications": M{
					"mysql": mysqlCharm(M{
						"exposed": true,
						"application-status": M{
							"current": "active",
							"since":   "01 Apr 15 01:23+10:00",
						},
						"units": M{
							"mysql/1": M{
								"machine": "1/lxd/0",
								"workload-status": M{
									"current": "active",
									"since":   "01 Apr 15 01:23+10:00",
								},
								"juju-status": M{
									"current": "idle",
									"since":   "01 Apr 15 01:23+10:00",
								},
								"public-address": "10.0.2.1",
							},
						},
						"endpoint-bindings": M{
							"":               network.AlphaSpaceName,
							"server":         network.AlphaSpaceName,
							"server-admin":   network.AlphaSpaceName,
							"metrics-client": network.AlphaSpaceName,
						},
					}),
				},
				"storage": M{},
				"controller": M{
					"timestamp": "15:04:05+07:00",
				},
			},
		},
	),
	test( // 13
		"application with out of date charm",
		addMachine{machineId: "0", job: state.JobManageModel},
		setAddresses{"0", network.NewSpaceAddresses("10.0.0.1")},
		startAliveMachine{"0", ""},
		setMachineStatus{"0", status.Started, ""},
		addMachine{machineId: "1", job: state.JobHostUnits},
		recordAgentStartInformation{machineId: "1", hostname: "eldritch-octopii"},
		setAddresses{"1", network.NewSpaceAddresses("10.0.1.1")},
		startAliveMachine{"1", ""},
		setMachineStatus{"1", status.Started, ""},
		addCharmStoreCharm{"mysql"},
		addApplication{name: "mysql", charm: "mysql"},
		setApplicationExposed{"mysql", true},
		addCharmPlaceholder{"mysql", 23},
		addAliveUnit{"mysql", "1"},

		expect{
			what: "applications and units with correct charm status",
			output: M{
				"model": model,
				"machines": M{
					"0": machine0,
					"1": machine1,
				},
				"applications": M{
					"mysql": mysqlCharm(M{
						"can-upgrade-to": "cs:quantal/mysql-23",
						"exposed":        true,
						"application-status": M{
							"current": "waiting",
							"message": "waiting for machine",
							"since":   "01 Apr 15 01:23+10:00",
						},
						"units": M{
							"mysql/0": M{
								"machine": "1",
								"workload-status": M{
									"current": "waiting",
									"message": "waiting for machine",
									"since":   "01 Apr 15 01:23+10:00",
								},
								"juju-status": M{
									"current": "allocating",
									"since":   "01 Apr 15 01:23+10:00",
								},
								"public-address": "10.0.1.1",
							},
						},
						"endpoint-bindings": M{
							"":               network.AlphaSpaceName,
							"server":         network.AlphaSpaceName,
							"server-admin":   network.AlphaSpaceName,
							"metrics-client": network.AlphaSpaceName,
						},
					}),
				},
				"storage": M{},
				"controller": M{
					"timestamp": "15:04:05+07:00",
				},
			},
		},
	),
	test( // 14
		"unit with out of date charm",
		addMachine{machineId: "0", job: state.JobManageModel},
		setAddresses{"0", network.NewSpaceAddresses("10.0.0.1")},
		startAliveMachine{"0", ""},
		setMachineStatus{"0", status.Started, ""},
		addMachine{machineId: "1", job: state.JobHostUnits},
		recordAgentStartInformation{machineId: "1", hostname: "eldritch-octopii"},
		setAddresses{"1", network.NewSpaceAddresses("10.0.1.1")},
		startAliveMachine{"1", ""},
		setMachineStatus{"1", status.Started, ""},
		addCharmStoreCharm{"mysql"},
		addApplication{name: "mysql", charm: "mysql"},
		setApplicationExposed{"mysql", true},
		addAliveUnit{"mysql", "1"},
		setUnitCharmURL{"mysql/0", "cs:quantal/mysql-1"},
		addCharmStoreCharmWithRevision{addCharmStoreCharm{"mysql"}, "local", 1},
		setApplicationCharm{"mysql", "local:quantal/mysql-1"},

		expect{
			what: "applications and units with correct charm status",
			output: M{
				"model": model,
				"machines": M{
					"0": machine0,
					"1": machine1,
				},
				"applications": M{
					"mysql": mysqlCharm(M{
						"charm":        "local:quantal/mysql-1",
						"charm-origin": "local",
						"exposed":      true,
						"application-status": M{
							"current": "active",
							"since":   "01 Apr 15 01:23+10:00",
						},
						"units": M{
							"mysql/0": M{
								"machine": "1",
								"workload-status": M{
									"current": "active",
									"since":   "01 Apr 15 01:23+10:00",
								},
								"juju-status": M{
									"current": "idle",
									"since":   "01 Apr 15 01:23+10:00",
								},
								"upgrading-from": "cs:quantal/mysql-1",
								"public-address": "10.0.1.1",
							},
						},
						"endpoint-bindings": M{
							"":               network.AlphaSpaceName,
							"server":         network.AlphaSpaceName,
							"server-admin":   network.AlphaSpaceName,
							"metrics-client": network.AlphaSpaceName,
						},
					}),
				},
				"storage": M{},
				"controller": M{
					"timestamp": "15:04:05+07:00",
				},
			},
		},
	),
	test( // 15
		"application and unit with out of date charms",
		addMachine{machineId: "0", job: state.JobManageModel},
		setAddresses{"0", network.NewSpaceAddresses("10.0.0.1")},
		startAliveMachine{"0", ""},
		setMachineStatus{"0", status.Started, ""},
		addMachine{machineId: "1", job: state.JobHostUnits},
		recordAgentStartInformation{machineId: "1", hostname: "eldritch-octopii"},
		setAddresses{"1", network.NewSpaceAddresses("10.0.1.1")},
		startAliveMachine{"1", ""},
		setMachineStatus{"1", status.Started, ""},
		addCharmStoreCharm{"mysql"},
		addApplication{name: "mysql", charm: "mysql"},
		setApplicationExposed{"mysql", true},
		addAliveUnit{"mysql", "1"},
		setUnitCharmURL{"mysql/0", "cs:quantal/mysql-1"},
		addCharmStoreCharmWithRevision{addCharmStoreCharm{"mysql"}, "cs", 2},
		setApplicationCharm{"mysql", "cs:quantal/mysql-2"},
		addCharmPlaceholder{"mysql", 23},

		expect{
			what: "applications and units with correct charm status",
			output: M{
				"model": model,
				"machines": M{
					"0": machine0,
					"1": machine1,
				},
				"applications": M{
					"mysql": mysqlCharm(M{
						"charm":          "cs:quantal/mysql-2",
						"charm-rev":      2,
						"can-upgrade-to": "cs:quantal/mysql-23",
						"exposed":        true,
						"application-status": M{
							"current": "active",
							"since":   "01 Apr 15 01:23+10:00",
						},
						"units": M{
							"mysql/0": M{
								"machine": "1",
								"workload-status": M{
									"current": "active",
									"since":   "01 Apr 15 01:23+10:00",
								},
								"juju-status": M{
									"current": "idle",
									"since":   "01 Apr 15 01:23+10:00",
								},
								"upgrading-from": "cs:quantal/mysql-1",
								"public-address": "10.0.1.1",
							},
						},
						"endpoint-bindings": M{
							"":               network.AlphaSpaceName,
							"server":         network.AlphaSpaceName,
							"server-admin":   network.AlphaSpaceName,
							"metrics-client": network.AlphaSpaceName,
						},
					}),
				},
				"storage": M{},
				"controller": M{
					"timestamp": "15:04:05+07:00",
				},
			},
		},
	),
	test( // 16
		"application with local charm not shown as out of date",
		addMachine{machineId: "0", job: state.JobManageModel},
		setAddresses{"0", network.NewSpaceAddresses("10.0.0.1")},
		startAliveMachine{"0", ""},
		setMachineStatus{"0", status.Started, ""},
		addMachine{machineId: "1", job: state.JobHostUnits},
		recordAgentStartInformation{machineId: "1", hostname: "eldritch-octopii"},
		setAddresses{"1", network.NewSpaceAddresses("10.0.1.1")},
		startAliveMachine{"1", ""},
		setMachineStatus{"1", status.Started, ""},
		addCharmStoreCharm{"mysql"},
		addApplication{name: "mysql", charm: "mysql"},
		setApplicationExposed{"mysql", true},
		addAliveUnit{"mysql", "1"},
		setUnitCharmURL{"mysql/0", "cs:quantal/mysql-1"},
		addCharmStoreCharmWithRevision{addCharmStoreCharm{"mysql"}, "local", 1},
		setApplicationCharm{"mysql", "local:quantal/mysql-1"},
		addCharmPlaceholder{"mysql", 23},

		expect{
			what: "applications and units with correct charm status",
			output: M{
				"model": model,
				"machines": M{
					"0": machine0,
					"1": machine1,
				},
				"applications": M{
					"mysql": mysqlCharm(M{
						"charm":        "local:quantal/mysql-1",
						"charm-origin": "local",
						"exposed":      true,
						"application-status": M{
							"current": "active",
							"since":   "01 Apr 15 01:23+10:00",
						},
						"units": M{
							"mysql/0": M{
								"machine": "1",
								"workload-status": M{
									"current": "active",
									"since":   "01 Apr 15 01:23+10:00",
								},
								"juju-status": M{
									"current": "idle",
									"since":   "01 Apr 15 01:23+10:00",
								},
								"upgrading-from": "cs:quantal/mysql-1",
								"public-address": "10.0.1.1",
							},
						},
						"endpoint-bindings": M{
							"":               network.AlphaSpaceName,
							"server":         network.AlphaSpaceName,
							"server-admin":   network.AlphaSpaceName,
							"metrics-client": network.AlphaSpaceName,
						},
					}),
				},
				"storage": M{},
				"controller": M{
					"timestamp": "15:04:05+07:00",
				},
			},
		},
	),
	test( // 17
		"deploy two applications; set meter statuses on one",
		addMachine{machineId: "0", job: state.JobManageModel},
		setAddresses{"0", network.NewSpaceAddresses("10.0.0.1")},
		startAliveMachine{"0", ""},
		setMachineStatus{"0", status.Started, ""},

		addMachine{machineId: "1", job: state.JobHostUnits},
		recordAgentStartInformation{machineId: "1", hostname: "eldritch-octopii"},
		setAddresses{"1", network.NewSpaceAddresses("10.0.1.1")},
		startAliveMachine{"1", ""},
		setMachineStatus{"1", status.Started, ""},

		addMachine{machineId: "2", job: state.JobHostUnits},
		recordAgentStartInformation{machineId: "2", hostname: "titanium-shoelace"},
		setAddresses{"2", network.NewSpaceAddresses("10.0.2.1")},
		startAliveMachine{"2", ""},
		setMachineStatus{"2", status.Started, ""},

		addMachine{machineId: "3", job: state.JobHostUnits},
		recordAgentStartInformation{machineId: "3", hostname: "loud-silence"},
		setAddresses{"3", network.NewSpaceAddresses("10.0.3.1")},
		startAliveMachine{"3", ""},
		setMachineStatus{"3", status.Started, ""},
		setMachineInstanceStatus{"3", status.Started, "I am number three"},

		addMachine{machineId: "4", job: state.JobHostUnits},
		setAddresses{"4", network.NewSpaceAddresses("10.0.4.1")},
		recordAgentStartInformation{machineId: "4", hostname: "antediluvian-furniture"},
		startAliveMachine{"4", ""},
		setMachineStatus{"4", status.Started, ""},

		addCharmStoreCharm{"mysql"},
		addApplication{name: "mysql", charm: "mysql"},
		setApplicationExposed{"mysql", true},

		addCharmStoreCharm{"metered"},
		addApplication{name: "applicationwithmeterstatus", charm: "metered"},

		addAliveUnit{"mysql", "1"},
		addAliveUnit{"applicationwithmeterstatus", "2"},
		addAliveUnit{"applicationwithmeterstatus", "3"},
		addAliveUnit{"applicationwithmeterstatus", "4"},

		setApplicationExposed{"mysql", true},

		setAgentStatus{"mysql/0", status.Idle, "", nil},
		setUnitStatus{"mysql/0", status.Active, "", nil},
		setAgentStatus{"applicationwithmeterstatus/0", status.Idle, "", nil},
		setUnitStatus{"applicationwithmeterstatus/0", status.Active, "", nil},
		setAgentStatus{"applicationwithmeterstatus/1", status.Idle, "", nil},
		setUnitStatus{"applicationwithmeterstatus/1", status.Active, "", nil},
		setAgentStatus{"applicationwithmeterstatus/2", status.Idle, "", nil},
		setUnitStatus{"applicationwithmeterstatus/2", status.Active, "", nil},

		setUnitMeterStatus{"applicationwithmeterstatus/1", "GREEN", "test green status"},
		setUnitMeterStatus{"applicationwithmeterstatus/2", "RED", "test red status"},

		expect{
			what: "simulate just the two applications and a bootstrap node",
			output: M{
				"model": model,
				"machines": M{
					"0": machine0,
					"1": machine1,
					"2": machine2,
					"3": machine3,
					"4": machine4,
				},
				"applications": M{
					"mysql": mysqlCharm(M{
						"exposed": true,
						"application-status": M{
							"current": "active",
							"since":   "01 Apr 15 01:23+10:00",
						},
						"units": M{
							"mysql/0": M{
								"machine": "1",
								"workload-status": M{
									"current": "active",
									"since":   "01 Apr 15 01:23+10:00",
								},
								"juju-status": M{
									"current": "idle",
									"since":   "01 Apr 15 01:23+10:00",
								},
								"public-address": "10.0.1.1",
							},
						},
						"endpoint-bindings": M{
							"":               network.AlphaSpaceName,
							"server":         network.AlphaSpaceName,
							"server-admin":   network.AlphaSpaceName,
							"metrics-client": network.AlphaSpaceName,
						},
					}),

					"applicationwithmeterstatus": meteredCharm(M{
						"application-status": M{
							"current": "active",
							"since":   "01 Apr 15 01:23+10:00",
						},
						"units": M{
							"applicationwithmeterstatus/0": M{
								"machine": "2",
								"workload-status": M{
									"current": "active",
									"since":   "01 Apr 15 01:23+10:00",
								},
								"juju-status": M{
									"current": "idle",
									"since":   "01 Apr 15 01:23+10:00",
								},
								"public-address": "10.0.2.1",
							},
							"applicationwithmeterstatus/1": M{
								"machine": "3",
								"workload-status": M{
									"current": "active",
									"since":   "01 Apr 15 01:23+10:00",
								},
								"juju-status": M{
									"current": "idle",
									"since":   "01 Apr 15 01:23+10:00",
								},
								"meter-status": M{
									"color":   "green",
									"message": "test green status",
								},
								"public-address": "10.0.3.1",
							},
							"applicationwithmeterstatus/2": M{
								"machine": "4",
								"workload-status": M{
									"current": "active",
									"since":   "01 Apr 15 01:23+10:00",
								},
								"juju-status": M{
									"current": "idle",
									"since":   "01 Apr 15 01:23+10:00",
								},
								"meter-status": M{
									"color":   "red",
									"message": "test red status",
								},
								"public-address": "10.0.4.1",
							},
						},
					}),
				},
				"storage": M{},
				"controller": M{
					"timestamp": "15:04:05+07:00",
				},
			},
		},
	),
	test( // 18
		"upgrade available",
		setToolsUpgradeAvailable{},
		expect{
			what: "upgrade availability should be shown in model-status",
			output: M{
				"model": M{
					"name":              "controller",
					"type":              "iaas",
					"controller":        "kontroll",
					"cloud":             "dummy",
					"region":            "dummy-region",
					"version":           "1.2.3",
					"upgrade-available": "1.2.4",
					"model-status": M{
						"current": "available",
						"since":   "01 Apr 15 01:23+10:00",
					},
					"sla": "unsupported",
				},
				"machines":     M{},
				"applications": M{},
				"storage":      M{},
				"controller": M{
					"timestamp": "15:04:05+07:00",
				},
			},
			stderr: "\nModel \"controller\" is empty.\n",
		},
	),
	test( // 19
		"consistent workload version",
		addMachine{machineId: "0", job: state.JobManageModel},
		setAddresses{"0", network.NewSpaceAddresses("10.0.0.1")},
		startAliveMachine{"0", ""},
		setMachineStatus{"0", status.Started, ""},

		addCharmStoreCharm{"mysql"},
		addApplication{name: "mysql", charm: "mysql"},

		addMachine{machineId: "1", job: state.JobHostUnits},
		recordAgentStartInformation{machineId: "1", hostname: "eldritch-octopii"},
		setAddresses{"1", network.NewSpaceAddresses("10.0.1.1")},
		startAliveMachine{"1", ""},
		setMachineStatus{"1", status.Started, ""},
		addAliveUnit{"mysql", "1"},
		setUnitWorkloadVersion{"mysql/0", "the best!"},

		expect{
			what: "application and unit with correct workload version",
			output: M{
				"model": model,
				"machines": M{
					"0": machine0,
					"1": machine1,
				},
				"applications": M{
					"mysql": mysqlCharm(M{
						"version": "the best!",
						"application-status": M{
							"current": "waiting",
							"message": "waiting for machine",
							"since":   "01 Apr 15 01:23+10:00",
						},
						"units": M{
							"mysql/0": M{
								"machine": "1",
								"workload-status": M{
									"current": "waiting",
									"message": "waiting for machine",
									"since":   "01 Apr 15 01:23+10:00",
								},
								"juju-status": M{
									"current": "allocating",
									"since":   "01 Apr 15 01:23+10:00",
								},
								"public-address": "10.0.1.1",
							},
						},
						"endpoint-bindings": M{
							"":               network.AlphaSpaceName,
							"server":         network.AlphaSpaceName,
							"server-admin":   network.AlphaSpaceName,
							"metrics-client": network.AlphaSpaceName,
						},
					}),
				},
				"storage": M{},
				"controller": M{
					"timestamp": "15:04:05+07:00",
				},
			},
		},
	),
	test( // 20
		"mixed workload version",
		addMachine{machineId: "0", job: state.JobManageModel},
		setAddresses{"0", network.NewSpaceAddresses("10.0.0.1")},
		startAliveMachine{"0", ""},
		setMachineStatus{"0", status.Started, ""},

		addCharmStoreCharm{"mysql"},
		addApplication{name: "mysql", charm: "mysql"},

		addMachine{machineId: "1", job: state.JobHostUnits},
		recordAgentStartInformation{machineId: "1", hostname: "eldritch-octopii"},
		setAddresses{"1", network.NewSpaceAddresses("10.0.1.1")},
		startAliveMachine{"1", ""},
		setMachineStatus{"1", status.Started, ""},
		addAliveUnit{"mysql", "1"},
		setUnitWorkloadVersion{"mysql/0", "the best!"},

		addMachine{machineId: "2", job: state.JobHostUnits},
		recordAgentStartInformation{machineId: "2", hostname: "titanium-shoelace"},
		setAddresses{"2", network.NewSpaceAddresses("10.0.2.1")},
		startAliveMachine{"2", ""},
		setMachineStatus{"2", status.Started, ""},
		addAliveUnit{"mysql", "2"},
		setUnitWorkloadVersion{"mysql/1", "not as good"},

		expect{
			what: "application and unit with correct workload version",
			output: M{
				"model": model,
				"machines": M{
					"0": machine0,
					"1": machine1,
					"2": machine2,
				},
				"applications": M{
					"mysql": mysqlCharm(M{
						"version": "not as good",
						"application-status": M{
							"current": "waiting",
							"message": "waiting for machine",
							"since":   "01 Apr 15 01:23+10:00",
						},
						"units": M{
							"mysql/0": M{
								"machine": "1",
								"workload-status": M{
									"current": "waiting",
									"message": "waiting for machine",
									"since":   "01 Apr 15 01:23+10:00",
								},
								"juju-status": M{
									"current": "allocating",
									"since":   "01 Apr 15 01:23+10:00",
								},
								"public-address": "10.0.1.1",
							},
							"mysql/1": M{
								"machine": "2",
								"workload-status": M{
									"current": "waiting",
									"message": "waiting for machine",
									"since":   "01 Apr 15 01:23+10:00",
								},
								"juju-status": M{
									"current": "allocating",
									"since":   "01 Apr 15 01:23+10:00",
								},
								"public-address": "10.0.2.1",
							},
						},
						"endpoint-bindings": M{
							"":               network.AlphaSpaceName,
							"server":         network.AlphaSpaceName,
							"server-admin":   network.AlphaSpaceName,
							"metrics-client": network.AlphaSpaceName,
						},
					}),
				},
				"storage": M{},
				"controller": M{
					"timestamp": "15:04:05+07:00",
				},
			},
		},
	),
	test( // 21
		"instance with localhost addresses",
		addMachine{machineId: "0", job: state.JobManageModel},
		setAddresses{"0", []network.SpaceAddress{
			network.NewSpaceAddress("10.0.0.1", network.WithScope(network.ScopeCloudLocal)),
			network.NewSpaceAddress("127.0.0.1", network.WithScope(network.ScopeMachineLocal)),
			// TODO(macgreagoir) setAddresses step method needs to
			// set netmask correctly before we can test IPv6
			// loopback.
			// network.NewSpaceAddress("::1", network.ScopeMachineLocal),
		}},
		startAliveMachine{"0", ""},
		setMachineStatus{"0", status.Started, ""},
		expect{
			what: "machine 0 has localhost addresses that should not display",
			output: M{
				"model": model,
				"machines": M{
					"0": machine0,
				},
				"applications": M{},
				"storage":      M{},
				"controller": M{
					"timestamp": "15:04:05+07:00",
				},
			},
		},
	),
	test( // 22
		"instance with IPv6 addresses",
		addMachine{machineId: "0", cons: machineCons, job: state.JobManageModel},
		setAddresses{"0", []network.SpaceAddress{
			network.NewSpaceAddress("2001:db8::1", network.WithScope(network.ScopeCloudLocal)),
			// TODO(macgreagoir) setAddresses step method needs to
			// set netmask correctly before we can test IPv6
			// loopback.
			// network.NewSpaceAddress("::1", network.ScopeMachineLocal),
		}},
		startAliveMachine{"0", ""},
		setMachineStatus{"0", status.Started, ""},
		expect{
			what: "machine 0 has an IPv6 address",
			output: M{
				"model": model,
				"machines": M{
					"0": M{
						"juju-status": M{
							"current": "started",
							"since":   "01 Apr 15 01:23+10:00",
						},
						"dns-name":     "2001:db8::1",
						"ip-addresses": []string{"2001:db8::1"},
						"instance-id":  "controller-0",
						"machine-status": M{
							"current": "pending",
							"since":   "01 Apr 15 01:23+10:00",
						},
						"modification-status": M{
							"current": "idle",
							"since":   "01 Apr 15 01:23+10:00",
						},
						"base": M{"name": "ubuntu", "channel": "12.10"},
						"network-interfaces": M{
							"eth0": M{
								"ip-addresses": []string{"2001:db8::1"},
								"mac-address":  "aa:bb:cc:dd:ee:ff",
								"is-up":        true,
							},
						},
						"constraints":              "cores=2 mem=8192M root-disk=8192M",
						"hardware":                 "arch=amd64 cores=2 mem=8192M root-disk=8192M",
						"controller-member-status": "adding-vote",
					},
				},
				"applications": M{},
				"storage":      M{},
				"controller": M{
					"timestamp": "15:04:05+07:00",
				},
			},
		},
	),
	test( // 23
		"a remote application",
		addMachine{machineId: "0", job: state.JobManageModel},
		setAddresses{"0", network.NewSpaceAddresses("10.0.0.1")},
		startAliveMachine{"0", ""},
		setMachineStatus{"0", status.Started, ""},
		addMachine{machineId: "1", job: state.JobHostUnits},
		recordAgentStartInformation{machineId: "1", hostname: "eldritch-octopii"},
		setAddresses{"1", network.NewSpaceAddresses("10.0.1.1")},
		startAliveMachine{"1", ""},
		setMachineStatus{"1", status.Started, ""},

		addCharmStoreCharm{"wordpress"},
		addApplication{name: "wordpress", charm: "wordpress"},
		addAliveUnit{"wordpress", "1"},

		addCharmStoreCharm{"mysql"},
		addRemoteApplication{name: "hosted-mysql", url: "me/model.mysql", charm: "mysql", endpoints: []string{"server"}},
		relateApplications{"wordpress", "hosted-mysql", ""},

		expect{
			what: "a remote application",
			output: M{
				"model": model,
				"machines": M{
					"0": machine0,
					"1": machine1,
				},
				"application-endpoints": M{
					"hosted-mysql": M{
						"url": "me/model.mysql",
						"endpoints": M{
							"server": M{
								"interface": "mysql",
								"role":      "provider",
							},
						},
						"application-status": M{
							"current": "unknown",
							"since":   "01 Apr 15 01:23+10:00",
						},
						"relations": M{
							"server": L{"wordpress"},
						},
					},
				},
				"applications": M{
					"wordpress": wordpressCharm(M{
						"application-status": M{
							"current": "waiting",
							"message": "waiting for machine",
							"since":   "01 Apr 15 01:23+10:00",
						},
						"relations": M{
							"db": L{"hosted-mysql"},
						},
						"units": M{
							"wordpress/0": M{
								"machine": "1",
								"workload-status": M{
									"current": "waiting",
									"message": "waiting for machine",
									"since":   "01 Apr 15 01:23+10:00",
								},
								"juju-status": M{
									"current": "allocating",
									"since":   "01 Apr 15 01:23+10:00",
								},
								"public-address": "10.0.1.1",
							},
						},
						"endpoint-bindings": M{
							"":                network.AlphaSpaceName,
							"monitoring-port": network.AlphaSpaceName,
							"url":             network.AlphaSpaceName,
							"admin-api":       network.AlphaSpaceName,
							"cache":           network.AlphaSpaceName,
							"db":              network.AlphaSpaceName,
							"db-client":       network.AlphaSpaceName,
							"foo-bar":         network.AlphaSpaceName,
							"logging-dir":     network.AlphaSpaceName,
						},
					}),
				},
				"storage": M{},
				"controller": M{
					"timestamp": "15:04:05+07:00",
				},
			},
		},
	),
	test( // 24
		"set meter status on the model",
		setSLA{"advanced"},
		setModelMeterStatus{"RED", "status message"},
		expect{
			what: "simulate just the two applications and a bootstrap node",
			output: M{
				"model": M{
					"name":       "controller",
					"type":       "iaas",
					"controller": "kontroll",
					"cloud":      "dummy",
					"region":     "dummy-region",
					"version":    "1.2.3",
					"model-status": M{
						"current": "available",
						"since":   "01 Apr 15 01:23+10:00",
					},
					"meter-status": M{
						"color":   "red",
						"message": "status message",
					},
					"sla": "advanced",
				},
				"machines":     M{},
				"applications": M{},
				"storage":      M{},
				"controller": M{
					"timestamp": "15:04:05+07:00",
				},
			},
			stderr: "\nModel \"controller\" is empty.\n",
		},
	),
	test( // 25
		"set sla on the model",
		setSLA{"advanced"},
		expect{
			what: "set sla on the model",
			output: M{
				"model": M{
					"name":       "controller",
					"type":       "iaas",
					"controller": "kontroll",
					"cloud":      "dummy",
					"region":     "dummy-region",
					"version":    "1.2.3",
					"model-status": M{
						"current": "available",
						"since":   "01 Apr 15 01:23+10:00",
					},
					"sla": "advanced",
				},
				"machines":     M{},
				"applications": M{},
				"storage":      M{},
				"controller": M{
					"timestamp": "15:04:05+07:00",
				},
			},
			stderr: "\nModel \"controller\" is empty.\n",
		},
	),
	test( //26
		"deploy application with endpoint bound to space",
		addMachine{machineId: "0", job: state.JobManageModel},
		setAddresses{"0", network.NewSpaceAddresses("10.0.0.1")},
		startAliveMachine{"0", ""},
		setMachineStatus{"0", status.Started, ""},
		addMachine{machineId: "1", job: state.JobHostUnits},
		recordAgentStartInformation{machineId: "1", hostname: "eldritch-octopii"},
		setAddresses{"1", network.NewSpaceAddresses("10.0.1.1")},
		startAliveMachine{"1", ""},
		setMachineStatus{"1", status.Started, ""},

		// There is a huge assumption of the spaceID which gets
		// assigned to this space in the scopedExpect section
		// in endpoint-bindings for wordpress.
		addSpace{"myspace1"},

		addCharmStoreCharm{"wordpress"},
		addApplication{name: "wordpress", charm: "wordpress", binding: map[string]string{"db-client": "", "logging-dir": "", "cache": "", "db": "myspace1", "monitoring-port": "", "url": "", "admin-api": "", "foo-bar": ""}},
		addAliveUnit{"wordpress", "1"},

		scopedExpect{
			what: "endpoints in correct spaces",
			output: M{
				"model": M{
					"region":  "dummy-region",
					"version": "1.2.3",
					"model-status": M{
						"current": "available",
						"since":   "01 Apr 15 01:23+10:00",
					},
					"type":       "iaas",
					"sla":        "unsupported",
					"name":       "controller",
					"controller": "kontroll",
					"cloud":      "dummy",
				},
				"machines": M{
					"1": M{
						"juju-status": M{
							"current": "started",
							"since":   "01 Apr 15 01:23+10:00",
						},
						"hostname":     "eldritch-octopii",
						"dns-name":     "10.0.1.1",
						"ip-addresses": []string{"10.0.1.1"},
						"instance-id":  "controller-1",
						"machine-status": M{
							"current": "pending",
							"since":   "01 Apr 15 01:23+10:00",
						},
						"modification-status": M{
							"current": "idle",
							"since":   "01 Apr 15 01:23+10:00",
						},
						"base": M{"name": "ubuntu", "channel": "12.10"},
						"network-interfaces": M{
							"eth0": M{
								"ip-addresses": []string{"10.0.1.1"},
								"mac-address":  "aa:bb:cc:dd:ee:ff",
								"is-up":        bool(true),
							},
						},
						"hardware": "arch=amd64 cores=1 mem=1024M root-disk=8192M",
					},
					"0": M{
						"base": M{"name": "ubuntu", "channel": "12.10"},
						"network-interfaces": M{
							"eth0": M{
								"ip-addresses": []string{"10.0.0.1"},
								"mac-address":  "aa:bb:cc:dd:ee:ff",
								"is-up":        bool(true),
							},
						},
						"controller-member-status": "adding-vote",
						"dns-name":                 "10.0.0.1",
						"ip-addresses":             []string{"10.0.0.1"},
						"instance-id":              "controller-0",
						"machine-status": M{
							"current": "pending",
							"since":   "01 Apr 15 01:23+10:00",
						},
						"modification-status": M{
							"current": "idle",
							"since":   "01 Apr 15 01:23+10:00",
						},
						"juju-status": M{
							"current": "started",
							"since":   "01 Apr 15 01:23+10:00",
						},
						"hardware": "arch=amd64 cores=1 mem=1024M root-disk=8192M",
					},
				},
				"applications": M{
					"wordpress": M{
						"base":       M{"name": "ubuntu", "channel": "12.10"},
						"charm-name": "wordpress",
						"exposed":    bool(false),
						"units": M{
							"wordpress/0": M{
								"public-address": "10.0.1.1",
								"workload-status": M{
									"current": "waiting",
									"message": "waiting for machine",
									"since":   "01 Apr 15 01:23+10:00",
								},
								"juju-status": M{
									"current": "allocating",
									"since":   "01 Apr 15 01:23+10:00",
								},
								"machine": "1",
							},
						},
						"charm":        "cs:quantal/wordpress-3",
						"charm-origin": "charmstore",
						"charm-rev":    int(3),
						"application-status": M{
							"current": "waiting",
							"message": "waiting for machine",
							"since":   "01 Apr 15 01:23+10:00",
						},
						"endpoint-bindings": M{
							"":                network.AlphaSpaceName,
							"cache":           network.AlphaSpaceName,
							"db":              "myspace1",
							"db-client":       network.AlphaSpaceName,
							"foo-bar":         network.AlphaSpaceName,
							"logging-dir":     network.AlphaSpaceName,
							"monitoring-port": network.AlphaSpaceName,
							"url":             network.AlphaSpaceName,
							"admin-api":       network.AlphaSpaceName,
						},
					},
				},
				"storage": M{},
				"controller": M{
					"timestamp": "15:04:05+07:00",
				},
			},
		},
	),
	test( // 27
		"application with lxd profiles",
		addMachine{machineId: "0", job: state.JobManageModel},
		setAddresses{"0", network.NewSpaceAddresses("10.0.0.1")},
		startAliveMachine{"0", ""},
		setMachineStatus{"0", status.Started, ""},
		addMachine{machineId: "1", job: state.JobHostUnits},
		recordAgentStartInformation{machineId: "1", hostname: "eldritch-octopii"},
		setAddresses{"1", network.NewSpaceAddresses("10.0.1.1")},
		startAliveMachine{"1", ""},
		setMachineStatus{"1", status.Started, ""},
		setCharmProfiles{"1", []string{"juju-controller-lxd-profile-1"}},
		addCharmStoreCharm{"lxd-profile"},
		addApplication{name: "lxd-profile", charm: "lxd-profile"},
		setApplicationExposed{"lxd-profile", true},
		addAliveUnit{"lxd-profile", "1"},
		setUnitCharmURL{"lxd-profile/0", "cs:quantal/lxd-profile-0"},
		addCharmStoreCharmWithRevision{addCharmStoreCharm{"lxd-profile"}, "local", 1},
		setApplicationCharm{"lxd-profile", "local:quantal/lxd-profile-1"},
		addCharmPlaceholder{"lxd-profile", 23},
		expect{
			what: "applications and units with correct lxd profile charm status",
			output: M{
				"model": model,
				"machines": M{
					"0": machine0,
					"1": machine1WithLXDProfile,
				},
				"applications": M{
					"lxd-profile": lxdProfileCharm(M{
						"charm":        "local:quantal/lxd-profile-1",
						"charm-origin": "local",
						"exposed":      true,
						"application-status": M{
							"current": "active",
							"since":   "01 Apr 15 01:23+10:00",
						},
						"units": M{
							"lxd-profile/0": M{
								"machine": "1",
								"workload-status": M{
									"current": "active",
									"since":   "01 Apr 15 01:23+10:00",
								},
								"juju-status": M{
									"current": "idle",
									"since":   "01 Apr 15 01:23+10:00",
								},
								"upgrading-from": "cs:quantal/lxd-profile-0",
								"public-address": "10.0.1.1",
							},
						},
						"endpoint-bindings": M{
							"":        network.AlphaSpaceName,
							"another": network.AlphaSpaceName,
							"ubuntu":  network.AlphaSpaceName,
						},
					}),
				},
				"storage": M{},
				"controller": M{
					"timestamp": "15:04:05+07:00",
				},
			},
		},
	),
	test( // 28
		"suspended model",
		setModelSuspended{"invalid credential", "bad password"},
		expect{
			what: "suspend a model due to bad credential",
			output: M{
				"model": M{
					"name":       "controller",
					"type":       "iaas",
					"controller": "kontroll",
					"cloud":      "dummy",
					"region":     "dummy-region",
					"version":    "1.2.3",
					"model-status": M{
						"current": "suspended",
						"message": "invalid credential",
						"reason":  "bad password",
						"since":   "01 Apr 15 01:23+10:00",
					},
					"sla": "unsupported",
				},
				"machines":     M{},
				"applications": M{},
				"storage":      M{},
				"controller": M{
					"timestamp": "15:04:05+07:00",
				},
			},
			stderr: "\nModel \"controller\" is empty.\n",
		},
	),
}

func mysqlCharm(extras M) M {
	charm := M{
		"charm":        "cs:quantal/mysql-1",
		"charm-origin": "charmstore",
		"charm-name":   "mysql",
		"charm-rev":    1,
		"base":         M{"name": "ubuntu", "channel": "12.10"},
		"exposed":      false,
	}
	return composeCharms(charm, extras)
}

func lxdProfileCharm(extras M) M {
	charm := M{
		"charm":         "cs:quantal/lxd-profile-0",
		"charm-origin":  "charmstore",
		"charm-name":    "lxd-profile",
		"charm-rev":     1,
		"charm-profile": "juju-controller-lxd-profile-1",
		"base":          M{"name": "ubuntu", "channel": "12.10"},
		"exposed":       false,
	}
	return composeCharms(charm, extras)
}

func meteredCharm(extras M) M {
	charm := M{
		"charm":        "cs:quantal/metered-1",
		"charm-origin": "charmstore",
		"charm-name":   "metered",
		"charm-rev":    1,
		"base":         M{"name": "ubuntu", "channel": "12.10"},
		"exposed":      false,
	}
	return composeCharms(charm, extras)
}

func dummyCharm(extras M) M {
	charm := M{
		"charm":        "cs:quantal/dummy-1",
		"charm-origin": "charmstore",
		"charm-name":   "dummy",
		"charm-rev":    1,
		"base":         M{"name": "ubuntu", "channel": "12.10"},
		"exposed":      false,
	}
	return composeCharms(charm, extras)
}

func wordpressCharm(extras M) M {
	charm := M{
		"charm":        "cs:quantal/wordpress-3",
		"charm-origin": "charmstore",
		"charm-name":   "wordpress",
		"charm-rev":    3,
		"base":         M{"name": "ubuntu", "channel": "12.10"},
		"exposed":      false,
	}
	return composeCharms(charm, extras)
}

func composeCharms(origin, extras M) M {
	result := make(M, len(origin))
	for key, value := range origin {
		result[key] = value
	}
	for key, value := range extras {
		result[key] = value
	}
	return result
}

// TODO(dfc) test failing components by destructively mutating the state under the hood

// sometimes you just need to skip the tests for windows (environment variables etc)
type skipTestOnWindows struct{}

func (skipTestOnWindows) step(c *gc.C, ctx *context) {
	if runtime.GOOS == "windows" {
		ctx.skipTest = true
	}
}

type setSLA struct {
	level string
}

func (s setSLA) step(c *gc.C, ctx *context) {
	err := ctx.st.SetSLA(s.level, "test-user", []byte(""))
	c.Assert(err, jc.ErrorIsNil)
}

type setModelSuspended struct {
	message string
	reason  string
}

func (s setModelSuspended) step(c *gc.C, ctx *context) {
	m, err := ctx.st.Model()
	c.Assert(err, jc.ErrorIsNil)
	err = m.SetStatus(status.StatusInfo{
		Status:  status.Suspended,
		Message: s.message,
		Data: map[string]interface{}{
			"reason": s.reason,
		},
	})
	c.Assert(err, jc.ErrorIsNil)
}

type addMachine struct {
	machineId string
	cons      constraints.Value
	job       state.MachineJob
}

func (am addMachine) step(c *gc.C, ctx *context) {
	m, err := ctx.st.AddOneMachine(state.MachineTemplate{
		Base:        state.UbuntuBase("12.10"),
		Constraints: am.cons,
		Jobs:        []state.MachineJob{am.job},
	})
	c.Assert(err, jc.ErrorIsNil)
	c.Assert(m.Id(), gc.Equals, am.machineId)
}

type recordAgentStartInformation struct {
	machineId string
	hostname  string
}

func (ri recordAgentStartInformation) step(c *gc.C, ctx *context) {
	m, err := ctx.st.Machine(ri.machineId)
	c.Assert(err, jc.ErrorIsNil)

	err = m.RecordAgentStartInformation(ri.hostname)
	c.Assert(err, jc.ErrorIsNil)
}

type addContainer struct {
	parentId  string
	machineId string
	job       state.MachineJob
}

func (ac addContainer) step(c *gc.C, ctx *context) {
	template := state.MachineTemplate{
		Base: state.UbuntuBase("12.10"),
		Jobs: []state.MachineJob{ac.job},
	}
	m, err := ctx.st.AddMachineInsideMachine(template, ac.parentId, instance.LXD)
	c.Assert(err, jc.ErrorIsNil)
	c.Assert(m.Id(), gc.Equals, ac.machineId)
}

type startMachine struct {
	machineId string
}

func (sm startMachine) step(c *gc.C, ctx *context) {
	m, err := ctx.st.Machine(sm.machineId)
	c.Assert(err, jc.ErrorIsNil)
	cons, err := m.Constraints()
	c.Assert(err, jc.ErrorIsNil)
	cfg, err := ctx.st.ControllerConfig()
	c.Assert(err, jc.ErrorIsNil)
	inst, hc := testing.AssertStartInstanceWithConstraints(c, ctx.env, environscontext.NewEmptyCloudCallContext(), cfg.ControllerUUID(), m.Id(), cons)
	err = m.SetProvisioned(inst.Id(), "", "fake_nonce", hc)
	c.Assert(err, jc.ErrorIsNil)
}

type startMissingMachine struct {
	machineId string
}

func (sm startMissingMachine) step(c *gc.C, ctx *context) {
	m, err := ctx.st.Machine(sm.machineId)
	c.Assert(err, jc.ErrorIsNil)
	cons, err := m.Constraints()
	c.Assert(err, jc.ErrorIsNil)
	cfg, err := ctx.st.ControllerConfig()
	c.Assert(err, jc.ErrorIsNil)
	_, hc := testing.AssertStartInstanceWithConstraints(c, ctx.env, environscontext.NewEmptyCloudCallContext(), cfg.ControllerUUID(), m.Id(), cons)
	err = m.SetProvisioned("i-missing", "", "fake_nonce", hc)
	c.Assert(err, jc.ErrorIsNil)
	// lp:1558657
	now := time.Now()
	s := status.StatusInfo{
		Status:  status.Unknown,
		Message: "missing",
		Since:   &now,
	}
	err = m.SetInstanceStatus(s)
	c.Assert(err, jc.ErrorIsNil)
}

type startAliveMachine struct {
	machineId   string
	displayName string
}

func (sam startAliveMachine) step(c *gc.C, ctx *context) {
	m, err := ctx.st.Machine(sam.machineId)
	c.Assert(err, jc.ErrorIsNil)
	cons, err := m.Constraints()
	c.Assert(err, jc.ErrorIsNil)
	cfg, err := ctx.st.ControllerConfig()
	c.Assert(err, jc.ErrorIsNil)
	inst, hc := testing.AssertStartInstanceWithConstraints(c, ctx.env, environscontext.NewEmptyCloudCallContext(), cfg.ControllerUUID(), m.Id(), cons)
	err = m.SetProvisioned(inst.Id(), sam.displayName, "fake_nonce", hc)
	c.Assert(err, jc.ErrorIsNil)
}

type startMachineWithHardware struct {
	machineId string
	hc        instance.HardwareCharacteristics
}

func (sm startMachineWithHardware) step(c *gc.C, ctx *context) {
	m, err := ctx.st.Machine(sm.machineId)
	c.Assert(err, jc.ErrorIsNil)
	cons, err := m.Constraints()
	c.Assert(err, jc.ErrorIsNil)
	cfg, err := ctx.st.ControllerConfig()
	c.Assert(err, jc.ErrorIsNil)
	inst, _ := testing.AssertStartInstanceWithConstraints(c, ctx.env, environscontext.NewEmptyCloudCallContext(), cfg.ControllerUUID(), m.Id(), cons)
	err = m.SetProvisioned(inst.Id(), "", "fake_nonce", &sm.hc)
	c.Assert(err, jc.ErrorIsNil)
}

type startAliveMachineWithDisplayName struct {
	machineId   string
	displayName string
}

func (sm startAliveMachineWithDisplayName) step(c *gc.C, ctx *context) {
	m, err := ctx.st.Machine(sm.machineId)
	c.Assert(err, jc.ErrorIsNil)
	cons, err := m.Constraints()
	c.Assert(err, jc.ErrorIsNil)
	cfg, err := ctx.st.ControllerConfig()
	c.Assert(err, jc.ErrorIsNil)
	inst, hc := testing.AssertStartInstanceWithConstraints(c, ctx.env, environscontext.NewEmptyCloudCallContext(), cfg.ControllerUUID(), m.Id(), cons)
	err = m.SetProvisioned(inst.Id(), sm.displayName, "fake_nonce", hc)
	c.Assert(err, jc.ErrorIsNil)
	_, displayName, err := m.InstanceNames()
	c.Assert(err, jc.ErrorIsNil)
	c.Assert(displayName, gc.Equals, sm.displayName)
}

type setMachineInstanceStatus struct {
	machineId string
	Status    status.Status
	Message   string
}

func (sm setMachineInstanceStatus) step(c *gc.C, ctx *context) {
	m, err := ctx.st.Machine(sm.machineId)
	c.Assert(err, jc.ErrorIsNil)
	now := time.Now()
	s := status.StatusInfo{
		Status:  sm.Status,
		Message: sm.Message,
		Since:   &now,
	}
	err = m.SetInstanceStatus(s)
	c.Assert(err, jc.ErrorIsNil)
}

type setMachineModificationStatus struct {
	machineId string
	Status    status.Status
	Message   string
}

func (sm setMachineModificationStatus) step(c *gc.C, ctx *context) {
	m, err := ctx.st.Machine(sm.machineId)
	c.Assert(err, jc.ErrorIsNil)
	now := time.Now()
	s := status.StatusInfo{
		Status:  sm.Status,
		Message: sm.Message,
		Since:   &now,
	}
	err = m.SetModificationStatus(s)
	c.Assert(err, jc.ErrorIsNil)
}

type addSpace struct {
	spaceName string
}

func (sp addSpace) step(c *gc.C, ctx *context) {
	f := factory.NewFactory(ctx.st, ctx.pool)
	f.MakeSpace(c, &factory.SpaceParams{
		Name: sp.spaceName, ProviderID: network.Id("provider"), IsPublic: true})
}

type setAddresses struct {
	machineId string
	addresses []network.SpaceAddress
}

func (sa setAddresses) step(c *gc.C, ctx *context) {
	m, err := ctx.st.Machine(sa.machineId)
	c.Assert(err, jc.ErrorIsNil)
	err = m.SetProviderAddresses(sa.addresses...)
	c.Assert(err, jc.ErrorIsNil)
	addrs := make([]state.LinkLayerDeviceAddress, len(sa.addresses))
	lldevs := make([]state.LinkLayerDeviceArgs, len(sa.addresses))
	for i, address := range sa.addresses {
		devName := fmt.Sprintf("eth%d", i)
		macAddr := "aa:bb:cc:dd:ee:ff"
		configMethod := network.ConfigStatic
		devType := network.EthernetDevice
		if address.Scope == network.ScopeMachineLocal ||
			address.Value == "localhost" {
			devName = "lo"
			macAddr = "00:00:00:00:00:00"
			configMethod = network.ConfigLoopback
			devType = network.LoopbackDevice
		}
		lldevs[i] = state.LinkLayerDeviceArgs{
			Name:       devName,
			MACAddress: macAddr, // TODO(macgreagoir) Enough for first pass
			IsUp:       true,
			Type:       devType,
		}
		addrs[i] = state.LinkLayerDeviceAddress{
			DeviceName:   devName,
			ConfigMethod: configMethod,
			// TODO(macgreagoir) Enough for first pass, but
			// incorrect for IPv4 loopback, and breaks IPv6
			// loopback.
			CIDRAddress: fmt.Sprintf("%s/24", address.Value)}
	}
	// TODO(macgreagoir) Let these go for now, before this turns into a test for setting lldevs and addrs.
	// err = m.SetLinkLayerDevices(lldevs...)
	// c.Assert(err, jc.ErrorIsNil)
	_ = m.SetLinkLayerDevices(lldevs...)
	// err = m.SetDevicesAddresses(addrs...)
	// c.Assert(err, jc.ErrorIsNil)
	_ = m.SetDevicesAddresses(addrs...)
}

type setTools struct {
	machineId string
	version   version.Binary
}

func (st setTools) step(c *gc.C, ctx *context) {
	m, err := ctx.st.Machine(st.machineId)
	c.Assert(err, jc.ErrorIsNil)
	err = m.SetAgentVersion(st.version)
	c.Assert(err, jc.ErrorIsNil)
}

type setUnitTools struct {
	unitName string
	version  version.Binary
}

func (st setUnitTools) step(c *gc.C, ctx *context) {
	m, err := ctx.st.Unit(st.unitName)
	c.Assert(err, jc.ErrorIsNil)
	err = m.SetAgentVersion(st.version)
	c.Assert(err, jc.ErrorIsNil)
}

type addCharmStoreCharm struct {
	name string
}

func (ac addCharmStoreCharm) addCharmStep(c *gc.C, ctx *context, scheme string, rev int) {
	ch := testcharms.Repo.CharmDir(ac.name)
	name := ch.Meta().Name
	curl := charm.MustParseURL(fmt.Sprintf("%s:quantal/%s-%d", scheme, name, rev))
	info := state.CharmInfo{
		Charm:       ch,
		ID:          curl,
		StoragePath: "dummy-path",
		SHA256:      fmt.Sprintf("%s-%d-sha256", name, rev),
	}
	dummy, err := ctx.st.AddCharm(info)
	c.Assert(err, jc.ErrorIsNil)
	ctx.charms[ac.name] = dummy
}

func (ac addCharmStoreCharm) step(c *gc.C, ctx *context) {
	ch := testcharms.Repo.CharmDir(ac.name)
	ac.addCharmStep(c, ctx, "cs", ch.Revision())
}

type addCharmHubCharm struct {
	name string
}

func (ac addCharmHubCharm) addCharmStep(c *gc.C, ctx *context, scheme string, rev int) {
	ch := testcharms.Repo.CharmDir(ac.name)
	name := ch.Meta().Name
	curl := charm.MustParseURL(fmt.Sprintf("%s:%s-%d", scheme, name, rev))
	info := state.CharmInfo{
		Charm:       ch,
		ID:          curl,
		StoragePath: "dummy-path",
		SHA256:      fmt.Sprintf("%s-%d-sha256", name, rev),
	}
	dummy, err := ctx.st.AddCharm(info)
	c.Assert(err, jc.ErrorIsNil)
	ctx.charms[ac.name] = dummy
}

func (ac addCharmHubCharm) step(c *gc.C, ctx *context) {
	ch := testcharms.Repo.CharmDir(ac.name)
	ac.addCharmStep(c, ctx, "ch", ch.Revision())
}

type addCharmStoreCharmWithRevision struct {
	addCharmStoreCharm
	scheme string
	rev    int
}

func (ac addCharmStoreCharmWithRevision) step(c *gc.C, ctx *context) {
	ac.addCharmStep(c, ctx, ac.scheme, ac.rev)
}

type addApplication struct {
	name    string
	charm   string
	binding map[string]string
	cons    constraints.Value
}

func (as addApplication) step(c *gc.C, ctx *context) {
	ch, ok := ctx.charms[as.charm]
	c.Assert(ok, jc.IsTrue)

	series := ch.URL().Series
	if series == "" {
		series = "quantal"
	}
	base, err := coreseries.GetBaseFromSeries(series)
	c.Assert(err, jc.ErrorIsNil)
	app, err := ctx.st.AddApplication(state.AddApplicationArgs{
		Name:             as.name,
		Charm:            ch,
		EndpointBindings: as.binding,
		CharmOrigin:      &state.CharmOrigin{Platform: &state.Platform{OS: base.OS, Channel: base.Channel.String()}},
	})
	c.Assert(err, jc.ErrorIsNil)
	if app.IsPrincipal() {
		err = app.SetConstraints(as.cons)
		c.Assert(err, jc.ErrorIsNil)
	}
}

type addRemoteApplication struct {
	name            string
	url             string
	charm           string
	endpoints       []string
	isConsumerProxy bool
}

func (as addRemoteApplication) step(c *gc.C, ctx *context) {
	ch, ok := ctx.charms[as.charm]
	c.Assert(ok, jc.IsTrue)
	var endpoints []charm.Relation
	for _, ep := range as.endpoints {
		r, ok := ch.Meta().Requires[ep]
		if !ok {
			r, ok = ch.Meta().Provides[ep]
		}
		c.Assert(ok, jc.IsTrue)
		endpoints = append(endpoints, r)
	}
	_, err := ctx.st.AddRemoteApplication(state.AddRemoteApplicationParams{
		Name:            as.name,
		URL:             as.url,
		SourceModel:     coretesting.ModelTag,
		Endpoints:       endpoints,
		IsConsumerProxy: as.isConsumerProxy,
	})
	c.Assert(err, jc.ErrorIsNil)
}

type addApplicationOffer struct {
	name            string
	owner           string
	applicationName string
	endpoints       []string
}

func (ao addApplicationOffer) step(c *gc.C, ctx *context) {
	endpoints := make(map[string]string)
	for _, ep := range ao.endpoints {
		endpoints[ep] = ep
	}
	offers := state.NewApplicationOffers(ctx.st)
	_, err := offers.AddOffer(crossmodel.AddApplicationOfferArgs{
		OfferName:       ao.name,
		Owner:           ao.owner,
		ApplicationName: ao.applicationName,
		Endpoints:       endpoints,
	})
	c.Assert(err, jc.ErrorIsNil)
}

type addOfferConnection struct {
	sourceModelUUID string
	name            string
	username        string
	relationKey     string
}

func (oc addOfferConnection) step(c *gc.C, ctx *context) {
	rel, err := ctx.st.KeyRelation(oc.relationKey)
	c.Assert(err, jc.ErrorIsNil)
	offer, err := state.NewApplicationOffers(ctx.st).ApplicationOffer(oc.name)
	c.Assert(err, jc.ErrorIsNil)
	_, err = ctx.st.AddOfferConnection(state.AddOfferConnectionParams{
		SourceModelUUID: oc.sourceModelUUID,
		OfferUUID:       offer.OfferUUID,
		Username:        oc.username,
		RelationId:      rel.Id(),
		RelationKey:     rel.Tag().Id(),
	})
	c.Assert(err, jc.ErrorIsNil)
}

type setApplicationExposed struct {
	name    string
	exposed bool
}

func (sse setApplicationExposed) step(c *gc.C, ctx *context) {
	s, err := ctx.st.Application(sse.name)
	c.Assert(err, jc.ErrorIsNil)
	err = s.ClearExposed()
	c.Assert(err, jc.ErrorIsNil)
	if sse.exposed {
		err = s.MergeExposeSettings(nil)
		c.Assert(err, jc.ErrorIsNil)
	}
}

type setApplicationCharm struct {
	name  string
	charm string
}

func (ssc setApplicationCharm) step(c *gc.C, ctx *context) {
	ch, err := ctx.st.Charm(charm.MustParseURL(ssc.charm))
	c.Assert(err, jc.ErrorIsNil)
	s, err := ctx.st.Application(ssc.name)
	c.Assert(err, jc.ErrorIsNil)
	cfg := state.SetCharmConfig{Charm: ch}
	err = s.SetCharm(cfg)
	c.Assert(err, jc.ErrorIsNil)
}

type addCharmPlaceholder struct {
	name string
	rev  int
}

func (ac addCharmPlaceholder) step(c *gc.C, ctx *context) {
	ch := testcharms.Repo.CharmDir(ac.name)
	name := ch.Meta().Name
	curl := charm.MustParseURL(fmt.Sprintf("cs:quantal/%s-%d", name, ac.rev))
	err := ctx.st.AddCharmPlaceholder(curl)
	c.Assert(err, jc.ErrorIsNil)
}

type addUnit struct {
	applicationName string
	machineId       string
}

func (au addUnit) step(c *gc.C, ctx *context) {
	s, err := ctx.st.Application(au.applicationName)
	c.Assert(err, jc.ErrorIsNil)
	u, err := s.AddUnit(state.AddUnitParams{})
	c.Assert(err, jc.ErrorIsNil)
	m, err := ctx.st.Machine(au.machineId)
	c.Assert(err, jc.ErrorIsNil)
	err = u.AssignToMachine(m)
	c.Assert(err, jc.ErrorIsNil)
	ctx.statusSetter.SetAgentStatus(u.Tag().String(), corepresence.Missing)
}

type addAliveUnit struct {
	applicationName string
	machineId       string
}

func (aau addAliveUnit) step(c *gc.C, ctx *context) {
	s, err := ctx.st.Application(aau.applicationName)
	c.Assert(err, jc.ErrorIsNil)
	u, err := s.AddUnit(state.AddUnitParams{})
	c.Assert(err, jc.ErrorIsNil)
	m, err := ctx.st.Machine(aau.machineId)
	c.Assert(err, jc.ErrorIsNil)
	err = u.AssignToMachine(m)
	c.Assert(err, jc.ErrorIsNil)
}

type setUnitMeterStatus struct {
	unitName string
	color    string
	message  string
}

func (s setUnitMeterStatus) step(c *gc.C, ctx *context) {
	u, err := ctx.st.Unit(s.unitName)
	c.Assert(err, jc.ErrorIsNil)
	err = u.SetMeterStatus(s.color, s.message)
	c.Assert(err, jc.ErrorIsNil)
}

type setModelMeterStatus struct {
	color   string
	message string
}

func (s setModelMeterStatus) step(c *gc.C, ctx *context) {
	m, err := ctx.st.Model()
	c.Assert(err, jc.ErrorIsNil)
	err = m.SetMeterStatus(s.color, s.message)
	c.Assert(err, jc.ErrorIsNil)
}

type setUnitAsLeader struct {
	unitName string
}

func (s setUnitAsLeader) step(c *gc.C, ctx *context) {
	u, err := ctx.st.Unit(s.unitName)
	c.Assert(err, jc.ErrorIsNil)

	// We must use the lease manager from the API server.
	// Requesting it from state will claim against a *different* legacy lease
	// manager running in the state workers collection.
	stater := ctx.env.(testing.GetStater)
	claimer, err := stater.GetLeaseManagerInAPIServer().Claimer("application-leadership", ctx.st.ModelUUID())
	c.Assert(err, jc.ErrorIsNil)

	err = claimer.Claim(u.ApplicationName(), u.Name(), time.Minute)
	c.Assert(err, jc.ErrorIsNil)
}

type setUnitStatus struct {
	unitName   string
	status     status.Status
	statusInfo string
	statusData map[string]interface{}
}

func (sus setUnitStatus) step(c *gc.C, ctx *context) {
	u, err := ctx.st.Unit(sus.unitName)
	c.Assert(err, jc.ErrorIsNil)
	// lp:1558657
	now := time.Now()
	s := status.StatusInfo{
		Status:  sus.status,
		Message: sus.statusInfo,
		Data:    sus.statusData,
		Since:   &now,
	}
	err = u.SetStatus(s)
	c.Assert(err, jc.ErrorIsNil)
}

type setAgentStatus struct {
	unitName   string
	status     status.Status
	statusInfo string
	statusData map[string]interface{}
}

func (sus setAgentStatus) step(c *gc.C, ctx *context) {
	u, err := ctx.st.Unit(sus.unitName)
	c.Assert(err, jc.ErrorIsNil)
	// lp:1558657
	now := time.Now()
	sInfo := status.StatusInfo{
		Status:  sus.status,
		Message: sus.statusInfo,
		Data:    sus.statusData,
		Since:   &now,
	}
	err = u.SetAgentStatus(sInfo)
	c.Assert(err, jc.ErrorIsNil)
}

type setUnitCharmURL struct {
	unitName string
	charm    string
}

func (uc setUnitCharmURL) step(c *gc.C, ctx *context) {
	u, err := ctx.st.Unit(uc.unitName)
	c.Assert(err, jc.ErrorIsNil)
	curl := charm.MustParseURL(uc.charm)
	err = u.SetCharmURL(curl)
	c.Assert(err, jc.ErrorIsNil)
	// lp:1558657
	now := time.Now()
	s := status.StatusInfo{
		Status:  status.Active,
		Message: "",
		Since:   &now,
	}
	err = u.SetStatus(s)
	c.Assert(err, jc.ErrorIsNil)
	sInfo := status.StatusInfo{
		Status:  status.Idle,
		Message: "",
		Since:   &now,
	}
	err = u.SetAgentStatus(sInfo)
	c.Assert(err, jc.ErrorIsNil)

}

type setUnitWorkloadVersion struct {
	unitName string
	version  string
}

func (wv setUnitWorkloadVersion) step(c *gc.C, ctx *context) {
	u, err := ctx.st.Unit(wv.unitName)
	c.Assert(err, jc.ErrorIsNil)
	err = u.SetWorkloadVersion(wv.version)
	c.Assert(err, jc.ErrorIsNil)
}

type openUnitPort struct {
	unitName string
	protocol string
	number   int
}

func (oup openUnitPort) step(c *gc.C, ctx *context) {
	u, err := ctx.st.Unit(oup.unitName)
	c.Assert(err, jc.ErrorIsNil)

	unitPortRanges, err := u.OpenedPortRanges()
	c.Assert(err, jc.ErrorIsNil)

	const allEndpoints = ""
	unitPortRanges.Open(allEndpoints, network.PortRange{
		FromPort: oup.number,
		ToPort:   oup.number,
		Protocol: oup.protocol,
	})
	c.Assert(ctx.st.ApplyOperation(unitPortRanges.Changes()), jc.ErrorIsNil)
}

type ensureDyingUnit struct {
	unitName string
}

func (e ensureDyingUnit) step(c *gc.C, ctx *context) {
	u, err := ctx.st.Unit(e.unitName)
	c.Assert(err, jc.ErrorIsNil)
	err = u.Destroy()
	c.Assert(err, jc.ErrorIsNil)
	c.Assert(u.Life(), gc.Equals, state.Dying)
}

type ensureDyingApplication struct {
	applicationName string
}

func (e ensureDyingApplication) step(c *gc.C, ctx *context) {
	svc, err := ctx.st.Application(e.applicationName)
	c.Assert(err, jc.ErrorIsNil)
	err = svc.Destroy()
	c.Assert(err, jc.ErrorIsNil)
	err = svc.Refresh()
	c.Assert(err, jc.ErrorIsNil)
	c.Assert(svc.Life(), gc.Equals, state.Dying)
}

type ensureDeadMachine struct {
	machineId string
}

func (e ensureDeadMachine) step(c *gc.C, ctx *context) {
	m, err := ctx.st.Machine(e.machineId)
	c.Assert(err, jc.ErrorIsNil)
	err = m.EnsureDead()
	c.Assert(err, jc.ErrorIsNil)
	c.Assert(m.Life(), gc.Equals, state.Dead)
}

type setMachineStatus struct {
	machineId  string
	status     status.Status
	statusInfo string
}

func (sms setMachineStatus) step(c *gc.C, ctx *context) {
	// lp:1558657
	now := time.Now()
	m, err := ctx.st.Machine(sms.machineId)
	c.Assert(err, jc.ErrorIsNil)
	sInfo := status.StatusInfo{
		Status:  sms.status,
		Message: sms.statusInfo,
		Since:   &now,
	}
	err = m.SetStatus(sInfo)
	c.Assert(err, jc.ErrorIsNil)
}

type relateApplications struct {
	ep1, ep2 string
	status   string
}

func (rs relateApplications) step(c *gc.C, ctx *context) {
	eps, err := ctx.st.InferEndpoints(rs.ep1, rs.ep2)
	c.Assert(err, jc.ErrorIsNil)
	rel, err := ctx.st.AddRelation(eps...)
	c.Assert(err, jc.ErrorIsNil)
	s := rs.status
	if s == "" {
		s = "joined"
	}
	err = rel.SetStatus(status.StatusInfo{Status: status.Status(s)})
	c.Assert(err, jc.ErrorIsNil)
}

type addSubordinate struct {
	prinUnit       string
	subApplication string
}

func (as addSubordinate) step(c *gc.C, ctx *context) {
	u, err := ctx.st.Unit(as.prinUnit)
	c.Assert(err, jc.ErrorIsNil)
	eps, err := ctx.st.InferEndpoints(u.ApplicationName(), as.subApplication)
	c.Assert(err, jc.ErrorIsNil)
	rel, err := ctx.st.EndpointsRelation(eps...)
	c.Assert(err, jc.ErrorIsNil)
	ru, err := rel.Unit(u)
	c.Assert(err, jc.ErrorIsNil)
	err = ru.EnterScope(nil)
	c.Assert(err, jc.ErrorIsNil)
}

type setCharmProfiles struct {
	machineId string
	profiles  []string
}

func (s setCharmProfiles) step(c *gc.C, ctx *context) {
	m, err := ctx.st.Machine(s.machineId)
	c.Assert(err, jc.ErrorIsNil)
	err = m.SetCharmProfiles(s.profiles)
	c.Assert(err, jc.ErrorIsNil)
}

type addBranch struct {
	name string
}

func (s addBranch) step(c *gc.C, ctx *context) {
	err := ctx.st.AddBranch(s.name, "testuser")
	c.Assert(err, jc.ErrorIsNil)
}

type trackBranch struct {
	branch   string
	unitName string
}

func (s trackBranch) step(c *gc.C, ctx *context) {
	gen, err := ctx.st.Branch(s.branch)
	c.Assert(err, jc.ErrorIsNil)
	err = gen.AssignUnit(s.unitName)
	c.Assert(err, jc.ErrorIsNil)
}

type scopedExpect struct {
	what   string
	scope  []string
	output M
	stderr string
}

type expect struct {
	what   string
	output M
	stderr string
}

// substituteFakeTime replaces all key values
// in actual status output with a known fake value.
func substituteFakeTime(c *gc.C, key string, in []byte, expectIsoTime bool) []byte {
	// This regexp will work for yaml and json.
	exp := regexp.MustCompile(`(?P<key>"?` + key + `"?:\ ?)(?P<quote>"?)(?P<timestamp>[^("|\n)]*)*"?`)
	// Before the substitution is done, check that the timestamp produced
	// by status is in the correct format.
	if matches := exp.FindStringSubmatch(string(in)); matches != nil {
		for i, name := range exp.SubexpNames() {
			if name != "timestamp" {
				continue
			}
			timeFormat := "02 Jan 2006 15:04:05Z07:00"
			if expectIsoTime {
				timeFormat = "2006-01-02 15:04:05Z"
			}
			_, err := time.Parse(timeFormat, matches[i])
			c.Assert(err, jc.ErrorIsNil)
		}
	}

	out := exp.ReplaceAllString(string(in), `$key$quote<timestamp>$quote`)
	// Substitute a made up time used in our expected output.
	out = strings.Replace(out, "<timestamp>", "01 Apr 15 01:23+10:00", -1)
	return []byte(out)
}

// substituteFakeTimestamp replaces all key values for a given timestamp
// in actual status output with a known fake value.
func substituteFakeTimestamp(c *gc.C, in []byte, expectIsoTime bool) []byte {
	timeFormat := "15:04:05Z07:00"
	output := strings.Replace(timeFormat, "Z", "+", -1)
	if expectIsoTime {
		timeFormat = "15:04:05Z"
		output = "15:04:05"
	}
	// This regexp will work for any input type
	exp := regexp.MustCompile(`(?P<timestamp>[0-9]{2}:[0-9]{2}:[0-9]{2}((Z|\+|\-)([0-9]{2}:[0-9]{2})?)?)`)
	if matches := exp.FindStringSubmatch(string(in)); matches != nil {
		for i, name := range exp.SubexpNames() {
			if name != "timestamp" {
				continue
			}
			value := matches[i]
			if num := len(value); num == 8 {
				value = fmt.Sprintf("%sZ", value)
			} else if num == 14 && (expectIsoTime || value[8] == 'Z') {
				value = fmt.Sprintf("%sZ", value[:8])
			}
			_, err := time.Parse(timeFormat, value)
			c.Assert(err, jc.ErrorIsNil)
		}
	}

	out := exp.ReplaceAllString(string(in), `<timestamp>`)
	// Substitute a made up time used in our expected output.
	out = strings.Replace(out, "<timestamp>", output, -1)
	return []byte(out)
}

// substituteSpacingBetweenTimestampAndNotes forces the spacing between the
// headers Timestamp and Notes to be consistent regardless of the time. This
// happens because we're dealing with the result of the strings of stdout and
// not with any useable AST
func substituteSpacingBetweenTimestampAndNotes(c *gc.C, in []byte) []byte {
	exp := regexp.MustCompile(`Timestamp(?P<spacing>\s+)Notes`)
	result := exp.ReplaceAllString(string(in), fmt.Sprintf("Timestamp%sNotes", strings.Repeat(" ", 7)))
	return []byte(result)
}

func (e scopedExpect) step(c *gc.C, ctx *context) {
	c.Logf("\nexpect: %s %s\n", e.what, strings.Join(e.scope, " "))

	// Now execute the command for each format.
	for _, format := range statusFormats {
		c.Logf("format %q", format.name)
		// Run command with the required format.
		args := []string{"--no-color", "--format", format.name}
		if ctx.expectIsoTime {
			args = append(args, "--utc")
		}
		args = append(args, e.scope...)
		c.Logf("running status %s", strings.Join(args, " "))
		code, stdout, stderr := runStatus(c, args...)
		c.Assert(code, gc.Equals, 0)
		c.Assert(string(stderr), gc.Equals, e.stderr)

		// Prepare the output in the same format.
		buf, err := format.marshal(e.output)
		c.Assert(err, jc.ErrorIsNil)

		// we have to force the timestamp into the correct format as the model
		// is in string.
		buf = substituteFakeTimestamp(c, buf, ctx.expectIsoTime)

		expected := make(M)
		err = format.unmarshal(buf, &expected)
		c.Assert(err, jc.ErrorIsNil)

		// Check the output is as expected.
		actual := make(M)
		out := substituteFakeTime(c, "since", stdout, ctx.expectIsoTime)
		out = substituteFakeTimestamp(c, out, ctx.expectIsoTime)
		err = format.unmarshal(out, &actual)
		c.Assert(err, jc.ErrorIsNil)
		pretty.Ldiff(c, actual, expected)
		c.Assert(actual, jc.DeepEquals, expected)
	}
}

func (e expect) step(c *gc.C, ctx *context) {
	scopedExpect{e.what, nil, e.output, e.stderr}.step(c, ctx)
}

// Ensure that we model watchers to become idle before running step(). This
// avoids time-related races when updating the cached status that can in turn
// make status tests behave inconsistently.
func (e expect) requireModelWatchersIdle() bool {
	return true
}

type setToolsUpgradeAvailable struct{}

func (ua setToolsUpgradeAvailable) step(c *gc.C, ctx *context) {
	model, err := ctx.st.Model()
	c.Assert(err, jc.ErrorIsNil)
	err = model.UpdateLatestToolsVersion(nextVersion)
	c.Assert(err, jc.ErrorIsNil)
}

func (s *StatusSuite) TestStatusAllFormats(c *gc.C) {
	for i, t := range statusTests {
		c.Logf("test %d: %s", i, t.summary)
		func(t testCase) {
			// Prepare context and run all steps to setup.
			ctx := s.newContext(c)
			defer s.resetContext(c, ctx)
			ctx.run(c, t.steps, s.WaitForModelWatchersIdle)
		}(t)
	}
}

func (s *StatusSuite) TestMigrationInProgress(c *gc.C) {
	// This test isn't part of statusTests because migrations can't be
	// run on controller models.
	st := s.setupMigrationTest(c)
	defer st.Close()

	expected := M{
		"model": M{
			"name":       "hosted",
			"type":       "iaas",
			"controller": "kontroll",
			"cloud":      "dummy",
			"region":     "dummy-region",
			"version":    "2.0.0",
			"model-status": M{
				"current": "busy",
				"since":   "01 Apr 15 01:23+10:00",
				"message": "migrating: foo bar",
			},
			"sla": "unsupported",
		},
		"machines":     M{},
		"applications": M{},
		"storage":      M{},
		"controller": M{
			"timestamp": "15:04:05+07:00",
		},
	}

	for _, format := range statusFormats {
		code, stdout, stderr := runStatus(c, "--no-color", "-m", "hosted", "--format", format.name)
		c.Check(code, gc.Equals, 0)
		c.Assert(string(stderr), gc.Equals, "\nModel \"hosted\" is empty.\n")

		stdout = substituteFakeTime(c, "since", stdout, false)
		stdout = substituteFakeTimestamp(c, stdout, false)

		// Roundtrip expected through format so that types will match.
		buf, err := format.marshal(expected)
		c.Assert(err, jc.ErrorIsNil)
		var expectedForFormat M
		err = format.unmarshal(buf, &expectedForFormat)
		c.Assert(err, jc.ErrorIsNil)

		var actual M
		c.Assert(format.unmarshal(stdout, &actual), jc.ErrorIsNil)
		c.Check(actual, jc.DeepEquals, expectedForFormat)
	}
}

func (s *StatusSuite) TestMigrationInProgressTabular(c *gc.C) {
	expected := `
Model   Controller  Cloud/Region        Version  SLA          Timestamp       Notes
hosted  kontroll    dummy/dummy-region  2.0.0    unsupported  15:04:05+07:00  migrating: foo bar
`[1:]

	st := s.setupMigrationTest(c)
	defer st.Close()
	code, stdout, stderr := runStatus(c, "--no-color", "-m", "hosted", "--format", "tabular")
	c.Assert(code, gc.Equals, 0)
	c.Assert(string(stderr), gc.Equals, "\nModel \"hosted\" is empty.\n")

	output := substituteFakeTimestamp(c, stdout, false)
	output = substituteSpacingBetweenTimestampAndNotes(c, output)
	c.Assert(string(output), gc.Equals, expected)
}

func (s *StatusSuite) TestMigrationInProgressAndUpgradeAvailable(c *gc.C) {
	expected := `
Model   Controller  Cloud/Region        Version  SLA          Timestamp       Notes
hosted  kontroll    dummy/dummy-region  2.0.0    unsupported  15:04:05+07:00  migrating: foo bar
`[1:]

	st := s.setupMigrationTest(c)
	defer st.Close()

	model, err := st.Model()
	c.Assert(err, jc.ErrorIsNil)
	err = model.UpdateLatestToolsVersion(nextVersion)
	c.Assert(err, jc.ErrorIsNil)

	code, stdout, stderr := runStatus(c, "--no-color", "-m", "hosted", "--format", "tabular")
	c.Assert(code, gc.Equals, 0)
	c.Assert(string(stderr), gc.Equals, "\nModel \"hosted\" is empty.\n")

	output := substituteFakeTimestamp(c, stdout, false)
	output = substituteSpacingBetweenTimestampAndNotes(c, output)
	c.Assert(string(output), gc.Equals, expected)
}

func (s *StatusSuite) setupMigrationTest(c *gc.C) *state.State {
	const hostedModelName = "hosted"
	const statusText = "foo bar"

	f := factory.NewFactory(s.BackingState, s.StatePool)
	hostedSt := f.MakeModel(c, &factory.ModelParams{
		Name: hostedModelName,
	})

	mig, err := hostedSt.CreateMigration(state.MigrationSpec{
		InitiatedBy: names.NewUserTag("admin"),
		TargetInfo: migration.TargetInfo{
			ControllerTag: names.NewControllerTag(utils.MustNewUUID().String()),
			Addrs:         []string{"1.2.3.4:5555", "4.3.2.1:6666"},
			CACert:        "cert",
			AuthTag:       names.NewUserTag("user"),
			Password:      "password",
		},
	})
	c.Assert(err, jc.ErrorIsNil)
	err = mig.SetStatusMessage(statusText)
	c.Assert(err, jc.ErrorIsNil)

	return hostedSt
}

type fakeAPIClient struct {
	statusReturn *params.FullStatus
	patternsUsed []string
	closeCalled  bool
}

func (a *fakeAPIClient) Status(patterns []string) (*params.FullStatus, error) {
	a.patternsUsed = patterns
	return a.statusReturn, nil
}

func (a *fakeAPIClient) Close() error {
	a.closeCalled = true
	return nil
}

func (s *StatusSuite) TestStatusWithFormatSummary(c *gc.C) {
	ctx := s.newContext(c)
	defer s.resetContext(c, ctx)
	steps := []stepper{
		addMachine{machineId: "0", job: state.JobManageModel},
		setAddresses{"0", network.NewSpaceAddresses("localhost")},
		startAliveMachine{"0", "snowflake"},
		setMachineStatus{"0", status.Started, ""},
		addCharmStoreCharm{"wordpress"},
		addCharmStoreCharm{"mysql"},
		addCharmStoreCharm{"logging"},
		addCharmStoreCharm{"riak"},
		addRemoteApplication{name: "hosted-riak", url: "me/model.riak", charm: "riak", endpoints: []string{"endpoint"}},
		addApplication{name: "wordpress", charm: "wordpress"},
		setApplicationExposed{"wordpress", true},
		addMachine{machineId: "1", job: state.JobHostUnits},
		setAddresses{"1", network.NewSpaceAddresses("localhost")},
		startAliveMachine{"1", ""},
		setMachineStatus{"1", status.Started, ""},
		addAliveUnit{"wordpress", "1"},
		setAgentStatus{"wordpress/0", status.Idle, "", nil},
		setUnitStatus{"wordpress/0", status.Active, "", nil},
		addApplication{name: "mysql", charm: "mysql"},
		setApplicationExposed{"mysql", true},
		addMachine{machineId: "2", job: state.JobHostUnits},
		setAddresses{"2", network.NewSpaceAddresses("10.0.2.1")},
		startAliveMachine{"2", ""},
		setMachineStatus{"2", status.Started, ""},
		addAliveUnit{"mysql", "2"},
		setAgentStatus{"mysql/0", status.Idle, "", nil},
		setUnitStatus{"mysql/0", status.Active, "", nil},
		addApplication{name: "logging", charm: "logging"},
		setApplicationExposed{"logging", true},
		relateApplications{"wordpress", "mysql", ""},
		relateApplications{"wordpress", "logging", ""},
		relateApplications{"mysql", "logging", ""},
		addSubordinate{"wordpress/0", "logging"},
		addSubordinate{"mysql/0", "logging"},
		setAgentStatus{"logging/0", status.Idle, "", nil},
		setUnitStatus{"logging/0", status.Active, "", nil},
		setAgentStatus{"logging/1", status.Error, "somehow lost in all those logs", nil},
	}
	for _, s := range steps {
		s.step(c, ctx)
	}
	code, stdout, stderr := runStatus(c, "--no-color", "--format", "summary")
	c.Check(code, gc.Equals, 0)
	c.Check(string(stderr), gc.Equals, "")
	c.Assert(string(stdout), gc.Equals, `
Running on subnets:  127.0.0.1/8, 10.0.2.1/8  
 Utilizing ports:                             
      # Machines:  (3)
         started:   3 
                 
         # Units:  (4)
          active:   3 
           error:   1 
                 
  # Applications:  (3)
          logging  1/1  exposed
            mysql  1/1  exposed
        wordpress  1/1  exposed
                 
        # Remote:  (1)
      hosted-riak       me/model.riak
`[1:])
}
func (s *StatusSuite) TestStatusWithFormatOneline(c *gc.C) {
	ctx := s.newContext(c)
	defer s.resetContext(c, ctx)
	steps := []stepper{
		addMachine{machineId: "0", job: state.JobManageModel},
		setAddresses{"0", network.NewSpaceAddresses("10.0.0.1")},
		startAliveMachine{"0", "snowflake"},
		setMachineStatus{"0", status.Started, ""},
		addCharmStoreCharm{"wordpress"},
		addCharmStoreCharm{"mysql"},
		addCharmStoreCharm{"logging"},

		addApplication{name: "wordpress", charm: "wordpress"},
		setApplicationExposed{"wordpress", true},
		addMachine{machineId: "1", job: state.JobHostUnits},
		setAddresses{"1", network.NewSpaceAddresses("10.0.1.1")},
		startAliveMachine{"1", ""},
		setMachineStatus{"1", status.Started, ""},
		addAliveUnit{"wordpress", "1"},
		setAgentStatus{"wordpress/0", status.Idle, "", nil},
		setUnitStatus{"wordpress/0", status.Active, "", nil},

		addApplication{name: "mysql", charm: "mysql"},
		setApplicationExposed{"mysql", true},
		addMachine{machineId: "2", job: state.JobHostUnits},
		setAddresses{"2", network.NewSpaceAddresses("10.0.2.1")},
		startAliveMachine{"2", ""},
		setMachineStatus{"2", status.Started, ""},
		addAliveUnit{"mysql", "2"},
		setAgentStatus{"mysql/0", status.Idle, "", nil},
		setUnitStatus{"mysql/0", status.Active, "", nil},

		addApplication{name: "logging", charm: "logging"},
		setApplicationExposed{"logging", true},

		relateApplications{"wordpress", "mysql", ""},
		relateApplications{"wordpress", "logging", ""},
		relateApplications{"mysql", "logging", ""},

		addSubordinate{"wordpress/0", "logging"},
		addSubordinate{"mysql/0", "logging"},

		setAgentStatus{"logging/0", status.Idle, "", nil},
		setUnitStatus{"logging/0", status.Active, "", nil},
		setAgentStatus{"logging/1", status.Error, "somehow lost in all those logs", nil},
	}

	ctx.run(c, steps, s.WaitForModelWatchersIdle)

	var expected = `
- mysql/0: 10.0.2.1 (agent:idle, workload:active)
  - logging/1: 10.0.2.1 (agent:idle, workload:error)
- wordpress/0: 10.0.1.1 (agent:idle, workload:active)
  - logging/0: 10.0.1.1 (agent:idle, workload:active)
`[1:]
	assertOneLineStatus(c, expected)
}

func assertOneLineStatus(c *gc.C, expected string) {
	code, stdout, stderr := runStatus(c, "--no-color", "--format", "oneline")
	c.Check(code, gc.Equals, 0)
	c.Check(string(stderr), gc.Equals, "")
	c.Assert(string(stdout), gc.Equals, expected)

	c.Log(`Check that "short" is an alias for oneline.`)
	code, stdout, stderr = runStatus(c, "--no-color", "--format", "short")
	c.Check(code, gc.Equals, 0)
	c.Check(string(stderr), gc.Equals, "")
	c.Assert(string(stdout), gc.Equals, expected)

	c.Log(`Check that "line" is an alias for oneline.`)
	code, stdout, stderr = runStatus(c, "--no-color", "--format", "line")
	c.Check(code, gc.Equals, 0)
	c.Check(string(stderr), gc.Equals, "")
	c.Assert(string(stdout), gc.Equals, expected)
}

func (s *StatusSuite) prepareTabularData(c *gc.C) *context {
	ctx := s.newContext(c)
	steps := []stepper{
		setToolsUpgradeAvailable{},
		addMachine{machineId: "0", job: state.JobManageModel},
		setAddresses{"0", network.NewSpaceAddresses("10.0.0.1")},
		startMachineWithHardware{"0", instance.MustParseHardware("availability-zone=us-east-1a")},
		setMachineStatus{"0", status.Started, ""},
		addCharmHubCharm{"wordpress"},
		addCharmStoreCharm{"mysql"},
		addCharmStoreCharm{"logging"},
		addCharmStoreCharm{"riak"},
		addRemoteApplication{name: "hosted-riak", url: "me/model.riak", charm: "riak", endpoints: []string{"endpoint"}},
		addApplication{name: "wordpress", charm: "wordpress"},
		setApplicationExposed{"wordpress", true},
		addMachine{machineId: "1", job: state.JobHostUnits},
		setAddresses{"1", network.NewSpaceAddresses("10.0.1.1")},
		startAliveMachine{"1", "snowflake"},
		setMachineStatus{"1", status.Started, ""},
		addAliveUnit{"wordpress", "1"},
		setAgentStatus{"wordpress/0", status.Idle, "", nil},
		setUnitStatus{"wordpress/0", status.Active, "", nil},
		setUnitTools{"wordpress/0", version.MustParseBinary("1.2.3-ubuntu-ppc")},
		addApplication{name: "mysql", charm: "mysql"},
		setApplicationExposed{"mysql", true},
		addMachine{machineId: "2", job: state.JobHostUnits},
		setAddresses{"2", network.NewSpaceAddresses("10.0.2.1")},
		startAliveMachine{"2", ""},
		setMachineStatus{"2", status.Started, ""},
		addAliveUnit{"mysql", "2"},
		setAgentStatus{"mysql/0", status.Idle, "", nil},
		setUnitStatus{
			"mysql/0",
			status.Maintenance,
			"installing all the things", nil},
		addAliveUnit{"mysql", "1"},
		setAgentStatus{"mysql/1", status.Idle, "", nil},
		setUnitStatus{
			"mysql/1",
			status.Terminated,
			"gooooone", nil},
		setUnitTools{"mysql/0", version.MustParseBinary("1.2.3-ubuntu-ppc")},
		addApplication{name: "logging", charm: "logging"},
		setApplicationExposed{"logging", true},
		relateApplications{"wordpress", "mysql", "suspended"},
		relateApplications{"wordpress", "logging", ""},
		relateApplications{"mysql", "logging", ""},
		addSubordinate{"wordpress/0", "logging"},
		addSubordinate{"mysql/0", "logging"},
		setAgentStatus{"logging/0", status.Idle, "", nil},
		setUnitStatus{"logging/0", status.Active, "", nil},
		setAgentStatus{"logging/1", status.Error, "somehow lost in all those logs", nil},
		setUnitWorkloadVersion{"logging/1", "a bit too long, really"},
		setUnitWorkloadVersion{"wordpress/0", "4.5.3"},
		setUnitWorkloadVersion{"mysql/0", "5.7.13\nanother"},
		setUnitAsLeader{"mysql/0"},
		setUnitAsLeader{"logging/1"},
		setUnitAsLeader{"wordpress/0"},
		addMachine{machineId: "3", job: state.JobHostUnits},
		setAddresses{"3", network.NewSpaceAddresses("10.0.3.1")},
		startAliveMachine{"3", ""},
		setMachineStatus{"3", status.Started, ""},
		setMachineInstanceStatus{"3", status.Started, "I am number three"},

		addApplicationOffer{name: "hosted-mysql", applicationName: "mysql", owner: "admin", endpoints: []string{"server"}},
		addRemoteApplication{name: "remote-wordpress", charm: "wordpress", endpoints: []string{"db"}, isConsumerProxy: true},
		relateApplications{"remote-wordpress", "mysql", ""},
		addOfferConnection{sourceModelUUID: coretesting.ModelTag.Id(), name: "hosted-mysql", username: "fred", relationKey: "remote-wordpress:db mysql:server"},

		// test modification status
		addMachine{machineId: "4", job: state.JobHostUnits},
		setAddresses{"4", network.NewSpaceAddresses("10.0.3.1")},
		startAliveMachine{"4", ""},
		setMachineStatus{"4", status.Started, ""},
		setMachineInstanceStatus{"4", status.Started, "I am number four"},
		setMachineModificationStatus{"4", status.Error, "I am an error"},
	}
	for _, s := range steps {
		s.step(c, ctx)
	}
	s.WaitForModelWatchersIdle(c, s.State.ModelUUID())
	return ctx
}

var expectedTabularStatus = `
Model       Controller  Cloud/Region        Version  SLA          Timestamp       Notes
controller  kontroll    dummy/dummy-region  1.2.3    unsupported  15:04:05+07:00  upgrade available: 1.2.4

SAAS         Status   Store  URL
hosted-riak  unknown  local  me/model.riak

App        Version          Status       Scale  Charm      Channel  Rev  Exposed  Message
logging    a bit too lo...  error            2  logging               1  yes      somehow lost in all those logs
mysql      5.7.13           maintenance    1/2  mysql                 1  yes      installing all the things
wordpress  4.5.3            active           1  wordpress             3  yes      

Unit          Workload     Agent  Machine  Public address  Ports  Message
mysql/0*      maintenance  idle   2        10.0.2.1               installing all the things
  logging/1*  error        idle            10.0.2.1               somehow lost in all those logs
mysql/1       terminated   idle   1        10.0.1.1               gooooone
wordpress/0*  active       idle   1        10.0.1.1               
  logging/0   active       idle            10.0.1.1               

Machine  State    Address   Inst id       Base          AZ          Message
0        started  10.0.0.1  controller-0  ubuntu@12.10  us-east-1a  
1        started  10.0.1.1  snowflake     ubuntu@12.10              
2        started  10.0.2.1  controller-2  ubuntu@12.10              
3        started  10.0.3.1  controller-3  ubuntu@12.10              I am number three
4        error    10.0.3.1  controller-4  ubuntu@12.10              I am an error

Offer         Application  Charm  Rev  Connected  Endpoint  Interface  Role
hosted-mysql  mysql        mysql  1    1/1        server    mysql      provider

Relation provider      Requirer                   Interface  Type         Message
mysql:juju-info        logging:info               juju-info  subordinate  
mysql:server           wordpress:db               mysql      regular      suspended  
wordpress:logging-dir  logging:logging-directory  logging    subordinate  
`[1:]

func (s *StatusSuite) TestStatusWithFormatTabular(c *gc.C) {
	ctx := s.prepareTabularData(c)
	defer s.resetContext(c, ctx)
	code, stdout, stderr := runStatus(c, "--no-color", "--format", "tabular", "--relations")
	c.Check(code, gc.Equals, 0)
	c.Check(string(stderr), gc.Equals, "")

	output := substituteFakeTimestamp(c, stdout, false)
	output = substituteSpacingBetweenTimestampAndNotes(c, output)
	c.Assert(string(output), gc.Equals, expectedTabularStatus)
}

func (s *StatusSuite) TestStatusWithFormatTabularValidModelUUID(c *gc.C) {
	ctx := s.prepareTabularData(c)
	defer s.resetContext(c, ctx)

	code, stdout, stderr := runStatus(c, "--no-color", "--format", "tabular", "--relations", "-m", s.Model.UUID())
	c.Check(code, gc.Equals, 0)
	c.Check(string(stderr), gc.Equals, "")

	output := substituteFakeTimestamp(c, stdout, false)
	output = substituteSpacingBetweenTimestampAndNotes(c, output)
	c.Assert(string(output), gc.Equals, expectedTabularStatus)
}

func (s *StatusSuite) TestStatusWithFormatYaml(c *gc.C) {
	ctx := s.prepareTabularData(c)
	defer s.resetContext(c, ctx)
	code, stdout, stderr := runStatus(c, "--no-color", "--format", "yaml")
	c.Check(code, gc.Equals, 0)
	c.Check(string(stderr), gc.Equals, "")
	c.Assert(string(stdout), jc.Contains, "display-name: snowflake")
}

func (s *StatusSuite) TestStatusWithFormatJson(c *gc.C) {
	ctx := s.prepareTabularData(c)
	defer s.resetContext(c, ctx)
	code, stdout, stderr := runStatus(c, "--no-color", "--format", "json")
	c.Check(code, gc.Equals, 0)
	c.Check(string(stderr), gc.Equals, "")
	c.Assert(string(stdout), jc.Contains, `"display-name":"snowflake"`)
}

func (s *StatusSuite) TestFormatTabularHookActionName(c *gc.C) {
	status := formattedStatus{
		Applications: map[string]applicationStatus{
			"foo": {
				Units: map[string]unitStatus{
					"foo/0": {
						JujuStatusInfo: statusInfoContents{
							Current: status.Executing,
							Message: "running config-changed hook",
						},
						WorkloadStatusInfo: statusInfoContents{
							Current: status.Maintenance,
							Message: "doing some work",
						},
					},
					"foo/1": {
						JujuStatusInfo: statusInfoContents{
							Current: status.Executing,
							Message: "running action backup database",
						},
						WorkloadStatusInfo: statusInfoContents{
							Current: status.Maintenance,
							Message: "doing some work",
						},
					},
				},
			},
		},
	}
	out := &bytes.Buffer{}
	err := FormatTabular(out, false, status)
	c.Assert(err, jc.ErrorIsNil)
	c.Assert(out.String(), gc.Equals, `
Model  Controller  Cloud/Region  Version
                                 

App  Version  Status  Scale  Charm  Channel  Rev  Exposed  Message
foo                       2                    0  no       

Unit   Workload     Agent      Machine  Public address  Ports  Message
foo/0  maintenance  executing                                  (config-changed) doing some work
foo/1  maintenance  executing                                  (backup database) doing some work
`[1:])
}

func (s *StatusSuite) TestFormatTabularCAASModel(c *gc.C) {
	status := formattedStatus{
		Model: modelStatus{
			Type: "caas",
		},
		Applications: map[string]applicationStatus{
			"foo": {
				Scale:   2,
				Address: "54.32.1.2",
				Version: "user/image:tag",
				Units: map[string]unitStatus{
					"foo/0": {
						JujuStatusInfo: statusInfoContents{
							Current: status.Allocating,
						},
						WorkloadStatusInfo: statusInfoContents{
							Current: status.Active,
						},
					},
					"foo/1": {
						Address:     "10.0.0.1",
						OpenedPorts: []string{"80/TCP"},
						JujuStatusInfo: statusInfoContents{
							Current: status.Running,
						},
						WorkloadStatusInfo: statusInfoContents{
							Current: status.Active,
						},
					},
				},
			},
		},
	}
	out := &bytes.Buffer{}
	err := FormatTabular(out, false, status)
	c.Assert(err, jc.ErrorIsNil)
	c.Assert(out.String(), gc.Equals, `
Model  Controller  Cloud/Region  Version
                                 

App  Version         Status  Scale  Charm  Channel  Rev  Address    Exposed  Message
foo  user/image:tag            1/2                    0  54.32.1.2  no       

Unit   Workload  Agent       Address   Ports   Message
foo/0  active    allocating                    
foo/1  active    running     10.0.0.1  80/TCP  
`[1:])
}

func (s *StatusSuite) TestFormatTabularCAASModelTruncatedVersion(c *gc.C) {
	status := formattedStatus{
		Model: modelStatus{
			Type: "caas",
		},
		Applications: map[string]applicationStatus{
			"foo": {
				Scale:   1,
				Address: "54.32.1.2",
				Version: "registry.jujucharms.com/fred/mysql/mysql_image:tag@sha256:3046a3dc76ee23417f889675bce3a4c08f223b87d1e378eeea3e7490cd27fbc5",
				Units: map[string]unitStatus{
					"foo/0": {
						JujuStatusInfo: statusInfoContents{
							Current: status.Allocating,
						},
						WorkloadStatusInfo: statusInfoContents{
							Current: status.Active,
						},
					},
				},
			},
			"bar": {
				Charm:       "bar",
				CharmOrigin: "charmhub",
				Scale:       1,
				Address:     "54.32.1.3",
				Version:     "registry.jujucharms.com/fredbloggsthethrid/bar/image:0.5",
				Units: map[string]unitStatus{
					"bar/0": {
						JujuStatusInfo: statusInfoContents{
							Current: status.Allocating,
						},
						WorkloadStatusInfo: statusInfoContents{
							Current: status.Active,
						},
					},
				},
			},
			"baz": {
				Scale:   1,
				Address: "54.32.1.4",
				Version: "docker.io/reallyreallyreallyreallyreallylong/image:0.6",
				Units: map[string]unitStatus{
					"baz/0": {
						JujuStatusInfo: statusInfoContents{
							Current: status.Allocating,
						},
						WorkloadStatusInfo: statusInfoContents{
							Current: status.Active,
						},
					},
				},
			},
		},
	}
	out := &bytes.Buffer{}
	err := FormatTabular(out, false, status)
	c.Assert(err, jc.ErrorIsNil)
	c.Assert(out.String(), gc.Equals, `
Model  Controller  Cloud/Region  Version
                                 

App  Version                         Status  Scale  Charm  Channel  Rev  Address    Exposed  Message
bar  res:image:0.5                             0/1                    0  54.32.1.3  no       
baz  .../image:0.6                             0/1                    0  54.32.1.4  no       
foo  .../mysql/mysql_image:tag@3...            0/1                    0  54.32.1.2  no       

Unit   Workload  Agent       Address  Ports  Message
bar/0  active    allocating                  
baz/0  active    allocating                  
foo/0  active    allocating                  
`[1:])
}

func (s *StatusSuite) TestFormatTabularStatusMessage(c *gc.C) {
	fStatus := formattedStatus{
		Model: modelStatus{
			Type: "caas",
		},
		Applications: map[string]applicationStatus{
			"foo": {
				Scale:   1,
				Address: "54.32.1.2",
				StatusInfo: statusInfoContents{
					Message: "Error: ImagePullBackOff",
				},
				Units: map[string]unitStatus{
					"foo/0": {
						Address:     "10.0.0.1",
						OpenedPorts: []string{"80/TCP"},
						JujuStatusInfo: statusInfoContents{
							Current: status.Allocating,
						},
						WorkloadStatusInfo: statusInfoContents{
							Current: status.Waiting,
						},
					},
				},
			},
		},
	}
	out := &bytes.Buffer{}
	err := FormatTabular(out, false, fStatus)
	c.Assert(err, jc.ErrorIsNil)
	c.Assert(out.String(), gc.Equals, `
Model  Controller  Cloud/Region  Version
                                 

App  Version  Status  Scale  Charm  Channel  Rev  Address    Exposed  Message
foo                     0/1                    0  54.32.1.2  no       Error: ImagePullBackOff

Unit   Workload  Agent       Address   Ports   Message
foo/0  waiting   allocating  10.0.0.1  80/TCP  
`[1:])
}

func (s *StatusSuite) TestFormatTabularManyPorts(c *gc.C) {
	fStatus := formattedStatus{
		Model: modelStatus{
			Type: "caas",
		},
		Applications: map[string]applicationStatus{
			"foo": {
				Scale:   1,
				Address: "54.32.1.2",
				Units: map[string]unitStatus{
					"foo/0": {
						Address:     "10.0.0.1",
						OpenedPorts: []string{"1555/TCP", "123/UDP", "ICMP", "80/TCP"},
						JujuStatusInfo: statusInfoContents{
							Current: status.Allocating,
						},
						WorkloadStatusInfo: statusInfoContents{
							Current: status.Waiting,
						},
					},
				},
			},
		},
	}
	out := &bytes.Buffer{}
	err := FormatTabular(out, false, fStatus)
	c.Assert(err, jc.ErrorIsNil)
	c.Assert(out.String(), gc.Equals, `
Model  Controller  Cloud/Region  Version
                                 

App  Version  Status  Scale  Charm  Channel  Rev  Address    Exposed  Message
foo                     0/1                    0  54.32.1.2  no       

Unit   Workload  Agent       Address   Ports                     Message
foo/0  waiting   allocating  10.0.0.1  80,1555/TCP 123/UDP ICMP  
`[1:])
}

func (s *StatusSuite) TestFormatTabularManyPortsGrouped(c *gc.C) {
	fStatus := formattedStatus{
		Model: modelStatus{
			Type: "caas",
		},
		Applications: map[string]applicationStatus{
			"foo": {
				Scale:   1,
				Address: "54.32.1.2",
				Units: map[string]unitStatus{
					"foo/0": {
						Address:     "10.0.0.1",
						OpenedPorts: []string{"1557/TCP", "1555/TCP", "80/TCP", "ICMP", "1556/TCP"},
						JujuStatusInfo: statusInfoContents{
							Current: status.Allocating,
						},
						WorkloadStatusInfo: statusInfoContents{
							Current: status.Waiting,
						},
					},
				},
			},
		},
	}
	out := &bytes.Buffer{}
	err := FormatTabular(out, false, fStatus)
	c.Assert(err, jc.ErrorIsNil)
	c.Assert(out.String(), gc.Equals, `
Model  Controller  Cloud/Region  Version
                                 

App  Version  Status  Scale  Charm  Channel  Rev  Address    Exposed  Message
foo                     0/1                    0  54.32.1.2  no       

Unit   Workload  Agent       Address   Ports                  Message
foo/0  waiting   allocating  10.0.0.1  80,1555-1557/TCP ICMP  
`[1:])
}

func (s *StatusSuite) TestFormatTabularManyPortsCommonGrouped(c *gc.C) {
	fStatus := formattedStatus{
		Model: modelStatus{
			Type: "caas",
		},
		Applications: map[string]applicationStatus{
			"foo": {
				Scale:   1,
				Address: "54.32.1.2",
				Units: map[string]unitStatus{
					"foo/0": {
						Address:     "10.0.0.1",
						OpenedPorts: []string{"1557/TCP", "1555/TCP", "1558/TCP", "1559/TCP", "80/TCP", "1556/TCP"},
						JujuStatusInfo: statusInfoContents{
							Current: status.Allocating,
						},
						WorkloadStatusInfo: statusInfoContents{
							Current: status.Waiting,
						},
					},
				},
			},
		},
	}
	out := &bytes.Buffer{}
	err := FormatTabular(out, false, fStatus)
	c.Assert(err, jc.ErrorIsNil)
	c.Assert(out.String(), gc.Equals, `
Model  Controller  Cloud/Region  Version
                                 

App  Version  Status  Scale  Charm  Channel  Rev  Address    Exposed  Message
foo                     0/1                    0  54.32.1.2  no       

Unit   Workload  Agent       Address   Ports             Message
foo/0  waiting   allocating  10.0.0.1  80,1555-1559/TCP  
`[1:])
}

func (s *StatusSuite) TestFormatTabularTruncateMessage(c *gc.C) {
	longMessage := "Lorem ipsum dolor sit amet, consectetur adipiscing elit, sed do eiusmod tempor incididunt ut labore et dolore magna aliqua. Ut enim ad minim veniam, quis nostrud exercitation ullamco laboris nisi ut aliquip ex ea commodo consequat. Duis aute irure dolor in reprehenderit in voluptate velit esse cillum dolore eu fugiat nulla pariatur. Excepteur sint occaecat cupidatat non proident, sunt in culpa qui officia deserunt mollit anim id est laborum."
	longMeterStatus := meterStatus{
		Color:   "blue",
		Message: longMessage,
	}
	longStatusInfo := statusInfoContents{
		Current: status.Active,
		Message: longMessage,
	}

	status := formattedStatus{
		Model: modelStatus{
			Name:        "m",
			Controller:  "c",
			Cloud:       "localhost",
			Version:     "3.0.0",
			Status:      longStatusInfo,
			MeterStatus: &longMeterStatus,
		},
		Applications: map[string]applicationStatus{
			"foo": {
				CharmName:    "foo",
				CharmChannel: "latest/stable",
				StatusInfo:   longStatusInfo,
				Units: map[string]unitStatus{
					"foo/0": {
						WorkloadStatusInfo: longStatusInfo,
						JujuStatusInfo:     longStatusInfo,
						Machine:            "0",
						PublicAddress:      "10.53.62.100",
						MeterStatus:        &longMeterStatus,
						Subordinates: map[string]unitStatus{
							"foo/1": {
								WorkloadStatusInfo: longStatusInfo,
								JujuStatusInfo:     longStatusInfo,
								Machine:            "0/lxd/0",
								PublicAddress:      "10.53.62.101",
								MeterStatus:        &longMeterStatus,
							},
						},
					},
				},
			},
		},
		RemoteApplications: map[string]remoteApplicationStatus{
			"bar": {
				OfferURL:   "model.io/bar",
				StatusInfo: longStatusInfo,
			},
		},
		Machines: map[string]machineStatus{
			"0": {
				Id:      "0",
				DNSName: "10.53.62.100",
				Base: &formattedBase{
					Name:    "ubuntu",
					Channel: "22.04",
				},
				JujuStatus:         longStatusInfo,
				MachineStatus:      longStatusInfo,
				ModificationStatus: longStatusInfo,
				Containers: map[string]machineStatus{
					"0": {
						Id:      "0/lxd/0",
						DNSName: "10.53.62.101",
						Base: &formattedBase{
							Name:    "ubuntu",
							Channel: "22.04",
						},
						JujuStatus:         longStatusInfo,
						MachineStatus:      longStatusInfo,
						ModificationStatus: longStatusInfo,
					},
				},
			},
		},
		Relations: []relationStatus{
			{
				Provider:  "foo:cluster",
				Requirer:  "bar:cluster",
				Interface: "baz",
				Message:   longMessage,
			},
		},
	}

	out := &bytes.Buffer{}
	err := FormatTabular(out, false, status)
	c.Assert(err, jc.ErrorIsNil)
	c.Assert(out.String(), gc.Equals, `
Model  Controller  Cloud/Region  Version  Notes
m      c           localhost     3.0.0    Lorem ipsum dolor sit amet, consectetur adipiscing elit, sed do eiusmod tempor incididunt ut labore et dolore magna a...

SAAS  Status  Store    URL
bar   active  unknown  model.io/bar

App  Version  Status  Scale  Charm  Channel        Rev  Exposed  Message
foo           active    0/1  foo    latest/stable    0  no       Lorem ipsum dolor sit amet, consectetur adipiscing elit, sed do eiusmod tempor incididunt ut labore et dolore magna a...

Unit     Workload  Agent   Machine  Public address  Ports  Message
foo/0    active    active  0        10.53.62.100           Lorem ipsum dolor sit amet, consectetur adipiscing elit, sed do eiusmod tempor incididunt ut labore et dolore magna a...
  foo/1  active    active  0/lxd/0  10.53.62.101           Lorem ipsum dolor sit amet, consectetur adipiscing elit, sed do eiusmod tempor incididunt ut labore et dolore magna a...

Entity  Meter status  Message
model   blue          Lorem ipsum dolor sit amet, consectetur adipiscing elit, sed do eiusmod tempor incididunt ut labore et dolore magna a...  
foo/0   blue          Lorem ipsum dolor sit amet, consectetur adipiscing elit, sed do eiusmod tempor incididunt ut labore et dolore magna a...  

<<<<<<< HEAD
Machine  State   Address       Inst id  Base          AZ  Message
0        active  10.53.62.100           ubuntu@22.04      Lorem ipsum dolor sit amet, consectetur adipisc...
0/lxd/0  active  10.53.62.101           ubuntu@22.04      Lorem ipsum dolor sit amet, consectetur adipisc...

Relation provider  Requirer     Interface  Type  Message
foo:cluster        bar:cluster  baz                Lorem ipsum dolor sit amet, consectetur adipisc...
=======
Machine  State   Address       Inst id  Series  AZ  Message
0        active  10.53.62.100           jammy       Lorem ipsum dolor sit amet, consectetur adipiscing elit, sed do eiusmod tempor incididunt ut labore et dolore magna a...
0/lxd/0  active  10.53.62.101           jammy       Lorem ipsum dolor sit amet, consectetur adipiscing elit, sed do eiusmod tempor incididunt ut labore et dolore magna a...

Relation provider  Requirer  Interface  Type  Message
foo                bar       baz                 - Lorem ipsum dolor sit amet, consectetur adipiscing elit, sed do eiusmod tempor incididunt ut labore et dolore magna a...  
>>>>>>> 5c3421d5
`[1:])
}

func (s *StatusSuite) TestStatusWithNilStatusAPI(c *gc.C) {
	ctx := s.newContext(c)
	defer s.resetContext(c, ctx)
	steps := []stepper{
		addMachine{machineId: "0", job: state.JobManageModel},
		setAddresses{"0", network.NewSpaceAddresses("10.0.0.1")},
		startAliveMachine{"0", ""},
		setMachineStatus{"0", status.Started, ""},
	}

	for _, s := range steps {
		s.step(c, ctx)
	}

	client := fakeAPIClient{}
	var status = client.Status
	s.PatchValue(&status, func(_ []string) (*params.FullStatus, error) {
		return nil, nil
	})
	s.PatchValue(&newAPIClientForStatus, func(_ *statusCommand) (statusAPI, error) {
		return &client, nil
	})

	code, _, stderr := runStatus(c, "--no-color", "--format", "tabular")
	c.Check(code, gc.Equals, 1)
	c.Check(string(stderr), gc.Equals, "ERROR unable to obtain the current status\n")
}

func (s *StatusSuite) TestFormatTabularMetering(c *gc.C) {
	status := formattedStatus{
		Applications: map[string]applicationStatus{
			"foo": {
				Units: map[string]unitStatus{
					"foo/0": {
						MeterStatus: &meterStatus{
							Color:   "strange",
							Message: "warning: stable strangelets",
						},
					},
					"foo/1": {
						MeterStatus: &meterStatus{
							Color:   "up",
							Message: "things are looking up",
						},
					},
				},
			},
		},
	}
	out := &bytes.Buffer{}
	err := FormatTabular(out, false, status)
	c.Assert(err, jc.ErrorIsNil)
	c.Assert(out.String(), gc.Equals, `
Model  Controller  Cloud/Region  Version
                                 

App  Version  Status  Scale  Charm  Channel  Rev  Exposed  Message
foo                     0/2                    0  no       

Unit   Workload  Agent  Machine  Public address  Ports  Message
foo/0                                                   
foo/1                                                   

Entity  Meter status  Message
foo/0   strange       warning: stable strangelets  
foo/1   up            things are looking up        
`[1:])
}

//
// Filtering Feature
//

func (s *StatusSuite) FilteringTestSetup(c *gc.C) *context {
	ctx := s.newContext(c)

	steps := []stepper{
		// Given a machine is started
		// And the machine's ID is "0"
		// And the machine's job is to manage the environment
		addMachine{machineId: "0", job: state.JobManageModel},
		startAliveMachine{"0", ""},
		setMachineStatus{"0", status.Started, ""},
		// And the machine's address is "10.0.0.1"
		setAddresses{"0", network.NewSpaceAddresses("10.0.0.1")},
		// And a container is started
		// And the container's ID is "0/lxd/0"
		addContainer{"0", "0/lxd/0", state.JobHostUnits},

		// And the "wordpress" charm is available
		addCharmStoreCharm{"wordpress"},
		addApplication{name: "wordpress", charm: "wordpress"},
		// And the "mysql" charm is available
		addCharmStoreCharm{"mysql"},
		addApplication{name: "mysql", charm: "mysql"},
		// And the "logging" charm is available
		addCharmStoreCharm{"logging"},

		// And a machine is started
		// And the machine's ID is "1"
		// And the machine's job is to host units
		addMachine{machineId: "1", job: state.JobHostUnits},
		startAliveMachine{"1", ""},
		setMachineStatus{"1", status.Started, ""},
		// And the machine's address is "10.0.1.1"
		setAddresses{"1", network.NewSpaceAddresses("10.0.1.1")},
		// And a unit of "wordpress" is deployed to machine "1"
		addAliveUnit{"wordpress", "1"},
		// And the unit is started
		setAgentStatus{"wordpress/0", status.Idle, "", nil},
		setUnitStatus{"wordpress/0", status.Active, "", nil},
		// And a machine is started

		// And the machine's ID is "2"
		// And the machine's job is to host units
		addMachine{machineId: "2", job: state.JobHostUnits},
		startAliveMachine{"2", ""},
		setMachineStatus{"2", status.Started, ""},
		// And the machine's address is "10.0.2.1"
		setAddresses{"2", network.NewSpaceAddresses("10.0.2.1")},
		// And a unit of "mysql" is deployed to machine "2"
		addAliveUnit{"mysql", "2"},
		// And the unit is started
		setAgentStatus{"mysql/0", status.Idle, "", nil},
		setUnitStatus{"mysql/0", status.Active, "", nil},
		// And the "logging" application is added
		addApplication{name: "logging", charm: "logging"},
		// And the application is exposed
		setApplicationExposed{"logging", true},
		// And the "wordpress" application is related to the "mysql" application
		relateApplications{"wordpress", "mysql", ""},
		// And the "wordpress" application is related to the "logging" application
		relateApplications{"wordpress", "logging", ""},
		// And the "mysql" application is related to the "logging" application
		relateApplications{"mysql", "logging", ""},
		// And the "logging" application is a subordinate to unit 0 of the "wordpress" application
		addSubordinate{"wordpress/0", "logging"},
		setAgentStatus{"logging/0", status.Idle, "", nil},
		setUnitStatus{"logging/0", status.Active, "", nil},
		// And the "logging" application is a subordinate to unit 0 of the "mysql" application
		addSubordinate{"mysql/0", "logging"},
		setAgentStatus{"logging/1", status.Idle, "", nil},
		setUnitStatus{"logging/1", status.Active, "", nil},
	}

	ctx.run(c, steps, s.WaitForModelWatchersIdle)
	return ctx
}

// Scenario: One unit is in an errored state and user filters to active
func (s *StatusSuite) TestFilterToActive(c *gc.C) {
	ctx := s.FilteringTestSetup(c)
	defer s.resetContext(c, ctx)

	// Given unit 1 of the "logging" application has an error
	setAgentStatus{"logging/1", status.Error, "mock error", nil}.step(c, ctx)
	// And unit 0 of the "mysql" application has an error
	setAgentStatus{"mysql/0", status.Error, "mock error", nil}.step(c, ctx)
	// When I run juju status --format oneline started
	_, stdout, stderr := runStatus(c, "--no-color", "--format", "oneline", "active")
	c.Assert(string(stderr), gc.Equals, "")
	// Then I should receive output prefixed with:
	const expected = `
- wordpress/0: 10.0.1.1 (agent:idle, workload:active)
  - logging/0: 10.0.1.1 (agent:idle, workload:active)
`
	c.Assert(string(stdout), gc.Equals, expected[1:])
}

// Scenario: user filters to a single machine
func (s *StatusSuite) TestFilterToMachine(c *gc.C) {
	ctx := s.FilteringTestSetup(c)
	defer s.resetContext(c, ctx)

	// When I run juju status --format oneline 1
	_, stdout, stderr := runStatus(c, "--no-color", "--format", "oneline", "1")
	c.Assert(string(stderr), gc.Equals, "")
	// Then I should receive output prefixed with:
	const expected = `
- wordpress/0: 10.0.1.1 (agent:idle, workload:active)
  - logging/0: 10.0.1.1 (agent:idle, workload:active)
`
	c.Assert(string(stdout), gc.Equals, expected[1:])
}

// Scenario: user filters to a machine, shows containers
func (s *StatusSuite) TestFilterToMachineShowsContainer(c *gc.C) {
	ctx := s.FilteringTestSetup(c)
	defer s.resetContext(c, ctx)

	// When I run juju status --format yaml 0
	_, stdout, stderr := runStatus(c, "--no-color", "--format", "yaml", "0")
	c.Assert(string(stderr), gc.Equals, "")
	// Then I should receive output matching:
	const expected = "(.|\n)*machines:(.|\n)*\"0\"(.|\n)*0/lxd/0(.|\n)*"
	c.Assert(string(stdout), gc.Matches, expected)
}

// Scenario: user filters to a container
func (s *StatusSuite) TestFilterToContainer(c *gc.C) {
	ctx := s.FilteringTestSetup(c)
	defer s.resetContext(c, ctx)

	// When I run juju status --format yaml 0/lxd/0
	_, stdout, stderr := runStatus(c, "--no-color", "--format", "yaml", "0/lxd/0")
	c.Assert(string(stderr), gc.Equals, "")

	const expected = "" +
		"model:\n" +
		"  name: controller\n" +
		"  type: iaas\n" +
		"  controller: kontroll\n" +
		"  cloud: dummy\n" +
		"  region: dummy-region\n" +
		"  version: 1.2.3\n" +
		"  model-status:\n" +
		"    current: available\n" +
		"    since: 01 Apr 15 01:23+10:00\n" +
		"  sla: unsupported\n" +
		"machines:\n" +
		"  \"0\":\n" +
		"    juju-status:\n" +
		"      current: started\n" +
		"      since: 01 Apr 15 01:23+10:00\n" +
		"    dns-name: 10.0.0.1\n" +
		"    ip-addresses:\n" +
		"    - 10.0.0.1\n" +
		"    instance-id: controller-0\n" +
		"    machine-status:\n" +
		"      current: pending\n" +
		"      since: 01 Apr 15 01:23+10:00\n" +
		"    modification-status:\n" +
		"      current: idle\n" +
		"      since: 01 Apr 15 01:23+10:00\n" +
		"    base:\n" +
		"      name: ubuntu\n" +
		"      channel: \"12.10\"\n" +
		"    network-interfaces:\n" +
		"      eth0:\n" +
		"        ip-addresses:\n" +
		"        - 10.0.0.1\n" +
		"        mac-address: aa:bb:cc:dd:ee:ff\n" +
		"        is-up: true\n" +
		"    containers:\n" +
		"      0/lxd/0:\n" +
		"        juju-status:\n" +
		"          current: pending\n" +
		"          since: 01 Apr 15 01:23+10:00\n" +
		"        instance-id: pending\n" +
		"        machine-status:\n" +
		"          current: pending\n" +
		"          since: 01 Apr 15 01:23+10:00\n" +
		"        modification-status:\n" +
		"          current: idle\n" +
		"          since: 01 Apr 15 01:23+10:00\n" +
		"        base:\n" +
		"          name: ubuntu\n" +
		"          channel: \"12.10\"\n" +
		"    hardware: arch=amd64 cores=1 mem=1024M root-disk=8192M\n" +
		"    controller-member-status: adding-vote\n" +
		"applications: {}\n" +
		"storage: {}\n" +
		"controller:\n" +
		"  timestamp: 15:04:05+07:00\n"

	out := substituteFakeTime(c, "since", stdout, ctx.expectIsoTime)
	out = substituteFakeTimestamp(c, out, ctx.expectIsoTime)
	c.Assert(string(out), gc.Equals, expected)
}

// Scenario: One unit is in an errored state and user filters to errored
func (s *StatusSuite) TestFilterToErrored(c *gc.C) {
	ctx := s.FilteringTestSetup(c)
	defer s.resetContext(c, ctx)

	// Given unit 1 of the "logging" application has an error
	setAgentStatus{"logging/1", status.Error, "mock error", nil}.step(c, ctx)
	// When I run juju status --format oneline error
	_, stdout, stderr := runStatus(c, "--no-color", "--format", "oneline", "error")
	c.Assert(stderr, gc.IsNil)
	// Then I should receive output prefixed with:
	const expected = `
- mysql/0: 10.0.2.1 (agent:idle, workload:active)
  - logging/1: 10.0.2.1 (agent:idle, workload:error)
`
	c.Assert(string(stdout), gc.Equals, expected[1:])
}

// Scenario: User filters to mysql application
func (s *StatusSuite) TestFilterToApplication(c *gc.C) {
	ctx := s.FilteringTestSetup(c)
	defer s.resetContext(c, ctx)

	// When I run juju status --format oneline error
	_, stdout, stderr := runStatus(c, "--no-color", "--format", "oneline", "mysql")
	c.Assert(stderr, gc.IsNil)
	// Then I should receive output prefixed with:
	const expected = `
- mysql/0: 10.0.2.1 (agent:idle, workload:active)
  - logging/1: 10.0.2.1 (agent:idle, workload:active)
`

	c.Assert(string(stdout), gc.Equals, expected[1:])
}

// Scenario: User filters to exposed applications
func (s *StatusSuite) TestFilterToExposedApplication(c *gc.C) {
	ctx := s.FilteringTestSetup(c)
	defer s.resetContext(c, ctx)

	// Given unit 1 of the "mysql" application is exposed
	setApplicationExposed{"mysql", true}.step(c, ctx)
	// And the logging application is not exposed
	setApplicationExposed{"logging", false}.step(c, ctx)
	// And the wordpress application is not exposed
	setApplicationExposed{"wordpress", false}.step(c, ctx)
	// When I run juju status --format oneline exposed
	_, stdout, stderr := runStatus(c, "--no-color", "--format", "oneline", "exposed")
	c.Assert(stderr, gc.IsNil)
	// Then I should receive output prefixed with:
	const expected = `
- mysql/0: 10.0.2.1 (agent:idle, workload:active)
  - logging/1: 10.0.2.1 (agent:idle, workload:active)
`
	c.Assert(string(stdout), gc.Equals, expected[1:])
}

// Scenario: User filters to non-exposed applications
func (s *StatusSuite) TestFilterToNotExposedApplication(c *gc.C) {
	ctx := s.FilteringTestSetup(c)
	defer s.resetContext(c, ctx)

	setApplicationExposed{"mysql", true}.step(c, ctx)
	// When I run juju status --format oneline not exposed
	_, stdout, stderr := runStatus(c, "--no-color", "--format", "oneline", "not", "exposed")
	c.Assert(stderr, gc.IsNil)
	// Then I should receive output prefixed with:
	const expected = `
- wordpress/0: 10.0.1.1 (agent:idle, workload:active)
  - logging/0: 10.0.1.1 (agent:idle, workload:active)
`
	c.Assert(string(stdout), gc.Equals, expected[1:])
}

// Scenario: Filtering on Subnets
func (s *StatusSuite) TestFilterOnSubnet(c *gc.C) {
	ctx := s.FilteringTestSetup(c)
	defer s.resetContext(c, ctx)

	// Given the address for machine "1" is "localhost"
	setAddresses{"1", network.NewSpaceAddresses("localhost", "127.0.0.1")}.step(c, ctx)
	// And the address for machine "2" is "10.0.2.1"
	setAddresses{"2", network.NewSpaceAddresses("10.0.2.1")}.step(c, ctx)
	// When I run juju status --format oneline 127.0.0.1
	_, stdout, stderr := runStatus(c, "--no-color", "--format", "oneline", "127.0.0.1")
	c.Assert(stderr, gc.IsNil)
	// Then I should receive output prefixed with:
	const expected = `
- wordpress/0: localhost (agent:idle, workload:active)
  - logging/0: localhost (agent:idle, workload:active)
`
	c.Assert(string(stdout), gc.Equals, expected[1:])
}

// Scenario: Filtering on Ports
func (s *StatusSuite) TestFilterOnPorts(c *gc.C) {
	ctx := s.FilteringTestSetup(c)
	defer s.resetContext(c, ctx)

	// Given the address for machine "1" is "localhost"
	setAddresses{"1", network.NewSpaceAddresses("localhost")}.step(c, ctx)
	// And the address for machine "2" is "10.0.2.1"
	setAddresses{"2", network.NewSpaceAddresses("10.0.2.1")}.step(c, ctx)
	openUnitPort{"wordpress/0", "tcp", 80}.step(c, ctx)
	// When I run juju status --format oneline 80/tcp
	_, stdout, stderr := runStatus(c, "--no-color", "--format", "oneline", "80/tcp")
	c.Assert(stderr, gc.IsNil)
	// Then I should receive output prefixed with:
	const expected = `
- wordpress/0: localhost (agent:idle, workload:active) 80/tcp
  - logging/0: localhost (agent:idle, workload:active)
`
	c.Assert(string(stdout), gc.Equals, expected[1:])
}

// Scenario: User filters out a parent, but not its subordinate
func (s *StatusSuite) TestFilterParentButNotSubordinate(c *gc.C) {
	ctx := s.FilteringTestSetup(c)
	defer s.resetContext(c, ctx)

	// When I run juju status --format oneline 80/tcp
	_, stdout, stderr := runStatus(c, "--no-color", "--format", "oneline", "logging")
	c.Assert(stderr, gc.IsNil)
	// Then I should receive output prefixed with:
	const expected = `
- mysql/0: 10.0.2.1 (agent:idle, workload:active)
  - logging/1: 10.0.2.1 (agent:idle, workload:active)
- wordpress/0: 10.0.1.1 (agent:idle, workload:active)
  - logging/0: 10.0.1.1 (agent:idle, workload:active)
`
	c.Assert(string(stdout), gc.Equals, expected[1:])
}

// Scenario: User filters out a subordinate, but not its parent
func (s *StatusSuite) TestFilterSubordinateButNotParent(c *gc.C) {
	ctx := s.FilteringTestSetup(c)
	defer s.resetContext(c, ctx)

	// Given the wordpress application is exposed
	setApplicationExposed{"wordpress", true}.step(c, ctx)
	// When I run juju status --format oneline not exposed
	_, stdout, stderr := runStatus(c, "--no-color", "--format", "oneline", "not", "exposed")
	c.Assert(stderr, gc.IsNil)
	// Then I should receive output prefixed with:
	const expected = `
- mysql/0: 10.0.2.1 (agent:idle, workload:active)
  - logging/1: 10.0.2.1 (agent:idle, workload:active)
`
	c.Assert(string(stdout), gc.Equals, expected[1:])
}

func (s *StatusSuite) TestFilterMultipleHomogenousPatterns(c *gc.C) {
	ctx := s.FilteringTestSetup(c)
	defer s.resetContext(c, ctx)

	_, stdout, stderr := runStatus(c, "--no-color", "--format", "oneline", "wordpress/0", "mysql/0")
	c.Assert(stderr, gc.IsNil)
	// Then I should receive output prefixed with:
	const expected = `
- mysql/0: 10.0.2.1 (agent:idle, workload:active)
  - logging/1: 10.0.2.1 (agent:idle, workload:active)
- wordpress/0: 10.0.1.1 (agent:idle, workload:active)
  - logging/0: 10.0.1.1 (agent:idle, workload:active)
`
	c.Assert(string(stdout), gc.Equals, expected[1:])
}

func (s *StatusSuite) TestFilterMultipleHeterogenousPatterns(c *gc.C) {
	ctx := s.FilteringTestSetup(c)
	defer s.resetContext(c, ctx)

	_, stdout, stderr := runStatus(c, "--no-color", "--format", "oneline", "wordpress/0", "active")
	c.Assert(stderr, gc.IsNil)
	// Then I should receive output prefixed with:runStatus
	const expected = `
- mysql/0: 10.0.2.1 (agent:idle, workload:active)
  - logging/1: 10.0.2.1 (agent:idle, workload:active)
- wordpress/0: 10.0.1.1 (agent:idle, workload:active)
  - logging/0: 10.0.1.1 (agent:idle, workload:active)
`
	c.Assert(string(stdout), gc.Equals, expected[1:])
}

// TestSummaryStatusWithUnresolvableDns is result of bug# 1410320.
func (s *StatusSuite) TestSummaryStatusWithUnresolvableDns(c *gc.C) {
	formatter := &summaryFormatter{}
	formatter.resolveAndTrackIp("invalidDns")
	// Test should not panic.
}

func initStatusCommand(args ...string) (*statusCommand, error) {
	com := &statusCommand{}
	return com, cmdtesting.InitCommand(modelcmd.Wrap(com), args)
}

var statusInitTests = []struct {
	args    []string
	envVar  string
	isoTime bool
	err     string
}{
	{
		isoTime: false,
	}, {
		args:    []string{"--utc"},
		isoTime: true,
	}, {
		envVar:  "true",
		isoTime: true,
	}, {
		envVar: "foo",
		err:    "invalid JUJU_STATUS_ISO_TIME env var, expected true|false.*",
	},
}

func (*StatusSuite) TestStatusCommandInit(c *gc.C) {
	defer os.Setenv(osenv.JujuStatusIsoTimeEnvKey, os.Getenv(osenv.JujuStatusIsoTimeEnvKey))

	for i, t := range statusInitTests {
		c.Logf("test %d", i)
		os.Setenv(osenv.JujuStatusIsoTimeEnvKey, t.envVar)
		com, err := initStatusCommand(t.args...)
		if t.err != "" {
			c.Check(err, gc.ErrorMatches, t.err)
		} else {
			c.Check(err, jc.ErrorIsNil)
		}
		c.Check(com.isoTime, gc.DeepEquals, t.isoTime)
	}
}

var statusTimeTest = test(
	"status generates timestamps as UTC in ISO format",
	addMachine{machineId: "0", job: state.JobManageModel},
	setAddresses{"0", network.NewSpaceAddresses("10.0.0.1")},
	startAliveMachine{"0", ""},
	setMachineStatus{"0", status.Started, ""},
	addCharmStoreCharm{"dummy"},
	addApplication{name: "dummy-application", charm: "dummy"},

	addMachine{machineId: "1", job: state.JobHostUnits},
	recordAgentStartInformation{machineId: "1", hostname: "eldritch-octopii"},
	startAliveMachine{"1", ""},
	setAddresses{"1", network.NewSpaceAddresses("10.0.1.1")},
	setMachineStatus{"1", status.Started, ""},

	addAliveUnit{"dummy-application", "1"},
	expect{
		what: "add two units, one alive (in error state), one started",
		output: M{
			"model": M{
				"name":       "controller",
				"type":       "iaas",
				"controller": "kontroll",
				"cloud":      "dummy",
				"region":     "dummy-region",
				"version":    "1.2.3",
				"model-status": M{
					"current": "available",
					"since":   "01 Apr 15 01:23+10:00",
				},
				"sla": "unsupported",
			},
			"machines": M{
				"0": machine0,
				"1": machine1,
			},
			"applications": M{
				"dummy-application": dummyCharm(M{
					"application-status": M{
						"current": "waiting",
						"message": "waiting for machine",
						"since":   "01 Apr 15 01:23+10:00",
					},
					"units": M{
						"dummy-application/0": M{
							"machine": "1",
							"workload-status": M{
								"current": "waiting",
								"message": "waiting for machine",
								"since":   "01 Apr 15 01:23+10:00",
							},
							"juju-status": M{
								"current": "allocating",
								"since":   "01 Apr 15 01:23+10:00",
							},
							"public-address": "10.0.1.1",
						},
					},
				}),
			},
			"storage": M{},
			"controller": M{
				"timestamp": "15:04:05",
			},
		},
	},
)

func (s *StatusSuite) TestIsoTimeFormat(c *gc.C) {
	func(t testCase) {
		// Prepare context and run all steps to setup.
		ctx := s.newContext(c)
		ctx.expectIsoTime = true
		defer s.resetContext(c, ctx)
		ctx.run(c, t.steps, s.WaitForModelWatchersIdle)
	}(statusTimeTest)
}

func (s *StatusSuite) TestFormatProvisioningError(c *gc.C) {
	now := time.Now()
	status := &params.FullStatus{
		Model: params.ModelStatusInfo{
			CloudTag: "cloud-dummy",
		},
		Machines: map[string]params.MachineStatus{
			"1": {
				AgentStatus: params.DetailedStatus{
					Status: "error",
					Info:   "<error while provisioning>",
				},
				InstanceId:     "pending",
				InstanceStatus: params.DetailedStatus{},
				Base:           params.Base{Name: "ubuntu", Channel: "22.04"},
				Id:             "1",
				Jobs:           []coremodel.MachineJob{"JobHostUnits"},
			},
		},
		ControllerTimestamp: &now,
	}
	isoTime := true
	formatter := NewStatusFormatter(status, isoTime)
	formatted, err := formatter.format()
	c.Assert(err, jc.ErrorIsNil)

	c.Check(formatted, jc.DeepEquals, formattedStatus{
		Model: modelStatus{
			Cloud: "dummy",
		},
		Machines: map[string]machineStatus{
			"1": {
				JujuStatus:        statusInfoContents{Current: "error", Message: "<error while provisioning>"},
				InstanceId:        "pending",
				Base:              &formattedBase{Name: "ubuntu", Channel: "22.04"},
				Id:                "1",
				Containers:        map[string]machineStatus{},
				NetworkInterfaces: map[string]networkInterface{},
				LXDProfiles:       map[string]lxdProfileContents{},
			},
		},
		Applications:       map[string]applicationStatus{},
		RemoteApplications: map[string]remoteApplicationStatus{},
		Offers:             map[string]offerStatus{},
		Controller: &controllerStatus{
			Timestamp: common.FormatTimeAsTimestamp(&now, isoTime),
		},
		Branches: map[string]branchStatus{},
	})
}

func (s *StatusSuite) TestMissingControllerTimestampInFullStatus(c *gc.C) {
	status := &params.FullStatus{
		Model: params.ModelStatusInfo{
			CloudTag: "cloud-dummy",
		},
		Machines: map[string]params.MachineStatus{
			"1": {
				AgentStatus: params.DetailedStatus{
					Status: "error",
					Info:   "<error while provisioning>",
				},
				InstanceId:     "pending",
				InstanceStatus: params.DetailedStatus{},
				Base:           params.Base{Name: "ubuntu", Channel: "22.04"},
				Id:             "1",
				Jobs:           []coremodel.MachineJob{"JobHostUnits"},
			},
		},
	}
	isoTime := true
	formatter := NewStatusFormatter(status, isoTime)
	formatted, err := formatter.format()
	c.Assert(err, jc.ErrorIsNil)

	c.Check(formatted, jc.DeepEquals, formattedStatus{
		Model: modelStatus{
			Cloud: "dummy",
		},
		Machines: map[string]machineStatus{
			"1": {
				JujuStatus:        statusInfoContents{Current: "error", Message: "<error while provisioning>"},
				InstanceId:        "pending",
				Base:              &formattedBase{Name: "ubuntu", Channel: "22.04"},
				Id:                "1",
				Containers:        map[string]machineStatus{},
				NetworkInterfaces: map[string]networkInterface{},
				LXDProfiles:       map[string]lxdProfileContents{},
			},
		},
		Applications:       map[string]applicationStatus{},
		RemoteApplications: map[string]remoteApplicationStatus{},
		Offers:             map[string]offerStatus{},
		Branches:           map[string]branchStatus{},
	})
}

func (s *StatusSuite) TestControllerTimestampInFullStatus(c *gc.C) {
	now := time.Now()
	status := &params.FullStatus{
		Model: params.ModelStatusInfo{
			CloudTag: "cloud-dummy",
		},
		Machines: map[string]params.MachineStatus{
			"1": {
				AgentStatus: params.DetailedStatus{
					Status: "error",
					Info:   "<error while provisioning>",
				},
				InstanceId:     "pending",
				InstanceStatus: params.DetailedStatus{},
				Base:           params.Base{Name: "ubuntu", Channel: "22.04"},
				Id:             "1",
				Jobs:           []coremodel.MachineJob{"JobHostUnits"},
			},
		},
		ControllerTimestamp: &now,
	}
	isoTime := true
	formatter := NewStatusFormatter(status, isoTime)
	formatted, err := formatter.format()
	c.Assert(err, jc.ErrorIsNil)

	c.Check(formatted, jc.DeepEquals, formattedStatus{
		Model: modelStatus{
			Cloud: "dummy",
		},
		Machines: map[string]machineStatus{
			"1": {
				JujuStatus:        statusInfoContents{Current: "error", Message: "<error while provisioning>"},
				InstanceId:        "pending",
				Base:              &formattedBase{Name: "ubuntu", Channel: "22.04"},
				Id:                "1",
				Containers:        map[string]machineStatus{},
				NetworkInterfaces: map[string]networkInterface{},
				LXDProfiles:       map[string]lxdProfileContents{},
			},
		},
		Applications:       map[string]applicationStatus{},
		RemoteApplications: map[string]remoteApplicationStatus{},
		Offers:             map[string]offerStatus{},
		Controller: &controllerStatus{
			Timestamp: common.FormatTimeAsTimestamp(&now, isoTime),
		},
		Branches: map[string]branchStatus{},
	})
}

func (s *StatusSuite) TestTabularNoRelations(c *gc.C) {
	ctx := s.FilteringTestSetup(c)
	defer s.resetContext(c, ctx)

	_, stdout, stderr := runStatus(c, "--no-color")
	c.Assert(stderr, gc.IsNil)
	c.Assert(strings.Contains(string(stdout), "Relation provider"), jc.IsFalse)
}

func (s *StatusSuite) TestTabularDisplayRelations(c *gc.C) {
	ctx := s.FilteringTestSetup(c)
	defer s.resetContext(c, ctx)

	_, stdout, stderr := runStatus(c, "--no-color", "--relations")
	c.Assert(stderr, gc.IsNil)
	c.Assert(strings.Contains(string(stdout), "Relation provider"), jc.IsTrue)
}

func (s *StatusSuite) TestNonTabularDisplayRelations(c *gc.C) {
	ctx := s.FilteringTestSetup(c)
	defer s.resetContext(c, ctx)

	_, stdout, stderr := runStatus(c, "--no-color", "--format=yaml", "--relations")
	c.Assert(string(stderr), gc.Equals, "provided relations option is always enabled in non tabular formats\n")
	logger.Debugf("stdout -> \n%q", stdout)
	c.Assert(strings.Contains(string(stdout), "    relations:"), jc.IsTrue)
	c.Assert(strings.Contains(string(stdout), "storage:"), jc.IsTrue)
}

func (s *StatusSuite) TestNonTabularDisplayStorage(c *gc.C) {
	ctx := s.FilteringTestSetup(c)
	defer s.resetContext(c, ctx)

	_, stdout, stderr := runStatus(c, "--no-color", "--format=yaml", "--storage")
	c.Assert(string(stderr), gc.Equals, "provided storage option is always enabled in non tabular formats\n")
	c.Assert(strings.Contains(string(stdout), "    relations:"), jc.IsTrue)
	c.Assert(strings.Contains(string(stdout), "storage:"), jc.IsTrue)
}

func (s *StatusSuite) TestNonTabularDisplayRelationsAndStorage(c *gc.C) {
	ctx := s.FilteringTestSetup(c)
	defer s.resetContext(c, ctx)

	_, stdout, stderr := runStatus(c, "--no-color", "--format=yaml", "--relations", "--storage")
	c.Assert(string(stderr), gc.Equals, "provided relations, storage options are always enabled in non tabular formats\n")
	c.Assert(strings.Contains(string(stdout), "    relations:"), jc.IsTrue)
	c.Assert(strings.Contains(string(stdout), "storage:"), jc.IsTrue)
}

func (s *StatusSuite) TestNonTabularRelations(c *gc.C) {
	ctx := s.FilteringTestSetup(c)
	defer s.resetContext(c, ctx)

	_, stdout, stderr := runStatus(c, "--no-color", "--format=yaml")
	c.Assert(stderr, gc.IsNil)
	c.Assert(strings.Contains(string(stdout), "    relations:"), jc.IsTrue)
	c.Assert(strings.Contains(string(stdout), "storage:"), jc.IsTrue)
}

func (s *StatusSuite) PrepareBranchesOutput(c *gc.C) *context {
	ctx := s.FilteringTestSetup(c)
	addBranch{"test"}.step(c, ctx)
	addBranch{"bla"}.step(c, ctx)
	ct, err := s.ControllerStore.CurrentController()
	c.Assert(err, jc.ErrorIsNil)
	md, err := s.ControllerStore.CurrentModel(ct)
	c.Assert(err, jc.ErrorIsNil)
	m, err := s.ControllerStore.ModelByName(ct, md)
	c.Assert(err, jc.ErrorIsNil)
	m.ActiveBranch = "bla"
	err = s.ControllerStore.UpdateModel(ct, md, *m)
	c.Assert(err, jc.ErrorIsNil)
	return ctx
}

func (s *StatusSuite) TestBranchesOutputTabular(c *gc.C) {
	c.Skip("bug: #1862376 - can't always read our own writes. Model-cache may be too slow")
	ctx := s.PrepareBranchesOutput(c)
	defer s.resetContext(c, ctx)

	// This test seems to have some kind of race condition. Adding this part we can ensure which part is racing. The model/filestore and/or the runStatus.
	ct, err := s.ControllerStore.CurrentController()
	c.Assert(err, jc.ErrorIsNil)
	md, err := s.ControllerStore.CurrentModel(ct)
	c.Assert(err, jc.ErrorIsNil)
	m, err := s.ControllerStore.ModelByName(ct, md)
	c.Assert(err, jc.ErrorIsNil)
	if m.ActiveBranch != "bla" {
		c.Fatalf(`Expected "bla" got %q. This test failed because the file store did not save the value in time of access`, m.ActiveBranch)
	}

	_, stdout, stderr := runStatus(c, "--no-color")
	c.Assert(stderr, gc.IsNil)
	c.Assert(strings.Contains(string(stdout), "bla*"), jc.IsTrue)
	c.Assert(strings.Contains(string(stdout), "test*"), jc.IsFalse)
}

func (s *StatusSuite) TestBranchesOutputNonTabular(c *gc.C) {
	c.Skip("bug: #1862376 - can't always read our own writes. Model-cache may be too slow")
	ctx := s.PrepareBranchesOutput(c)
	defer s.resetContext(c, ctx)

	// This test seems to have some kind of race condition. Adding this part we can ensure which part is racing. The model/filestore and/or the runStatus.
	ct, err := s.ControllerStore.CurrentController()
	c.Assert(err, jc.ErrorIsNil)
	md, err := s.ControllerStore.CurrentModel(ct)
	c.Assert(err, jc.ErrorIsNil)
	m, err := s.ControllerStore.ModelByName(ct, md)
	c.Assert(err, jc.ErrorIsNil)
	if m.ActiveBranch != "bla" {
		c.Fatalf(`Expected "bla" got %q. This test failed because the file store did not save the value in time of access`, m.ActiveBranch)
	}
	_, stdout, stderr := runStatus(c, "--no-color", "--format=yaml")
	c.Assert(stderr, gc.IsNil)
	c.Assert(strings.Contains(string(stdout), "active: true"), jc.IsTrue)
}

func (s *StatusSuite) TestStatusFormatTabularEmptyModel(c *gc.C) {
	code, stdout, stderr := runStatus(c, "--no-color")
	c.Check(code, gc.Equals, 0)
	c.Check(string(stderr), gc.Equals, "\nModel \"controller\" is empty.\n")
	expected := `
Model       Controller  Cloud/Region        Version  SLA          Timestamp
controller  kontroll    dummy/dummy-region  1.2.3    unsupported  15:04:05+07:00
`[1:]
	output := substituteFakeTimestamp(c, stdout, false)
	c.Assert(string(output), gc.Equals, expected)
}

func (s *StatusSuite) TestStatusFormatTabularForUnmatchedFilter(c *gc.C) {
	code, stdout, stderr := runStatus(c, "--no-color", "unmatched")
	c.Check(code, gc.Equals, 0)
	c.Check(string(stderr), gc.Equals, "Nothing matched specified filter.\n")
	expected := `
Model       Controller  Cloud/Region        Version  SLA          Timestamp
controller  kontroll    dummy/dummy-region  1.2.3    unsupported  15:04:05+07:00
`[1:]
	output := substituteFakeTimestamp(c, stdout, false)
	c.Assert(string(output), gc.Equals, expected)

	_, _, stderr = runStatus(c, "--no-color", "cannot", "match", "me")
	c.Check(string(stderr), gc.Equals, "Nothing matched specified filters.\n")
}<|MERGE_RESOLUTION|>--- conflicted
+++ resolved
@@ -5649,21 +5649,12 @@
 model   blue          Lorem ipsum dolor sit amet, consectetur adipiscing elit, sed do eiusmod tempor incididunt ut labore et dolore magna a...  
 foo/0   blue          Lorem ipsum dolor sit amet, consectetur adipiscing elit, sed do eiusmod tempor incididunt ut labore et dolore magna a...  
 
-<<<<<<< HEAD
 Machine  State   Address       Inst id  Base          AZ  Message
-0        active  10.53.62.100           ubuntu@22.04      Lorem ipsum dolor sit amet, consectetur adipisc...
-0/lxd/0  active  10.53.62.101           ubuntu@22.04      Lorem ipsum dolor sit amet, consectetur adipisc...
+0        active  10.53.62.100           ubuntu@22.04      Lorem ipsum dolor sit amet, consectetur adipiscing elit, sed do eiusmod tempor incididunt ut labore et dolore magna a...
+0/lxd/0  active  10.53.62.101           ubuntu@22.04      Lorem ipsum dolor sit amet, consectetur adipiscing elit, sed do eiusmod tempor incididunt ut labore et dolore magna a...
 
 Relation provider  Requirer     Interface  Type  Message
-foo:cluster        bar:cluster  baz                Lorem ipsum dolor sit amet, consectetur adipisc...
-=======
-Machine  State   Address       Inst id  Series  AZ  Message
-0        active  10.53.62.100           jammy       Lorem ipsum dolor sit amet, consectetur adipiscing elit, sed do eiusmod tempor incididunt ut labore et dolore magna a...
-0/lxd/0  active  10.53.62.101           jammy       Lorem ipsum dolor sit amet, consectetur adipiscing elit, sed do eiusmod tempor incididunt ut labore et dolore magna a...
-
-Relation provider  Requirer  Interface  Type  Message
-foo                bar       baz                 - Lorem ipsum dolor sit amet, consectetur adipiscing elit, sed do eiusmod tempor incididunt ut labore et dolore magna a...  
->>>>>>> 5c3421d5
+foo:cluster        bar:cluster  baz                Lorem ipsum dolor sit amet, consectetur adipiscing elit, sed do eiusmod tempor incididunt ut labore et dolore magna a...
 `[1:])
 }
 
