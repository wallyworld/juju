// Copyright 2015 Canonical Ltd.
// Licensed under the AGPLv3, see LICENCE file for details.

package status

import (
	"bytes"
	"encoding/json"
	"fmt"
	"os"
	"regexp"
	"sort"
	"strconv"
	"strings"
	"time"

	"github.com/juju/charm/v11"
	"github.com/juju/clock"
	"github.com/juju/cmd/v3"
	"github.com/juju/cmd/v3/cmdtesting"
	"github.com/juju/names/v4"
	jc "github.com/juju/testing/checkers"
	"github.com/juju/version/v2"
	"github.com/kr/pretty"
	gc "gopkg.in/check.v1"
	goyaml "gopkg.in/yaml.v2"

	"github.com/juju/juju/cmd/juju/common"
	"github.com/juju/juju/cmd/modelcmd"
	"github.com/juju/juju/core/constraints"
	"github.com/juju/juju/core/instance"
	coremodel "github.com/juju/juju/core/model"
	"github.com/juju/juju/core/network"
	coreseries "github.com/juju/juju/core/series"
	"github.com/juju/juju/core/status"
	"github.com/juju/juju/juju/osenv"
	"github.com/juju/juju/jujuclient"
	"github.com/juju/juju/rpc/params"
	"github.com/juju/juju/testcharms"
	coretesting "github.com/juju/juju/testing"
)

var (
	currentVersion = version.Number{Major: 1, Minor: 2, Patch: 3}
	nextVersion    = version.Number{Major: 1, Minor: 2, Patch: 4}
)

func runStatus(c *gc.C, testCtx *context, args ...string) (code int, stdout, stderr string) {
	ctx := cmdtesting.Context(c)
	code = cmd.Main(NewStatusCommandForTest(testCtx.store, testCtx.api, testCtx.storageapi, clock.WallClock), ctx, args)
	stdout = ctx.Stdout.(*bytes.Buffer).String()
	stderr = ctx.Stderr.(*bytes.Buffer).String()
	return
}

type StatusSuite struct {
	coretesting.FakeJujuXDGDataHomeSuite
	store *jujuclient.MemStore
}

var _ = gc.Suite(&StatusSuite{})

func (s *StatusSuite) SetUpTest(c *gc.C) {
	s.FakeJujuXDGDataHomeSuite.SetUpTest(c)
	store := jujuclient.NewMemStore()
	store.CurrentControllerName = "kontroll"
	store.Controllers["kontroll"] = jujuclient.ControllerDetails{}
	store.Models["kontroll"] = &jujuclient.ControllerModels{
		CurrentModel: "controller",
		Models: map[string]jujuclient.ModelDetails{
			"admin/controller": {
				ModelType:    coremodel.IAAS,
				ActiveBranch: coremodel.GenerationMaster,
			},
		},
	}
	store.Accounts["kontroll"] = jujuclient.AccountDetails{
		User: "admin",
	}
	s.store = store
}

type M map[string]interface{}

type L []interface{}

type testCase struct {
	summary string
	steps   []stepper
}

func test(summary string, steps ...stepper) testCase {
	return testCase{summary, steps}
}

type stepper interface {
	step(c *gc.C, ctx *context)
}

//
// context
//

type charmInfo struct {
	charm charm.Charm
	url   *charm.URL
}

type context struct {
	expectIsoTime    bool
	spaceName        string
	charms           map[string]charmInfo
	remoteProxies    map[string]params.RemoteApplicationStatus
	subordinateApps  map[string]*params.ApplicationStatus
	subordinateUnits map[string]int
	nextinstanceId   int

	store      *jujuclient.MemStore
	api        *fakeStatusAPI
	storageapi *mockListStorageAPI
}

func (ctx *context) run(c *gc.C, steps []stepper) {
	for i, s := range steps {
		c.Logf("step %d", i)
		c.Logf("%#v", s)
		s.step(c, ctx)
	}
}

func (s *StatusSuite) newContext() *context {
	now := time.Now()
	return &context{
		charms:           make(map[string]charmInfo),
		subordinateApps:  make(map[string]*params.ApplicationStatus),
		subordinateUnits: make(map[string]int),
		remoteProxies:    make(map[string]params.RemoteApplicationStatus),
		store:            s.store,
		api: &fakeStatusAPI{
			result: &params.FullStatus{
				ControllerTimestamp: &now,
				Model: params.ModelStatusInfo{
					Name:        "controller",
					Type:        "iaas",
					CloudTag:    "cloud-dummy",
					CloudRegion: "dummy-region",
					SLA:         "unsupported",
					Version:     currentVersion.String(),
					ModelStatus: params.DetailedStatus{
						Status: status.Available.String(),
						Since:  &now,
					},
				},
				Machines:           make(map[string]params.MachineStatus),
				Applications:       make(map[string]params.ApplicationStatus),
				Offers:             make(map[string]params.ApplicationOfferStatus),
				Branches:           make(map[string]params.BranchStatus),
				RemoteApplications: make(map[string]params.RemoteApplicationStatus),
			},
		},
		storageapi: &mockListStorageAPI{empty: true},
	}
}

// shortcuts for expected output.
var (
	model = M{
		"name":       "controller",
		"type":       "iaas",
		"controller": "kontroll",
		"cloud":      "dummy",
		"region":     "dummy-region",
		"version":    "1.2.3",
		"model-status": M{
			"current": "available",
			"since":   "01 Apr 15 01:23+10:00",
		},
		"sla": "unsupported",
	}

	machine0 = M{
		"juju-status": M{
			"current": "started",
			"since":   "01 Apr 15 01:23+10:00",
		},
		// In this scenario machine0 runs an older agent version that
		// does not support reporting of host names. Since the hostname
		// is blank it will be skipped.
		"dns-name":     "10.0.0.1",
		"ip-addresses": []string{"10.0.0.1"},
		"instance-id":  "controller-0",
		"machine-status": M{
			"current": "pending",
			"since":   "01 Apr 15 01:23+10:00",
		},
		"modification-status": M{
			"current": "idle",
			"since":   "01 Apr 15 01:23+10:00",
		},
		"base": M{"name": "ubuntu", "channel": "12.10"},
		"network-interfaces": M{
			"eth0": M{
				"ip-addresses": []string{"10.0.0.1"},
				"mac-address":  "aa:bb:cc:dd:ee:ff",
				"is-up":        true,
			},
		},
		"hardware":                 "arch=amd64 cores=1 mem=1024M root-disk=8192M",
		"controller-member-status": "adding-vote",
	}
	machine1 = M{
		"juju-status": M{
			"current": "started",
			"since":   "01 Apr 15 01:23+10:00",
		},
		"hostname":     "eldritch-octopii",
		"dns-name":     "10.0.1.1",
		"ip-addresses": []string{"10.0.1.1"},
		"instance-id":  "controller-1",
		"machine-status": M{
			"current": "pending",
			"since":   "01 Apr 15 01:23+10:00",
		},
		"modification-status": M{
			"current": "idle",
			"since":   "01 Apr 15 01:23+10:00",
		},
		"base": M{"name": "ubuntu", "channel": "12.10"},
		"network-interfaces": M{
			"eth0": M{
				"ip-addresses": []string{"10.0.1.1"},
				"mac-address":  "aa:bb:cc:dd:ee:ff",
				"is-up":        true,
			},
		},
		"hardware": "arch=amd64 cores=1 mem=1024M root-disk=8192M",
	}
	machine1WithLXDProfile = M{
		"juju-status": M{
			"current": "started",
			"since":   "01 Apr 15 01:23+10:00",
		},
		"hostname":     "eldritch-octopii",
		"dns-name":     "10.0.1.1",
		"ip-addresses": []string{"10.0.1.1"},
		"instance-id":  "controller-1",
		"machine-status": M{
			"current": "pending",
			"since":   "01 Apr 15 01:23+10:00",
		},
		"modification-status": M{
			"current": "idle",
			"since":   "01 Apr 15 01:23+10:00",
		},
		"base": M{"name": "ubuntu", "channel": "12.10"},
		"network-interfaces": M{
			"eth0": M{
				"ip-addresses": []string{"10.0.1.1"},
				"mac-address":  "aa:bb:cc:dd:ee:ff",
				"is-up":        true,
			},
		},
		"hardware": "arch=amd64 cores=1 mem=1024M root-disk=8192M",
		"lxd-profiles": M{
			"juju-controller-lxd-profile-1": M{
				"config": M{
					"environment.http_proxy": "",
					"linux.kernel_modules":   "openvswitch,nbd,ip_tables,ip6_tables",
					"security.nesting":       "true",
					"security.privileged":    "true",
				},
				"description": "lxd profile for testing, will pass validation",
				"devices": M{
					"bdisk": M{
						"source": "/dev/loop0",
						"type":   "unix-block",
					},
					"gpu": M{
						"type": "gpu",
					},
					"sony": M{
						"productid": "51da",
						"type":      "usb",
						"vendorid":  "0fce",
					},
					"tun": M{
						"path": "/dev/net/tun",
						"type": "unix-char",
					},
				},
			},
		},
	}
	machine2 = M{
		"juju-status": M{
			"current": "started",
			"since":   "01 Apr 15 01:23+10:00",
		},
		"hostname":     "titanium-shoelace",
		"dns-name":     "10.0.2.1",
		"ip-addresses": []string{"10.0.2.1"},
		"instance-id":  "controller-2",
		"machine-status": M{
			"current": "pending",
			"since":   "01 Apr 15 01:23+10:00",
		},
		"modification-status": M{
			"current": "idle",
			"since":   "01 Apr 15 01:23+10:00",
		},
		"base": M{"name": "ubuntu", "channel": "12.10"},
		"network-interfaces": M{
			"eth0": M{
				"ip-addresses": []string{"10.0.2.1"},
				"mac-address":  "aa:bb:cc:dd:ee:ff",
				"is-up":        true,
			},
		},
		"hardware": "arch=amd64 cores=1 mem=1024M root-disk=8192M",
	}
	machine3 = M{
		"juju-status": M{
			"current": "started",
			"since":   "01 Apr 15 01:23+10:00",
		},
		"hostname":     "loud-silence",
		"dns-name":     "10.0.3.1",
		"ip-addresses": []string{"10.0.3.1"},
		"instance-id":  "controller-3",
		"machine-status": M{
			"current": "started",
			"message": "I am number three",
			"since":   "01 Apr 15 01:23+10:00",
		},
		"modification-status": M{
			"current": "idle",
			"since":   "01 Apr 15 01:23+10:00",
		},
		"base": M{"name": "ubuntu", "channel": "12.10"},
		"network-interfaces": M{
			"eth0": M{
				"ip-addresses": []string{"10.0.3.1"},
				"mac-address":  "aa:bb:cc:dd:ee:ff",
				"is-up":        true,
			},
		},
		"hardware": "arch=amd64 cores=1 mem=1024M root-disk=8192M",
	}
	machine4 = M{
		"juju-status": M{
			"current": "started",
			"since":   "01 Apr 15 01:23+10:00",
		},
		"hostname":     "antediluvian-furniture",
		"dns-name":     "10.0.4.1",
		"ip-addresses": []string{"10.0.4.1"},
		"instance-id":  "controller-4",
		"machine-status": M{
			"current": "pending",
			"since":   "01 Apr 15 01:23+10:00",
		},
		"modification-status": M{
			"current": "idle",
			"since":   "01 Apr 15 01:23+10:00",
		},
		"base": M{"name": "ubuntu", "channel": "12.10"},
		"network-interfaces": M{
			"eth0": M{
				"ip-addresses": []string{"10.0.4.1"},
				"mac-address":  "aa:bb:cc:dd:ee:ff",
				"is-up":        true,
			},
		},
		"hardware": "arch=amd64 cores=1 mem=1024M root-disk=8192M",
	}
	machine1WithContainers = M{
		"juju-status": M{
			"current": "started",
			"since":   "01 Apr 15 01:23+10:00",
		},
		"containers": M{
			"1/lxd/0": M{
				"juju-status": M{
					"current": "started",
					"since":   "01 Apr 15 01:23+10:00",
				},
				"containers": M{
					"1/lxd/0/lxd/0": M{
						"juju-status": M{
							"current": "started",
							"since":   "01 Apr 15 01:23+10:00",
						},
						"dns-name":     "10.0.3.1",
						"ip-addresses": []string{"10.0.3.1"},
						"instance-id":  "controller-4",
						"machine-status": M{
							"current": "pending",
							"since":   "01 Apr 15 01:23+10:00",
						},
						"modification-status": M{
							"current": "idle",
							"since":   "01 Apr 15 01:23+10:00",
						},
						"base": M{"name": "ubuntu", "channel": "12.10"},
						"network-interfaces": M{
							"eth0": M{
								"ip-addresses": []string{"10.0.3.1"},
								"mac-address":  "aa:bb:cc:dd:ee:ff",
								"is-up":        true,
							},
						},
					},
				},
				"dns-name":     "10.0.2.1",
				"ip-addresses": []string{"10.0.2.1"},
				"instance-id":  "controller-3",
				"machine-status": M{
					"current": "pending",
					"since":   "01 Apr 15 01:23+10:00",
				},
				"modification-status": M{
					"current": "idle",
					"since":   "01 Apr 15 01:23+10:00",
				},
				"base": M{"name": "ubuntu", "channel": "12.10"},
				"network-interfaces": M{
					"eth0": M{
						"ip-addresses": []string{"10.0.2.1"},
						"mac-address":  "aa:bb:cc:dd:ee:ff",
						"is-up":        true,
					},
				},
			},
			"1/lxd/1": M{
				"juju-status": M{
					"current": "pending",
					"since":   "01 Apr 15 01:23+10:00",
				},
				"instance-id": "pending",
				"machine-status": M{
					"current": "pending",
					"since":   "01 Apr 15 01:23+10:00",
				},
				"modification-status": M{
					"current": "idle",
					"since":   "01 Apr 15 01:23+10:00",
				},
				"base": M{"name": "ubuntu", "channel": "12.10"},
			},
		},
		"hostname":     "eldritch-octopii",
		"dns-name":     "10.0.1.1",
		"ip-addresses": []string{"10.0.1.1"},
		"instance-id":  "controller-1",
		"machine-status": M{
			"current": "pending",
			"since":   "01 Apr 15 01:23+10:00",
		},
		"modification-status": M{
			"current": "idle",
			"since":   "01 Apr 15 01:23+10:00",
		},
		"base": M{"name": "ubuntu", "channel": "12.10"},
		"network-interfaces": M{
			"eth0": M{
				"ip-addresses": []string{"10.0.1.1"},
				"mac-address":  "aa:bb:cc:dd:ee:ff",
				"is-up":        true,
			},
		},
		"hardware": "arch=amd64 cores=1 mem=1024M root-disk=8192M",
	}
	unexposedApplication = dummyCharm(M{
		"application-status": M{
			"current": "unknown",
			"since":   "01 Apr 15 01:23+10:00",
		},
	})
	exposedApplication = dummyCharm(M{
		"application-status": M{
			"current": "unknown",
			"since":   "01 Apr 15 01:23+10:00",
		},
		"exposed": true,
	})
	loggingCharm = M{
		"charm":        "logging",
		"charm-origin": "charmhub",
		"charm-name":   "logging",
		"charm-rev":    1,
		"base":         M{"name": "ubuntu", "channel": "12.10"},
		"exposed":      true,
		"scale":        2,
		"application-status": M{
			"current": "error",
			"message": "somehow lost in all those logs",
			"since":   "01 Apr 15 01:23+10:00",
		},
		"relations": M{
			"logging-directory": L{
				M{
					"interface":           "logging",
					"related-application": "wordpress",
					"scope":               "container",
				},
			},
			"info": L{
				M{
					"interface":           "juju-info",
					"related-application": "mysql",
					"scope":               "container",
				},
			},
		},
		"endpoint-bindings": M{
			"":                  network.AlphaSpaceName,
			"info":              network.AlphaSpaceName,
			"logging-client":    network.AlphaSpaceName,
			"logging-directory": network.AlphaSpaceName,
		},
		"subordinate-to": L{"mysql", "wordpress"},
	}
)

type outputFormat struct {
	name      string
	marshal   func(v interface{}) ([]byte, error)
	unmarshal func(data []byte, v interface{}) error
}

// statusFormats list all output formats that can be marshalled as structured data,
// supported by status command.
var statusFormats = []outputFormat{
	{"yaml", goyaml.Marshal, goyaml.Unmarshal},
	{"json", json.Marshal, json.Unmarshal},
}

var machineCons = constraints.MustParse("cores=2 mem=8G root-disk=8G")

var statusTests = []testCase{
	//Status tests
	test( // 0
		"bootstrap and starting a single instance",

		addMachine{machineId: "0", job: coremodel.JobManageModel},
		expect{
			what: "simulate juju bootstrap by adding machine/0 to the state",
			output: M{
				"model": model,
				"machines": M{
					"0": M{
						"juju-status": M{
							"current": "pending",
							"since":   "01 Apr 15 01:23+10:00",
						},
						"instance-id": "pending",
						"machine-status": M{
							"current": "pending",
							"since":   "01 Apr 15 01:23+10:00",
						},
						"modification-status": M{
							"current": "idle",
							"since":   "01 Apr 15 01:23+10:00",
						},
						"base":                     M{"name": "ubuntu", "channel": "12.10"},
						"controller-member-status": "adding-vote",
					},
				},
				"applications": M{},
				"storage":      M{},
				"controller": M{
					"timestamp": "15:04:05+07:00",
				},
			},
		},

		startAliveMachine{"0", ""},
		setAddresses{"0", []network.SpaceAddress{
			network.NewSpaceAddress("10.0.0.1", network.WithScope(network.ScopePublic)),
			network.NewSpaceAddress("10.0.0.2"),
		}},
		expect{
			what: "simulate the PA starting an instance in response to the state change",
			output: M{
				"model": model,
				"machines": M{
					"0": M{
						"juju-status": M{
							"current": "pending",
							"since":   "01 Apr 15 01:23+10:00",
						},
						"dns-name":     "10.0.0.1",
						"ip-addresses": []string{"10.0.0.1", "10.0.0.2"},
						"instance-id":  "controller-0",
						"machine-status": M{
							"current": "pending",
							"since":   "01 Apr 15 01:23+10:00",
						},
						"modification-status": M{
							"current": "idle",
							"since":   "01 Apr 15 01:23+10:00",
						},
						"base": M{"name": "ubuntu", "channel": "12.10"},
						"network-interfaces": M{
							"eth0": M{
								"ip-addresses": []string{"10.0.0.1"},
								"mac-address":  "aa:bb:cc:dd:ee:ff",
								"is-up":        true,
							},
							"eth1": M{
								"ip-addresses": []string{"10.0.0.2"},
								"mac-address":  "aa:bb:cc:dd:ee:ff",
								"is-up":        true,
							},
						},
						"hardware":                 "arch=amd64 cores=1 mem=1024M root-disk=8192M",
						"controller-member-status": "adding-vote",
					},
				},
				"applications": M{},
				"storage":      M{},
				"controller": M{
					"timestamp": "15:04:05+07:00",
				},
			},
		},

		setMachineStatus{"0", status.Started, ""},
		expect{
			what: "simulate the MA started and set the machine status",
			output: M{
				"model": model,
				"machines": M{
					"0": M{
						"juju-status": M{
							"current": "started",
							"since":   "01 Apr 15 01:23+10:00",
						},
						"dns-name":     "10.0.0.1",
						"ip-addresses": []string{"10.0.0.1", "10.0.0.2"},
						"instance-id":  "controller-0",
						"machine-status": M{
							"current": "pending",
							"since":   "01 Apr 15 01:23+10:00",
						},
						"modification-status": M{
							"current": "idle",
							"since":   "01 Apr 15 01:23+10:00",
						},
						"base": M{"name": "ubuntu", "channel": "12.10"},
						"network-interfaces": M{
							"eth0": M{
								"ip-addresses": []string{"10.0.0.1"},
								"mac-address":  "aa:bb:cc:dd:ee:ff",
								"is-up":        true,
							},
							"eth1": M{
								"ip-addresses": []string{"10.0.0.2"},
								"mac-address":  "aa:bb:cc:dd:ee:ff",
								"is-up":        true,
							},
						},
						"hardware":                 "arch=amd64 cores=1 mem=1024M root-disk=8192M",
						"controller-member-status": "adding-vote",
					},
				},
				"applications": M{},
				"storage":      M{},
				"controller": M{
					"timestamp": "15:04:05+07:00",
				},
			},
		},

		setTools{"0", version.MustParseBinary("1.2.3-ubuntu-ppc")},
		expect{
			what: "simulate the MA setting the version",
			output: M{
				"model": model,
				"machines": M{
					"0": M{
						"dns-name":     "10.0.0.1",
						"ip-addresses": []string{"10.0.0.1", "10.0.0.2"},
						"instance-id":  "controller-0",
						"machine-status": M{
							"current": "pending",
							"since":   "01 Apr 15 01:23+10:00",
						},
						"modification-status": M{
							"current": "idle",
							"since":   "01 Apr 15 01:23+10:00",
						},
						"juju-status": M{
							"current": "started",
							"since":   "01 Apr 15 01:23+10:00",
							"version": "1.2.3",
						},
						"base": M{"name": "ubuntu", "channel": "12.10"},
						"network-interfaces": M{
							"eth0": M{
								"ip-addresses": []string{"10.0.0.1"},
								"mac-address":  "aa:bb:cc:dd:ee:ff",
								"is-up":        true,
							},
							"eth1": M{
								"ip-addresses": []string{"10.0.0.2"},
								"mac-address":  "aa:bb:cc:dd:ee:ff",
								"is-up":        true,
							},
						},
						"hardware":                 "arch=amd64 cores=1 mem=1024M root-disk=8192M",
						"controller-member-status": "adding-vote",
					},
				},
				"applications": M{},
				"storage":      M{},
				"controller": M{
					"timestamp": "15:04:05+07:00",
				},
			},
		},
	),
	test( // 1
		"instance with different hardware characteristics",
		addMachine{machineId: "0", cons: machineCons, job: coremodel.JobManageModel},
		setAddresses{"0", []network.SpaceAddress{
			network.NewSpaceAddress("10.0.0.1", network.WithScope(network.ScopePublic)),
			network.NewSpaceAddress("10.0.0.2"),
		}},
		startAliveMachine{"0", ""},
		setMachineStatus{"0", status.Started, ""},
		expect{
			what: "machine 0 has specific hardware characteristics",
			output: M{
				"model": model,
				"machines": M{
					"0": M{
						"juju-status": M{
							"current": "started",
							"since":   "01 Apr 15 01:23+10:00",
						},
						"dns-name":     "10.0.0.1",
						"ip-addresses": []string{"10.0.0.1", "10.0.0.2"},
						"instance-id":  "controller-0",
						"machine-status": M{
							"current": "pending",
							"since":   "01 Apr 15 01:23+10:00",
						},
						"modification-status": M{
							"current": "idle",
							"since":   "01 Apr 15 01:23+10:00",
						},
						"base": M{"name": "ubuntu", "channel": "12.10"},
						"network-interfaces": M{
							"eth0": M{
								"ip-addresses": []string{"10.0.0.1"},
								"mac-address":  "aa:bb:cc:dd:ee:ff",
								"is-up":        true,
							},
							"eth1": M{
								"ip-addresses": []string{"10.0.0.2"},
								"mac-address":  "aa:bb:cc:dd:ee:ff",
								"is-up":        true,
							},
						},
						"constraints":              "cores=2 mem=8192M root-disk=8192M",
						"hardware":                 "arch=amd64 cores=2 mem=8192M root-disk=8192M",
						"controller-member-status": "adding-vote",
					},
				},
				"applications": M{},
				"storage":      M{},
				"controller": M{
					"timestamp": "15:04:05+07:00",
				},
			},
		},
	),
	test( // 2
		"instance without addresses",
		addMachine{machineId: "0", cons: machineCons, job: coremodel.JobManageModel},
		startAliveMachine{"0", ""},
		setMachineStatus{"0", status.Started, ""},
		expect{
			what: "machine 0 has no dns-name",
			output: M{
				"model": model,
				"machines": M{
					"0": M{
						"juju-status": M{
							"current": "started",
							"since":   "01 Apr 15 01:23+10:00",
						},
						"instance-id": "controller-0",
						"machine-status": M{
							"current": "pending",
							"since":   "01 Apr 15 01:23+10:00",
						},
						"modification-status": M{
							"current": "idle",
							"since":   "01 Apr 15 01:23+10:00",
						},
						"base":                     M{"name": "ubuntu", "channel": "12.10"},
						"constraints":              "cores=2 mem=8192M root-disk=8192M",
						"hardware":                 "arch=amd64 cores=2 mem=8192M root-disk=8192M",
						"controller-member-status": "adding-vote",
					},
				},
				"applications": M{},
				"storage":      M{},
				"controller": M{
					"timestamp": "15:04:05+07:00",
				},
			},
		},
	),
	test( // 3
		"test pending and missing machines",
		addMachine{machineId: "0", job: coremodel.JobManageModel},
		expect{
			what: "machine 0 reports pending",
			output: M{
				"model": model,
				"machines": M{
					"0": M{
						"juju-status": M{
							"current": "pending",
							"since":   "01 Apr 15 01:23+10:00",
						},
						"instance-id": "pending",
						"machine-status": M{
							"current": "pending",
							"since":   "01 Apr 15 01:23+10:00",
						},
						"modification-status": M{
							"current": "idle",
							"since":   "01 Apr 15 01:23+10:00",
						},
						"base":                     M{"name": "ubuntu", "channel": "12.10"},
						"controller-member-status": "adding-vote",
					},
				},
				"applications": M{},
				"storage":      M{},
				"controller": M{
					"timestamp": "15:04:05+07:00",
				},
			},
		},
		startMissingMachine{"0"},
		expect{
			what: "machine 0 reports missing",
			output: M{
				"model": model,
				"machines": M{
					"0": M{
						"instance-id": "i-missing",
						"juju-status": M{
							"current": "pending",
							"since":   "01 Apr 15 01:23+10:00",
						},
						"machine-status": M{
							"current": "unknown",
							"message": "missing",
							"since":   "01 Apr 15 01:23+10:00",
						},
						"modification-status": M{
							"current": "idle",
							"since":   "01 Apr 15 01:23+10:00",
						},
						"base":                     M{"name": "ubuntu", "channel": "12.10"},
						"hardware":                 "arch=amd64 cores=1 mem=1024M root-disk=8192M",
						"controller-member-status": "adding-vote",
					},
				},
				"applications": M{},
				"storage":      M{},
				"controller": M{
					"timestamp": "15:04:05+07:00",
				},
			},
		},
	),
	test( // 4
		"add two applications and expose one, then add 2 more machines and some units",
		// step 0
		addMachine{machineId: "0", job: coremodel.JobManageModel},
		setAddresses{"0", network.NewSpaceAddresses("10.0.0.1")},
		startAliveMachine{"0", ""},
		setMachineStatus{"0", status.Started, ""},
		addCharmHubCharm{"dummy"},
		addApplication{name: "dummy-application", charm: "dummy"},
		addApplication{name: "exposed-application", charm: "dummy"},
		expect{
			what: "no applications exposed yet",
			output: M{
				"model": model,
				"machines": M{
					"0": machine0,
				},
				"applications": M{
					"dummy-application":   unexposedApplication,
					"exposed-application": unexposedApplication,
				},
				"storage": M{},
				"controller": M{
					"timestamp": "15:04:05+07:00",
				},
			},
		},

		// step 8
		setApplicationExposed{"exposed-application", true},
		expect{
			what: "one exposed application",
			output: M{
				"model": model,
				"machines": M{
					"0": machine0,
				},
				"applications": M{
					"dummy-application":   unexposedApplication,
					"exposed-application": exposedApplication,
				},
				"storage": M{},
				"controller": M{
					"timestamp": "15:04:05+07:00",
				},
			},
		},

		// step 10
		addMachine{machineId: "1", job: coremodel.JobHostUnits},
		recordAgentStartInformation{machineId: "1", hostname: "eldritch-octopii"},
		setAddresses{"1", network.NewSpaceAddresses("10.0.1.1")},
		startAliveMachine{"1", ""},
		setMachineStatus{"1", status.Started, ""},
		addMachine{machineId: "2", job: coremodel.JobHostUnits},
		recordAgentStartInformation{machineId: "2", hostname: "titanium-shoelace"},
		setAddresses{"2", network.NewSpaceAddresses("10.0.2.1")},
		startAliveMachine{"2", ""},
		setMachineStatus{"2", status.Started, ""},
		expect{
			what: "two more machines added",
			output: M{
				"model": model,
				"machines": M{
					"0": machine0,
					"1": machine1,
					"2": machine2,
				},
				"applications": M{
					"dummy-application":   unexposedApplication,
					"exposed-application": exposedApplication,
				},
				"storage": M{},
				"controller": M{
					"timestamp": "15:04:05+07:00",
				},
			},
		},

		// step 19
		addAliveUnit{"dummy-application", "1"},
		addAliveUnit{"exposed-application", "2"},
		setAgentStatus{"exposed-application/0", status.Error, "You Require More Vespene Gas", nil},
		// Open multiple ports with different protocols,
		// ensure they're sorted on protocol, then number.
		openUnitPort{"exposed-application/0", "udp", 10},
		openUnitPort{"exposed-application/0", "udp", 2},
		openUnitPort{"exposed-application/0", "tcp", 3},
		openUnitPort{"exposed-application/0", "tcp", 2},
		// Simulate some status with no info, while the agent is down.
		// Status used to be down, we no longer support said state.
		// now is one of: pending, started, error.
		setUnitStatus{"dummy-application/0", status.Terminated, "", nil},
		setAgentStatus{"dummy-application/0", status.Idle, "", nil},

		expect{
			what: "add two units, one alive (in error state), one started",
			output: M{
				"model": model,
				"machines": M{
					"0": machine0,
					"1": machine1,
					"2": machine2,
				},
				"applications": M{
					"exposed-application": dummyCharm(M{
						"exposed": true,
						"application-status": M{
							"current": "error",
							"message": "You Require More Vespene Gas",
							"since":   "01 Apr 15 01:23+10:00",
						},
						"units": M{
							"exposed-application/0": M{
								"machine": "2",
								"workload-status": M{
									"current": "error",
									"message": "You Require More Vespene Gas",
									"since":   "01 Apr 15 01:23+10:00",
								},
								"juju-status": M{
									"current": "idle",
									"since":   "01 Apr 15 01:23+10:00",
								},
								"open-ports": L{
									"2/tcp", "3/tcp", "2/udp", "10/udp",
								},
								"public-address": "10.0.2.1",
							},
						},
					}),
					"dummy-application": dummyCharm(M{
						"application-status": M{
							"current": "terminated",
							"since":   "01 Apr 15 01:23+10:00",
						},
						"units": M{
							"dummy-application/0": M{
								"machine": "1",
								"workload-status": M{
									"current": "terminated",
									"since":   "01 Apr 15 01:23+10:00",
								},
								"juju-status": M{
									"current": "idle",
									"since":   "01 Apr 15 01:23+10:00",
								},
								"public-address": "10.0.1.1",
							},
						},
					}),
				},
				"storage": M{},
				"controller": M{
					"timestamp": "15:04:05+07:00",
				},
			},
		},

		// step 29
		addMachine{machineId: "3", job: coremodel.JobHostUnits},
		startMachine{"3"},
		recordAgentStartInformation{machineId: "3", hostname: "loud-silence"},
		// Simulate some status with info, while the agent is down.
		setAddresses{"3", network.NewSpaceAddresses("10.0.3.1")},
		setMachineStatus{"3", status.Stopped, "Really?"},
		addMachine{machineId: "4", job: coremodel.JobHostUnits},
		recordAgentStartInformation{machineId: "4", hostname: "antediluvian-furniture"},
		setAddresses{"4", network.NewSpaceAddresses("10.0.4.1")},
		startAliveMachine{"4", ""},
		setMachineStatus{"4", status.Error, "Beware the red toys"},
		addMachine{machineId: "5", job: coremodel.JobHostUnits},
		ensureDeadMachine{"5"},
		expect{
			what: "add three more machine, one with a dead agent, one in error state and one dead itself; also one dying unit",
			output: M{
				"model": model,
				"machines": M{
					"0": machine0,
					"1": machine1,
					"2": machine2,
					"3": M{
						"hostname":     "loud-silence",
						"dns-name":     "10.0.3.1",
						"ip-addresses": []string{"10.0.3.1"},
						"instance-id":  "controller-3",
						"machine-status": M{
							"current": "pending",
							"since":   "01 Apr 15 01:23+10:00",
						},
						"modification-status": M{
							"current": "idle",
							"since":   "01 Apr 15 01:23+10:00",
						},
						"juju-status": M{
							"current": "stopped",
							"message": "Really?",
							"since":   "01 Apr 15 01:23+10:00",
						},
						"base": M{"name": "ubuntu", "channel": "12.10"},
						"network-interfaces": M{
							"eth0": M{
								"ip-addresses": []string{"10.0.3.1"},
								"mac-address":  "aa:bb:cc:dd:ee:ff",
								"is-up":        true,
							},
						},
						"hardware": "arch=amd64 cores=1 mem=1024M root-disk=8192M",
					},
					"4": M{
						"hostname":     "antediluvian-furniture",
						"dns-name":     "10.0.4.1",
						"ip-addresses": []string{"10.0.4.1"},
						"instance-id":  "controller-4",
						"machine-status": M{
							"current": "pending",
							"since":   "01 Apr 15 01:23+10:00",
						},
						"modification-status": M{
							"current": "idle",
							"since":   "01 Apr 15 01:23+10:00",
						},
						"juju-status": M{
							"current": "error",
							"message": "Beware the red toys",
							"since":   "01 Apr 15 01:23+10:00",
						},
						"base": M{"name": "ubuntu", "channel": "12.10"},
						"network-interfaces": M{
							"eth0": M{
								"ip-addresses": []string{"10.0.4.1"},
								"mac-address":  "aa:bb:cc:dd:ee:ff",
								"is-up":        true,
							},
						},
						"hardware": "arch=amd64 cores=1 mem=1024M root-disk=8192M",
					},
					"5": M{
						"juju-status": M{
							"current": "pending",
							"since":   "01 Apr 15 01:23+10:00",
							"life":    "dead",
						},
						"instance-id": "pending",
						"machine-status": M{
							"current": "pending",
							"since":   "01 Apr 15 01:23+10:00",
						},
						"modification-status": M{
							"current": "idle",
							"since":   "01 Apr 15 01:23+10:00",
						},
						"base": M{"name": "ubuntu", "channel": "12.10"},
					},
				},
				"applications": M{
					"exposed-application": dummyCharm(M{
						"exposed": true,
						"application-status": M{
							"current": "error",
							"message": "You Require More Vespene Gas",
							"since":   "01 Apr 15 01:23+10:00",
						},
						"units": M{
							"exposed-application/0": M{
								"machine": "2",
								"workload-status": M{
									"current": "error",
									"message": "You Require More Vespene Gas",
									"since":   "01 Apr 15 01:23+10:00",
								},
								"juju-status": M{
									"current": "idle",
									"since":   "01 Apr 15 01:23+10:00",
								},
								"open-ports": L{
									"2/tcp", "3/tcp", "2/udp", "10/udp",
								},
								"public-address": "10.0.2.1",
							},
						},
					}),
					"dummy-application": dummyCharm(M{
						"application-status": M{
							"current": "terminated",
							"since":   "01 Apr 15 01:23+10:00",
						},
						"units": M{
							"dummy-application/0": M{
								"machine": "1",
								"workload-status": M{
									"current": "terminated",
									"since":   "01 Apr 15 01:23+10:00",
								},
								"juju-status": M{
									"current": "idle",
									"since":   "01 Apr 15 01:23+10:00",
								},
								"public-address": "10.0.1.1",
							},
						},
					}),
				},
				"storage": M{},
				"controller": M{
					"timestamp": "15:04:05+07:00",
				},
			},
		},
	),
	test( // 5
		"a unit with a hook relation error",
		addMachine{machineId: "0", job: coremodel.JobManageModel},
		setAddresses{"0", network.NewSpaceAddresses("10.0.0.1")},
		startAliveMachine{"0", ""},
		setMachineStatus{"0", status.Started, ""},

		addMachine{machineId: "1", job: coremodel.JobHostUnits},
		recordAgentStartInformation{machineId: "1", hostname: "eldritch-octopii"},
		setAddresses{"1", network.NewSpaceAddresses("10.0.1.1")},
		startAliveMachine{"1", ""},
		setMachineStatus{"1", status.Started, ""},

		addCharmHubCharm{"wordpress"},
		addApplication{name: "wordpress", charm: "wordpress"},
		addAliveUnit{"wordpress", "1"},

		addCharmHubCharm{"mysql"},
		addApplication{name: "mysql", charm: "mysql"},
		addAliveUnit{"mysql", "1"},

		relateApplications{"wordpress", "mysql", ""},

		setAgentStatus{"wordpress/0", status.Error,
			"hook failed: some-relation-changed",
			map[string]interface{}{"relation-id": 0}},

		expect{
			what: "a unit with a hook relation error",
			output: M{
				"model": model,
				"machines": M{
					"0": machine0,
					"1": machine1,
				},
				"applications": M{
					"wordpress": wordpressCharm(M{
						"relations": M{
							"db": L{
								M{
									"interface":           "mysql",
									"related-application": "mysql",
									"scope":               "global",
								},
							},
						},
						"application-status": M{
							"current": "error",
							"message": "hook failed: some-relation-changed",
							"since":   "01 Apr 15 01:23+10:00",
						},
						"units": M{
							"wordpress/0": M{
								"machine": "1",
								"workload-status": M{
									"current": "error",
									"message": "hook failed: some-relation-changed for mysql:server",
									"since":   "01 Apr 15 01:23+10:00",
								},
								"juju-status": M{
									"current": "idle",
									"since":   "01 Apr 15 01:23+10:00",
								},
								"public-address": "10.0.1.1",
							},
						},
						"endpoint-bindings": M{
							"":                network.AlphaSpaceName,
							"logging-dir":     network.AlphaSpaceName,
							"monitoring-port": network.AlphaSpaceName,
							"url":             network.AlphaSpaceName,
							"admin-api":       network.AlphaSpaceName,
							"cache":           network.AlphaSpaceName,
							"db":              network.AlphaSpaceName,
							"db-client":       network.AlphaSpaceName,
							"foo-bar":         network.AlphaSpaceName,
						},
					}),
					"mysql": mysqlCharm(M{
						"relations": M{
							"server": L{
								M{
									"interface":           "mysql",
									"related-application": "wordpress",
									"scope":               "global",
								},
							},
						},
						"application-status": M{
							"current": "waiting",
							"message": "waiting for machine",
							"since":   "01 Apr 15 01:23+10:00",
						},
						"units": M{
							"mysql/0": M{
								"machine": "1",
								"workload-status": M{
									"current": "waiting",
									"message": "waiting for machine",
									"since":   "01 Apr 15 01:23+10:00",
								},
								"juju-status": M{
									"current": "allocating",
									"since":   "01 Apr 15 01:23+10:00",
								},
								"public-address": "10.0.1.1",
							},
						},
						"endpoint-bindings": M{
							"":               network.AlphaSpaceName,
							"server":         network.AlphaSpaceName,
							"server-admin":   network.AlphaSpaceName,
							"metrics-client": network.AlphaSpaceName,
						},
					}),
				},
				"storage": M{},
				"controller": M{
					"timestamp": "15:04:05+07:00",
				},
			},
		},
	),
	test( // 6
		"a unit with a hook relation error when the agent is down",
		addMachine{machineId: "0", job: coremodel.JobManageModel},
		setAddresses{"0", network.NewSpaceAddresses("10.0.0.1")},
		startAliveMachine{"0", ""},
		setMachineStatus{"0", status.Started, ""},

		addMachine{machineId: "1", job: coremodel.JobHostUnits},
		recordAgentStartInformation{machineId: "1", hostname: "eldritch-octopii"},
		setAddresses{"1", network.NewSpaceAddresses("10.0.1.1")},
		startAliveMachine{"1", ""},
		setMachineStatus{"1", status.Started, ""},

		addCharmHubCharm{"wordpress"},
		addApplication{name: "wordpress", charm: "wordpress"},
		addAliveUnit{"wordpress", "1"},

		addCharmHubCharm{"mysql"},
		addApplication{name: "mysql", charm: "mysql"},
		addAliveUnit{"mysql", "1"},

		relateApplications{"wordpress", "mysql", ""},

		setAgentStatus{"wordpress/0", status.Error,
			"hook failed: some-relation-changed",
			map[string]interface{}{"relation-id": 0}},

		expect{
			what: "a unit with a hook relation error when the agent is down",
			output: M{
				"model": model,
				"machines": M{
					"0": machine0,
					"1": machine1,
				},
				"applications": M{
					"wordpress": wordpressCharm(M{
						"relations": M{
							"db": L{
								M{
									"interface":           "mysql",
									"related-application": "mysql",
									"scope":               "global",
								},
							},
						},
						"application-status": M{
							"current": "error",
							"message": "hook failed: some-relation-changed",
							"since":   "01 Apr 15 01:23+10:00",
						},
						"units": M{
							"wordpress/0": M{
								"machine": "1",
								"workload-status": M{
									"current": "error",
									"message": "hook failed: some-relation-changed for mysql:server",
									"since":   "01 Apr 15 01:23+10:00",
								},
								"juju-status": M{
									"current": "idle",
									"since":   "01 Apr 15 01:23+10:00",
								},
								"public-address": "10.0.1.1",
							},
						},
						"endpoint-bindings": M{
							"":                network.AlphaSpaceName,
							"admin-api":       network.AlphaSpaceName,
							"cache":           network.AlphaSpaceName,
							"db":              network.AlphaSpaceName,
							"db-client":       network.AlphaSpaceName,
							"foo-bar":         network.AlphaSpaceName,
							"logging-dir":     network.AlphaSpaceName,
							"monitoring-port": network.AlphaSpaceName,
							"url":             network.AlphaSpaceName,
						},
					}),
					"mysql": mysqlCharm(M{
						"relations": M{
							"server": L{
								M{
									"interface":           "mysql",
									"related-application": "wordpress",
									"scope":               "global",
								},
							},
						},
						"application-status": M{
							"current": "waiting",
							"message": "waiting for machine",
							"since":   "01 Apr 15 01:23+10:00",
						},
						"units": M{
							"mysql/0": M{
								"machine": "1",
								"workload-status": M{
									"current": "waiting",
									"message": "waiting for machine",
									"since":   "01 Apr 15 01:23+10:00",
								},
								"juju-status": M{
									"current": "allocating",
									"since":   "01 Apr 15 01:23+10:00",
								},
								"public-address": "10.0.1.1",
							},
						},
						"endpoint-bindings": M{
							"":               network.AlphaSpaceName,
							"server":         network.AlphaSpaceName,
							"server-admin":   network.AlphaSpaceName,
							"metrics-client": network.AlphaSpaceName,
						},
					}),
				},
				"storage": M{},
				"controller": M{
					"timestamp": "15:04:05+07:00",
				},
			},
		},
	),
	test( // 7
		"add a dying application",
		addCharmHubCharm{"dummy"},
		addApplication{name: "dummy-application", charm: "dummy"},
		addMachine{machineId: "0", job: coremodel.JobHostUnits},
		addAliveUnit{"dummy-application", "0"},
		ensureDyingApplication{"dummy-application"},
		expect{
			what: "application shows life==dying",
			output: M{
				"model": model,
				"machines": M{
					"0": M{
						"juju-status": M{
							"current": "pending",
							"since":   "01 Apr 15 01:23+10:00",
						},
						"instance-id": "pending",
						"machine-status": M{
							"current": "pending",
							"since":   "01 Apr 15 01:23+10:00",
						},
						"modification-status": M{
							"current": "idle",
							"since":   "01 Apr 15 01:23+10:00",
						},
						"base": M{"name": "ubuntu", "channel": "12.10"},
					},
				},
				"applications": M{
					"dummy-application": dummyCharm(M{
						"life": "dying",
						"application-status": M{
							"current": "waiting",
							"message": "waiting for machine",
							"since":   "01 Apr 15 01:23+10:00",
						},
						"units": M{
							"dummy-application/0": M{
								"machine": "0",
								"workload-status": M{
									"current": "waiting",
									"message": "waiting for machine",
									"since":   "01 Apr 15 01:23+10:00",
								},
								"juju-status": M{
									"current": "allocating",
									"since":   "01 Apr 15 01:23+10:00",
								},
							},
						},
					}),
				},
				"storage": M{},
				"controller": M{
					"timestamp": "15:04:05+07:00",
				},
			},
		},
	),
	test( // 8
		"a unit where the agent is down shows as lost",
		addCharmHubCharm{"dummy"},
		addApplication{name: "dummy-application", charm: "dummy"},
		addMachine{machineId: "0", job: coremodel.JobHostUnits},
		startAliveMachine{"0", ""},
		setMachineStatus{"0", status.Started, ""},
		addUnit{"dummy-application", "0"},
		expect{
			what: "unit shows that agent is lost",
			output: M{
				"model": model,
				"machines": M{
					"0": M{
						"juju-status": M{
							"current": "started",
							"since":   "01 Apr 15 01:23+10:00",
						},
						"instance-id": "controller-0",
						"machine-status": M{
							"current": "pending",
							"since":   "01 Apr 15 01:23+10:00",
						},
						"modification-status": M{
							"current": "idle",
							"since":   "01 Apr 15 01:23+10:00",
						},
						"base":     M{"name": "ubuntu", "channel": "12.10"},
						"hardware": "arch=amd64 cores=1 mem=1024M root-disk=8192M",
					},
				},
				"applications": M{
					"dummy-application": dummyCharm(M{
						"application-status": M{
							"current": "active",
							"since":   "01 Apr 15 01:23+10:00",
						},
						"units": M{
							"dummy-application/0": M{
								"machine": "0",
								"workload-status": M{
									"current": "unknown",
									"message": "agent lost, see 'juju show-status-log dummy-application/0'",
									"since":   "01 Apr 15 01:23+10:00",
								},
								"juju-status": M{
									"current": "lost",
									"message": "agent is not communicating with the server",
									"since":   "01 Apr 15 01:23+10:00",
								},
							},
						},
					}),
				},
				"storage": M{},
				"controller": M{
					"timestamp": "15:04:05+07:00",
				},
			},
		},
	),
	// Relation tests
	test( // 9
		"complex scenario with multiple related applications",
		addMachine{machineId: "0", job: coremodel.JobManageModel},
		setAddresses{"0", network.NewSpaceAddresses("10.0.0.1")},
		startAliveMachine{"0", ""},
		setMachineStatus{"0", status.Started, ""},
		addCharmHubCharm{"wordpress"},
		addCharmHubCharm{"mysql"},
		addCharmHubCharm{"varnish"},

		addApplication{name: "project", charm: "wordpress"},
		setApplicationExposed{"project", true},
		addMachine{machineId: "1", job: coremodel.JobHostUnits},
		recordAgentStartInformation{machineId: "1", hostname: "eldritch-octopii"},
		setAddresses{"1", network.NewSpaceAddresses("10.0.1.1")},
		startAliveMachine{"1", ""},
		setMachineStatus{"1", status.Started, ""},
		addAliveUnit{"project", "1"},
		setAgentStatus{"project/0", status.Idle, "", nil},
		setUnitStatus{"project/0", status.Active, "", nil},

		addApplication{name: "mysql", charm: "mysql"},
		setApplicationExposed{"mysql", true},
		addMachine{machineId: "2", job: coremodel.JobHostUnits},
		recordAgentStartInformation{machineId: "2", hostname: "titanium-shoelace"},
		setAddresses{"2", network.NewSpaceAddresses("10.0.2.1")},
		startAliveMachine{"2", ""},
		setMachineStatus{"2", status.Started, ""},
		addAliveUnit{"mysql", "2"},
		setAgentStatus{"mysql/0", status.Idle, "", nil},
		setUnitStatus{"mysql/0", status.Active, "", nil},

		addApplication{name: "varnish", charm: "varnish"},
		setApplicationExposed{"varnish", true},
		addMachine{machineId: "3", job: coremodel.JobHostUnits},
		recordAgentStartInformation{machineId: "3", hostname: "loud-silence"},
		setAddresses{"3", network.NewSpaceAddresses("10.0.3.1")},
		startAliveMachine{"3", ""},
		setMachineStatus{"3", status.Started, ""},
		setMachineInstanceStatus{"3", status.Started, "I am number three"},
		addAliveUnit{"varnish", "3"},

		addApplication{name: "private", charm: "wordpress"},
		setApplicationExposed{"private", true},
		addMachine{machineId: "4", job: coremodel.JobHostUnits},
		recordAgentStartInformation{machineId: "4", hostname: "antediluvian-furniture"},
		setAddresses{"4", network.NewSpaceAddresses("10.0.4.1")},
		startAliveMachine{"4", ""},
		setMachineStatus{"4", status.Started, ""},
		addAliveUnit{"private", "4"},

		relateApplications{"project", "mysql", ""},
		relateApplications{"project", "varnish", ""},
		relateApplications{"private", "mysql", ""},

		expect{
			what: "multiples applications with relations between some of them",
			output: M{
				"model": model,
				"machines": M{
					"0": machine0,
					"1": machine1,
					"2": machine2,
					"3": machine3,
					"4": machine4,
				},
				"applications": M{
					"project": wordpressCharm(M{
						"exposed": true,
						"application-status": M{
							"current": "active",
							"since":   "01 Apr 15 01:23+10:00",
						},
						"units": M{
							"project/0": M{
								"machine": "1",
								"workload-status": M{
									"current": "active",
									"since":   "01 Apr 15 01:23+10:00",
								},
								"juju-status": M{
									"current": "idle",
									"since":   "01 Apr 15 01:23+10:00",
								},
								"public-address": "10.0.1.1",
							},
						},
						"endpoint-bindings": M{
							"":                network.AlphaSpaceName,
							"db":              network.AlphaSpaceName,
							"db-client":       network.AlphaSpaceName,
							"foo-bar":         network.AlphaSpaceName,
							"logging-dir":     network.AlphaSpaceName,
							"monitoring-port": network.AlphaSpaceName,
							"url":             network.AlphaSpaceName,
							"admin-api":       network.AlphaSpaceName,
							"cache":           network.AlphaSpaceName,
						},
						"relations": M{
							"db": L{
								M{
									"interface":           "mysql",
									"related-application": "mysql",
									"scope":               "global",
								},
							},
							"cache": L{
								M{
									"interface":           "varnish",
									"related-application": "varnish",
									"scope":               "global",
								},
							},
						},
					}),
					"mysql": mysqlCharm(M{
						"exposed": true,
						"application-status": M{
							"current": "active",
							"since":   "01 Apr 15 01:23+10:00",
						},
						"units": M{
							"mysql/0": M{
								"machine": "2",
								"workload-status": M{
									"current": "active",
									"since":   "01 Apr 15 01:23+10:00",
								},
								"juju-status": M{
									"current": "idle",
									"since":   "01 Apr 15 01:23+10:00",
								},
								"public-address": "10.0.2.1",
							},
						},
						"endpoint-bindings": M{
							"":               network.AlphaSpaceName,
							"server":         network.AlphaSpaceName,
							"server-admin":   network.AlphaSpaceName,
							"metrics-client": network.AlphaSpaceName,
						},
						"relations": M{
							"server": L{
								M{
									"interface":           "mysql",
									"related-application": "private",
									"scope":               "global",
								},
								M{
									"interface":           "mysql",
									"related-application": "project",
									"scope":               "global",
								},
							},
						},
					}),
					"varnish": M{
						"charm":        "varnish",
						"charm-origin": "charmhub",
						"charm-name":   "varnish",
						"charm-rev":    1,
						"base":         M{"name": "ubuntu", "channel": "12.10"},
						"exposed":      true,
						"application-status": M{
							"current": "waiting",
							"message": "waiting for machine",
							"since":   "01 Apr 15 01:23+10:00",
						},
						"units": M{
							"varnish/0": M{
								"machine": "3",
								"workload-status": M{
									"current": "waiting",
									"message": "waiting for machine",
									"since":   "01 Apr 15 01:23+10:00",
								},
								"juju-status": M{
									"current": "allocating",
									"since":   "01 Apr 15 01:23+10:00",
								},
								"public-address": "10.0.3.1",
							},
						},
						"endpoint-bindings": M{
							"":         network.AlphaSpaceName,
							"webcache": network.AlphaSpaceName,
						},
						"relations": M{
							"webcache": L{
								M{
									"interface":           "varnish",
									"related-application": "project",
									"scope":               "global",
								},
							},
						},
					},
					"private": wordpressCharm(M{
						"exposed": true,
						"application-status": M{
							"current": "waiting",
							"message": "waiting for machine",
							"since":   "01 Apr 15 01:23+10:00",
						},
						"units": M{
							"private/0": M{
								"machine": "4",
								"workload-status": M{
									"current": "waiting",
									"message": "waiting for machine",
									"since":   "01 Apr 15 01:23+10:00",
								},
								"juju-status": M{
									"current": "allocating",
									"since":   "01 Apr 15 01:23+10:00",
								},
								"public-address": "10.0.4.1",
							},
						},
						"endpoint-bindings": M{
							"":                network.AlphaSpaceName,
							"logging-dir":     network.AlphaSpaceName,
							"monitoring-port": network.AlphaSpaceName,
							"url":             network.AlphaSpaceName,
							"admin-api":       network.AlphaSpaceName,
							"cache":           network.AlphaSpaceName,
							"db":              network.AlphaSpaceName,
							"db-client":       network.AlphaSpaceName,
							"foo-bar":         network.AlphaSpaceName,
						},
						"relations": M{
							"db": L{
								M{
									"interface":           "mysql",
									"related-application": "mysql",
									"scope":               "global",
								},
							},
						},
					}),
				},
				"storage": M{},
				"controller": M{
					"timestamp": "15:04:05+07:00",
				},
			},
		},
	),
	test( // 10
		"simple peer scenario with leader",
		addMachine{machineId: "0", job: coremodel.JobManageModel},
		setAddresses{"0", network.NewSpaceAddresses("10.0.0.1")},
		startAliveMachine{"0", ""},
		setMachineStatus{"0", status.Started, ""},
		addCharmHubCharm{"riak"},
		addCharmHubCharm{"wordpress"},

		addApplication{name: "riak", charm: "riak"},
		setApplicationExposed{"riak", true},
		addMachine{machineId: "1", job: coremodel.JobHostUnits},
		recordAgentStartInformation{machineId: "1", hostname: "eldritch-octopii"},
		setAddresses{"1", network.NewSpaceAddresses("10.0.1.1")},
		startAliveMachine{"1", ""},
		setMachineStatus{"1", status.Started, ""},
		addAliveUnit{"riak", "1"},
		setAgentStatus{"riak/0", status.Idle, "", nil},
		setUnitStatus{"riak/0", status.Active, "", nil},
		addMachine{machineId: "2", job: coremodel.JobHostUnits},
		recordAgentStartInformation{machineId: "2", hostname: "titanium-shoelace"},
		setAddresses{"2", network.NewSpaceAddresses("10.0.2.1")},
		startAliveMachine{"2", ""},
		setMachineStatus{"2", status.Started, ""},
		addAliveUnit{"riak", "2"},
		setAgentStatus{"riak/1", status.Idle, "", nil},
		setUnitStatus{"riak/1", status.Active, "", nil},
		addMachine{machineId: "3", job: coremodel.JobHostUnits},
		recordAgentStartInformation{machineId: "3", hostname: "loud-silence"},
		setAddresses{"3", network.NewSpaceAddresses("10.0.3.1")},
		startAliveMachine{"3", ""},
		setMachineStatus{"3", status.Started, ""},
		setMachineInstanceStatus{"3", status.Started, "I am number three"},
		addAliveUnit{"riak", "3"},
		setAgentStatus{"riak/2", status.Idle, "", nil},
		setUnitStatus{"riak/2", status.Active, "", nil},
		setUnitAsLeader{"riak/1"},

		expect{
			what: "multiples related peer units",
			output: M{
				"model": model,
				"machines": M{
					"0": machine0,
					"1": machine1,
					"2": machine2,
					"3": machine3,
				},
				"applications": M{
					"riak": M{
						"charm":        "riak",
						"charm-origin": "charmhub",
						"charm-name":   "riak",
						"charm-rev":    7,
						"base":         M{"name": "ubuntu", "channel": "12.10"},
						"exposed":      true,
						"application-status": M{
							"current": "active",
							"since":   "01 Apr 15 01:23+10:00",
						},
						"units": M{
							"riak/0": M{
								"machine": "1",
								"workload-status": M{
									"current": "active",
									"since":   "01 Apr 15 01:23+10:00",
								},
								"juju-status": M{
									"current": "idle",
									"since":   "01 Apr 15 01:23+10:00",
								},
								"public-address": "10.0.1.1",
							},
							"riak/1": M{
								"machine": "2",
								"workload-status": M{
									"current": "active",
									"since":   "01 Apr 15 01:23+10:00",
								},
								"juju-status": M{
									"current": "idle",
									"since":   "01 Apr 15 01:23+10:00",
								},
								"public-address": "10.0.2.1",
								"leader":         true,
							},
							"riak/2": M{
								"machine": "3",
								"workload-status": M{
									"current": "active",
									"since":   "01 Apr 15 01:23+10:00",
								},
								"juju-status": M{
									"current": "idle",
									"since":   "01 Apr 15 01:23+10:00",
								},
								"public-address": "10.0.3.1",
							},
						},
						"endpoint-bindings": M{
							"":         network.AlphaSpaceName,
							"admin":    network.AlphaSpaceName,
							"endpoint": network.AlphaSpaceName,
							"ring":     network.AlphaSpaceName,
						},
						"relations": M{
							"ring": L{
								M{
									"interface":           "riak",
									"related-application": "riak",
									"scope":               "global",
								},
							},
						},
					},
				},
				"storage": M{},
				"controller": M{
					"timestamp": "15:04:05+07:00",
				},
			},
		},
	),
	// Subordinate tests
	test( // 11
		"one application with one subordinate application and leader",
		addMachine{machineId: "0", job: coremodel.JobManageModel},
		setAddresses{"0", network.NewSpaceAddresses("10.0.0.1")},
		startAliveMachine{"0", ""},
		setMachineStatus{"0", status.Started, ""},
		addCharmHubCharm{"wordpress"},
		addCharmHubCharm{"mysql"},
		addCharmHubCharm{"logging"},

		addApplication{name: "wordpress", charm: "wordpress"},
		setApplicationExposed{"wordpress", true},
		addMachine{machineId: "1", job: coremodel.JobHostUnits},
		recordAgentStartInformation{machineId: "1", hostname: "eldritch-octopii"},
		setAddresses{"1", network.NewSpaceAddresses("10.0.1.1")},
		startAliveMachine{"1", ""},
		setMachineStatus{"1", status.Started, ""},
		addAliveUnit{"wordpress", "1"},
		setAgentStatus{"wordpress/0", status.Idle, "", nil},
		setUnitStatus{"wordpress/0", status.Active, "", nil},

		addApplication{name: "mysql", charm: "mysql"},
		setApplicationExposed{"mysql", true},
		addMachine{machineId: "2", job: coremodel.JobHostUnits},
		recordAgentStartInformation{machineId: "2", hostname: "titanium-shoelace"},
		setAddresses{"2", network.NewSpaceAddresses("10.0.2.1")},
		startAliveMachine{"2", ""},
		setMachineStatus{"2", status.Started, ""},
		addAliveUnit{"mysql", "2"},
		setAgentStatus{"mysql/0", status.Idle, "", nil},
		setUnitStatus{"mysql/0", status.Active, "", nil},

		addApplication{name: "logging", charm: "logging"},
		setApplicationExposed{"logging", true},

		relateApplications{"wordpress", "mysql", ""},
		relateApplications{"wordpress", "logging", ""},
		relateApplications{"mysql", "logging", ""},

		addSubordinate{"wordpress/0", "logging"},
		addSubordinate{"mysql/0", "logging"},

		setAgentStatus{"logging/0", status.Idle, "", nil},
		setUnitStatus{"logging/0", status.Active, "", nil},
		setAgentStatus{"logging/1", status.Error, "somehow lost in all those logs", nil},

		setUnitAsLeader{"mysql/0"},
		setUnitAsLeader{"logging/1"},
		setUnitAsLeader{"wordpress/0"},

		addBranch{"apple"},
		addBranch{"banana"},
		trackBranch{"apple", "logging/1"},
		trackBranch{"banana", "wordpress/0"},

		expect{
			what: "multiples related peer units",
			output: M{
				"model": model,
				"machines": M{
					"0": machine0,
					"1": machine1,
					"2": machine2,
				},
				"applications": M{
					"wordpress": wordpressCharm(M{
						"exposed": true,
						"application-status": M{
							"current": "active",
							"since":   "01 Apr 15 01:23+10:00",
						},
						"units": M{
							"wordpress/0": M{
								"machine": "1",
								"workload-status": M{
									"current": "active",
									"since":   "01 Apr 15 01:23+10:00",
								},
								"juju-status": M{
									"current": "idle",
									"since":   "01 Apr 15 01:23+10:00",
								},
								"subordinates": M{
									"logging/0": M{
										"workload-status": M{
											"current": "active",
											"since":   "01 Apr 15 01:23+10:00",
										},
										"juju-status": M{
											"current": "idle",
											"since":   "01 Apr 15 01:23+10:00",
										},
										"public-address": "10.0.1.1",
									},
								},
								"public-address": "10.0.1.1",
								"leader":         true,
								"branch":         "banana",
							},
						},
						"endpoint-bindings": M{
							"":                network.AlphaSpaceName,
							"monitoring-port": network.AlphaSpaceName,
							"url":             network.AlphaSpaceName,
							"admin-api":       network.AlphaSpaceName,
							"cache":           network.AlphaSpaceName,
							"db":              network.AlphaSpaceName,
							"db-client":       network.AlphaSpaceName,
							"foo-bar":         network.AlphaSpaceName,
							"logging-dir":     network.AlphaSpaceName,
						},
						"relations": M{
							"db": L{
								M{
									"interface":           "mysql",
									"related-application": "mysql",
									"scope":               "global",
								},
							},
							"logging-dir": L{
								M{
									"interface":           "logging",
									"related-application": "logging",
									"scope":               "container",
								},
							},
						},
					}),
					"mysql": mysqlCharm(M{
						"exposed": true,
						"application-status": M{
							"current": "active",
							"since":   "01 Apr 15 01:23+10:00",
						},
						"units": M{
							"mysql/0": M{
								"machine": "2",
								"workload-status": M{
									"current": "active",
									"since":   "01 Apr 15 01:23+10:00",
								},
								"juju-status": M{
									"current": "idle",
									"since":   "01 Apr 15 01:23+10:00",
								},
								"subordinates": M{
									"logging/1": M{
										"workload-status": M{
											"current": "error",
											"message": "somehow lost in all those logs",
											"since":   "01 Apr 15 01:23+10:00",
										},
										"juju-status": M{
											"current": "idle",
											"since":   "01 Apr 15 01:23+10:00",
										},
										"public-address": "10.0.2.1",
										"leader":         true,
										"branch":         "apple",
									},
								},
								"public-address": "10.0.2.1",
								"leader":         true,
							},
						},
						"endpoint-bindings": M{
							"":               network.AlphaSpaceName,
							"server":         network.AlphaSpaceName,
							"server-admin":   network.AlphaSpaceName,
							"metrics-client": network.AlphaSpaceName,
						},
						"relations": M{
							"server": L{
								M{
									"interface":           "mysql",
									"related-application": "wordpress",
									"scope":               "global",
								},
							},
							"juju-info": L{
								M{
									"interface":           "juju-info",
									"related-application": "logging",
									"scope":               "container",
								},
							},
						},
					}),
					"logging": loggingCharm,
				},
				"storage": M{},
				"controller": M{
					"timestamp": "15:04:05+07:00",
				},
				"branches": M{
					"apple": M{
						"created":    "15:04:05+07:00",
						"created-by": "testuser",
					},
					"banana": M{
						"created":    "15:04:05+07:00",
						"created-by": "testuser",
					},
				},
			},
		},
	),
	test( // 12
		"machines with containers",
		// step 0
		addMachine{machineId: "0", job: coremodel.JobManageModel},
		setAddresses{"0", network.NewSpaceAddresses("10.0.0.1")},
		startAliveMachine{"0", ""},
		setMachineStatus{"0", status.Started, ""},
		addCharmHubCharm{"mysql"},
		addApplication{name: "mysql", charm: "mysql"},
		setApplicationExposed{"mysql", true},

		// step 7
		addMachine{machineId: "1", job: coremodel.JobHostUnits},
		recordAgentStartInformation{machineId: "1", hostname: "eldritch-octopii"},
		setAddresses{"1", network.NewSpaceAddresses("10.0.1.1")},
		startAliveMachine{"1", ""},
		setMachineStatus{"1", status.Started, ""},
		addAliveUnit{"mysql", "1"},
		setAgentStatus{"mysql/0", status.Idle, "", nil},
		setUnitStatus{"mysql/0", status.Active, "", nil},

		// step 14: A container on machine 1.
		addContainer{"1", "1/lxd/0", coremodel.JobHostUnits},
		setAddresses{"1/lxd/0", network.NewSpaceAddresses("10.0.2.1")},
		startAliveMachine{"1/lxd/0", ""},
		setMachineStatus{"1/lxd/0", status.Started, ""},
		addAliveUnit{"mysql", "1/lxd/0"},
		setAgentStatus{"mysql/1", status.Idle, "", nil},
		setUnitStatus{"mysql/1", status.Active, "", nil},
		addContainer{"1", "1/lxd/1", coremodel.JobHostUnits},

		// step 22: A nested container.
		addContainer{"1/lxd/0", "1/lxd/0/lxd/0", coremodel.JobHostUnits},
		setAddresses{"1/lxd/0/lxd/0", network.NewSpaceAddresses("10.0.3.1")},
		startAliveMachine{"1/lxd/0/lxd/0", ""},
		setMachineStatus{"1/lxd/0/lxd/0", status.Started, ""},

		expect{
			what: "machines with nested containers",
			output: M{
				"model": model,
				"machines": M{
					"0": machine0,
					"1": machine1WithContainers,
				},
				"applications": M{
					"mysql": mysqlCharm(M{
						"exposed": true,
						"application-status": M{
							"current": "active",
							"since":   "01 Apr 15 01:23+10:00",
						},
						"units": M{
							"mysql/0": M{
								"machine": "1",
								"workload-status": M{
									"current": "active",
									"since":   "01 Apr 15 01:23+10:00",
								},
								"juju-status": M{
									"current": "idle",
									"since":   "01 Apr 15 01:23+10:00",
								},
								"public-address": "10.0.1.1",
							},
							"mysql/1": M{
								"machine": "1/lxd/0",
								"workload-status": M{
									"current": "active",
									"since":   "01 Apr 15 01:23+10:00",
								},
								"juju-status": M{
									"current": "idle",
									"since":   "01 Apr 15 01:23+10:00",
								},
								"public-address": "10.0.2.1",
							},
						},
						"endpoint-bindings": M{
							"":               network.AlphaSpaceName,
							"server":         network.AlphaSpaceName,
							"server-admin":   network.AlphaSpaceName,
							"metrics-client": network.AlphaSpaceName,
						},
					}),
				},
				"storage": M{},
				"controller": M{
					"timestamp": "15:04:05+07:00",
				},
			},
		},
	),
	test( // 13
		"application with out of date charm",
		addMachine{machineId: "0", job: coremodel.JobManageModel},
		setAddresses{"0", network.NewSpaceAddresses("10.0.0.1")},
		startAliveMachine{"0", ""},
		setMachineStatus{"0", status.Started, ""},
		addMachine{machineId: "1", job: coremodel.JobHostUnits},
		recordAgentStartInformation{machineId: "1", hostname: "eldritch-octopii"},
		setAddresses{"1", network.NewSpaceAddresses("10.0.1.1")},
		startAliveMachine{"1", ""},
		setMachineStatus{"1", status.Started, ""},
		addCharmHubCharm{"mysql"},
		addApplication{name: "mysql", charm: "mysql"},
		setApplicationExposed{"mysql", true},
		addCharmPlaceholder{"mysql", 23},
		addAliveUnit{"mysql", "1"},

		expect{
			what: "applications and units with correct charm status",
			output: M{
				"model": model,
				"machines": M{
					"0": machine0,
					"1": machine1,
				},
				"applications": M{
					"mysql": mysqlCharm(M{
						"can-upgrade-to": "ch:mysql-23",
						"exposed":        true,
						"application-status": M{
							"current": "waiting",
							"message": "waiting for machine",
							"since":   "01 Apr 15 01:23+10:00",
						},
						"units": M{
							"mysql/0": M{
								"machine": "1",
								"workload-status": M{
									"current": "waiting",
									"message": "waiting for machine",
									"since":   "01 Apr 15 01:23+10:00",
								},
								"juju-status": M{
									"current": "allocating",
									"since":   "01 Apr 15 01:23+10:00",
								},
								"public-address": "10.0.1.1",
							},
						},
						"endpoint-bindings": M{
							"":               network.AlphaSpaceName,
							"server":         network.AlphaSpaceName,
							"server-admin":   network.AlphaSpaceName,
							"metrics-client": network.AlphaSpaceName,
						},
					}),
				},
				"storage": M{},
				"controller": M{
					"timestamp": "15:04:05+07:00",
				},
			},
		},
	),
	test( // 14
		"unit with out of date charm",
		addMachine{machineId: "0", job: coremodel.JobManageModel},
		setAddresses{"0", network.NewSpaceAddresses("10.0.0.1")},
		startAliveMachine{"0", ""},
		setMachineStatus{"0", status.Started, ""},
		addMachine{machineId: "1", job: coremodel.JobHostUnits},
		recordAgentStartInformation{machineId: "1", hostname: "eldritch-octopii"},
		setAddresses{"1", network.NewSpaceAddresses("10.0.1.1")},
		startAliveMachine{"1", ""},
		setMachineStatus{"1", status.Started, ""},
		addCharmHubCharm{"mysql"},
		addApplication{name: "mysql", charm: "mysql"},
		setApplicationExposed{"mysql", true},
		addAliveUnit{"mysql", "1"},
		setUnitCharmURL{"mysql/0", "ch:mysql-1"},
		addLocalCharmWithRevision{addLocalCharm{"mysql"}, "local", 1},
		setApplicationCharm{"mysql", "local:quantal/mysql-1"},
		setUnitStatus{"mysql/0", status.Active, "", nil},

		expect{
			what: "applications and units with correct charm status",
			output: M{
				"model": model,
				"machines": M{
					"0": machine0,
					"1": machine1,
				},
				"applications": M{
					"mysql": mysqlCharm(M{
						"charm":        "local:quantal/mysql-1",
						"charm-origin": "local",
						"exposed":      true,
						"application-status": M{
							"current": "active",
							"since":   "01 Apr 15 01:23+10:00",
						},
						"units": M{
							"mysql/0": M{
								"machine": "1",
								"workload-status": M{
									"current": "active",
									"since":   "01 Apr 15 01:23+10:00",
								},
								"juju-status": M{
									"current": "idle",
									"since":   "01 Apr 15 01:23+10:00",
								},
								"upgrading-from": "ch:mysql-1",
								"public-address": "10.0.1.1",
							},
						},
						"endpoint-bindings": M{
							"":               network.AlphaSpaceName,
							"server":         network.AlphaSpaceName,
							"server-admin":   network.AlphaSpaceName,
							"metrics-client": network.AlphaSpaceName,
						},
					}),
				},
				"storage": M{},
				"controller": M{
					"timestamp": "15:04:05+07:00",
				},
			},
		},
	),
	test( // 15
		"application and unit with out of date charms",
		addMachine{machineId: "0", job: coremodel.JobManageModel},
		setAddresses{"0", network.NewSpaceAddresses("10.0.0.1")},
		startAliveMachine{"0", ""},
		setMachineStatus{"0", status.Started, ""},
		addMachine{machineId: "1", job: coremodel.JobHostUnits},
		recordAgentStartInformation{machineId: "1", hostname: "eldritch-octopii"},
		setAddresses{"1", network.NewSpaceAddresses("10.0.1.1")},
		startAliveMachine{"1", ""},
		setMachineStatus{"1", status.Started, ""},
		addCharmHubCharm{"mysql"},
		addApplication{name: "mysql", charm: "mysql"},
		setApplicationExposed{"mysql", true},
		addAliveUnit{"mysql", "1"},
		setUnitCharmURL{"mysql/0", "ch:mysql-1"},
		addCharmHubCharmWithRevision{addCharmHubCharm{"mysql"}, "ch", 2},
		setApplicationCharm{"mysql", "ch:mysql-2"},
		addCharmPlaceholder{"mysql", 23},
		setUnitStatus{"mysql/0", status.Active, "", nil},

		expect{
			what: "applications and units with correct charm status",
			output: M{
				"model": model,
				"machines": M{
					"0": machine0,
					"1": machine1,
				},
				"applications": M{
					"mysql": mysqlCharm(M{
						"charm":          "mysql",
						"charm-rev":      2,
						"can-upgrade-to": "ch:mysql-23",
						"exposed":        true,
						"application-status": M{
							"current": "active",
							"since":   "01 Apr 15 01:23+10:00",
						},
						"units": M{
							"mysql/0": M{
								"machine": "1",
								"workload-status": M{
									"current": "active",
									"since":   "01 Apr 15 01:23+10:00",
								},
								"juju-status": M{
									"current": "idle",
									"since":   "01 Apr 15 01:23+10:00",
								},
								"upgrading-from": "ch:mysql-1",
								"public-address": "10.0.1.1",
							},
						},
						"endpoint-bindings": M{
							"":               network.AlphaSpaceName,
							"server":         network.AlphaSpaceName,
							"server-admin":   network.AlphaSpaceName,
							"metrics-client": network.AlphaSpaceName,
						},
					}),
				},
				"storage": M{},
				"controller": M{
					"timestamp": "15:04:05+07:00",
				},
			},
		},
	),
	test( // 16
		"application with local charm not shown as out of date",
		addMachine{machineId: "0", job: coremodel.JobManageModel},
		setAddresses{"0", network.NewSpaceAddresses("10.0.0.1")},
		startAliveMachine{"0", ""},
		setMachineStatus{"0", status.Started, ""},
		addMachine{machineId: "1", job: coremodel.JobHostUnits},
		recordAgentStartInformation{machineId: "1", hostname: "eldritch-octopii"},
		setAddresses{"1", network.NewSpaceAddresses("10.0.1.1")},
		startAliveMachine{"1", ""},
		setMachineStatus{"1", status.Started, ""},
		addCharmHubCharm{"mysql"},
		addApplication{name: "mysql", charm: "mysql"},
		setApplicationExposed{"mysql", true},
		addAliveUnit{"mysql", "1"},
		setUnitCharmURL{"mysql/0", "ch:mysql-1"},
		addLocalCharmWithRevision{addLocalCharm{"mysql"}, "local", 1},
		setApplicationCharm{"mysql", "local:quantal/mysql-1"},
		addCharmPlaceholder{"mysql", 23},
		setUnitStatus{"mysql/0", status.Active, "", nil},

		expect{
			what: "applications and units with correct charm status",
			output: M{
				"model": model,
				"machines": M{
					"0": machine0,
					"1": machine1,
				},
				"applications": M{
					"mysql": mysqlCharm(M{
						"charm":        "local:quantal/mysql-1",
						"charm-origin": "local",
						"exposed":      true,
						"application-status": M{
							"current": "active",
							"since":   "01 Apr 15 01:23+10:00",
						},
						"units": M{
							"mysql/0": M{
								"machine": "1",
								"workload-status": M{
									"current": "active",
									"since":   "01 Apr 15 01:23+10:00",
								},
								"juju-status": M{
									"current": "idle",
									"since":   "01 Apr 15 01:23+10:00",
								},
								"upgrading-from": "ch:mysql-1",
								"public-address": "10.0.1.1",
							},
						},
						"endpoint-bindings": M{
							"":               network.AlphaSpaceName,
							"server":         network.AlphaSpaceName,
							"server-admin":   network.AlphaSpaceName,
							"metrics-client": network.AlphaSpaceName,
						},
					}),
				},
				"storage": M{},
				"controller": M{
					"timestamp": "15:04:05+07:00",
				},
			},
		},
	),
	test( // 17
		"deploy two applications; set meter statuses on one",
		addMachine{machineId: "0", job: coremodel.JobManageModel},
		setAddresses{"0", network.NewSpaceAddresses("10.0.0.1")},
		startAliveMachine{"0", ""},
		setMachineStatus{"0", status.Started, ""},

		addMachine{machineId: "1", job: coremodel.JobHostUnits},
		recordAgentStartInformation{machineId: "1", hostname: "eldritch-octopii"},
		setAddresses{"1", network.NewSpaceAddresses("10.0.1.1")},
		startAliveMachine{"1", ""},
		setMachineStatus{"1", status.Started, ""},

		addMachine{machineId: "2", job: coremodel.JobHostUnits},
		recordAgentStartInformation{machineId: "2", hostname: "titanium-shoelace"},
		setAddresses{"2", network.NewSpaceAddresses("10.0.2.1")},
		startAliveMachine{"2", ""},
		setMachineStatus{"2", status.Started, ""},

		addMachine{machineId: "3", job: coremodel.JobHostUnits},
		recordAgentStartInformation{machineId: "3", hostname: "loud-silence"},
		setAddresses{"3", network.NewSpaceAddresses("10.0.3.1")},
		startAliveMachine{"3", ""},
		setMachineStatus{"3", status.Started, ""},
		setMachineInstanceStatus{"3", status.Started, "I am number three"},

		addMachine{machineId: "4", job: coremodel.JobHostUnits},
		setAddresses{"4", network.NewSpaceAddresses("10.0.4.1")},
		recordAgentStartInformation{machineId: "4", hostname: "antediluvian-furniture"},
		startAliveMachine{"4", ""},
		setMachineStatus{"4", status.Started, ""},

		addCharmHubCharm{"mysql"},
		addApplication{name: "mysql", charm: "mysql"},
		setApplicationExposed{"mysql", true},

		addCharmHubCharm{"metered"},
		addApplication{name: "applicationwithmeterstatus", charm: "metered"},

		addAliveUnit{"mysql", "1"},
		addAliveUnit{"applicationwithmeterstatus", "2"},
		addAliveUnit{"applicationwithmeterstatus", "3"},
		addAliveUnit{"applicationwithmeterstatus", "4"},

		setApplicationExposed{"mysql", true},

		setAgentStatus{"mysql/0", status.Idle, "", nil},
		setUnitStatus{"mysql/0", status.Active, "", nil},
		setAgentStatus{"applicationwithmeterstatus/0", status.Idle, "", nil},
		setUnitStatus{"applicationwithmeterstatus/0", status.Active, "", nil},
		setAgentStatus{"applicationwithmeterstatus/1", status.Idle, "", nil},
		setUnitStatus{"applicationwithmeterstatus/1", status.Active, "", nil},
		setAgentStatus{"applicationwithmeterstatus/2", status.Idle, "", nil},
		setUnitStatus{"applicationwithmeterstatus/2", status.Active, "", nil},

		setUnitMeterStatus{"applicationwithmeterstatus/1", "GREEN", "test green status"},
		setUnitMeterStatus{"applicationwithmeterstatus/2", "RED", "test red status"},

		expect{
			what: "simulate just the two applications and a bootstrap node",
			output: M{
				"model": model,
				"machines": M{
					"0": machine0,
					"1": machine1,
					"2": machine2,
					"3": machine3,
					"4": machine4,
				},
				"applications": M{
					"mysql": mysqlCharm(M{
						"exposed": true,
						"application-status": M{
							"current": "active",
							"since":   "01 Apr 15 01:23+10:00",
						},
						"units": M{
							"mysql/0": M{
								"machine": "1",
								"workload-status": M{
									"current": "active",
									"since":   "01 Apr 15 01:23+10:00",
								},
								"juju-status": M{
									"current": "idle",
									"since":   "01 Apr 15 01:23+10:00",
								},
								"public-address": "10.0.1.1",
							},
						},
						"endpoint-bindings": M{
							"":               network.AlphaSpaceName,
							"server":         network.AlphaSpaceName,
							"server-admin":   network.AlphaSpaceName,
							"metrics-client": network.AlphaSpaceName,
						},
					}),

					"applicationwithmeterstatus": meteredCharm(M{
						"application-status": M{
							"current": "active",
							"since":   "01 Apr 15 01:23+10:00",
						},
						"units": M{
							"applicationwithmeterstatus/0": M{
								"machine": "2",
								"workload-status": M{
									"current": "active",
									"since":   "01 Apr 15 01:23+10:00",
								},
								"juju-status": M{
									"current": "idle",
									"since":   "01 Apr 15 01:23+10:00",
								},
								"public-address": "10.0.2.1",
							},
							"applicationwithmeterstatus/1": M{
								"machine": "3",
								"workload-status": M{
									"current": "active",
									"since":   "01 Apr 15 01:23+10:00",
								},
								"juju-status": M{
									"current": "idle",
									"since":   "01 Apr 15 01:23+10:00",
								},
								"meter-status": M{
									"color":   "green",
									"message": "test green status",
								},
								"public-address": "10.0.3.1",
							},
							"applicationwithmeterstatus/2": M{
								"machine": "4",
								"workload-status": M{
									"current": "active",
									"since":   "01 Apr 15 01:23+10:00",
								},
								"juju-status": M{
									"current": "idle",
									"since":   "01 Apr 15 01:23+10:00",
								},
								"meter-status": M{
									"color":   "red",
									"message": "test red status",
								},
								"public-address": "10.0.4.1",
							},
						},
					}),
				},
				"storage": M{},
				"controller": M{
					"timestamp": "15:04:05+07:00",
				},
			},
		},
	),
	test( // 18
		"upgrade available",
		setToolsUpgradeAvailable{},
		expect{
			what: "upgrade availability should be shown in model-status",
			output: M{
				"model": M{
					"name":              "controller",
					"type":              "iaas",
					"controller":        "kontroll",
					"cloud":             "dummy",
					"region":            "dummy-region",
					"version":           "1.2.3",
					"upgrade-available": "1.2.4",
					"model-status": M{
						"current": "available",
						"since":   "01 Apr 15 01:23+10:00",
					},
					"sla": "unsupported",
				},
				"machines":     M{},
				"applications": M{},
				"storage":      M{},
				"controller": M{
					"timestamp": "15:04:05+07:00",
				},
			},
			stderr: "\nModel \"controller\" is empty.\n",
		},
	),
	test( // 19
		"consistent workload version",
		addMachine{machineId: "0", job: coremodel.JobManageModel},
		setAddresses{"0", network.NewSpaceAddresses("10.0.0.1")},
		startAliveMachine{"0", ""},
		setMachineStatus{"0", status.Started, ""},

		addCharmHubCharm{"mysql"},
		addApplication{name: "mysql", charm: "mysql"},

		addMachine{machineId: "1", job: coremodel.JobHostUnits},
		recordAgentStartInformation{machineId: "1", hostname: "eldritch-octopii"},
		setAddresses{"1", network.NewSpaceAddresses("10.0.1.1")},
		startAliveMachine{"1", ""},
		setMachineStatus{"1", status.Started, ""},
		addAliveUnit{"mysql", "1"},
		setUnitWorkloadVersion{"mysql/0", "the best!"},

		expect{
			what: "application and unit with correct workload version",
			output: M{
				"model": model,
				"machines": M{
					"0": machine0,
					"1": machine1,
				},
				"applications": M{
					"mysql": mysqlCharm(M{
						"version": "the best!",
						"application-status": M{
							"current": "waiting",
							"message": "waiting for machine",
							"since":   "01 Apr 15 01:23+10:00",
						},
						"units": M{
							"mysql/0": M{
								"machine": "1",
								"workload-status": M{
									"current": "waiting",
									"message": "waiting for machine",
									"since":   "01 Apr 15 01:23+10:00",
								},
								"juju-status": M{
									"current": "allocating",
									"since":   "01 Apr 15 01:23+10:00",
								},
								"public-address": "10.0.1.1",
							},
						},
						"endpoint-bindings": M{
							"":               network.AlphaSpaceName,
							"server":         network.AlphaSpaceName,
							"server-admin":   network.AlphaSpaceName,
							"metrics-client": network.AlphaSpaceName,
						},
					}),
				},
				"storage": M{},
				"controller": M{
					"timestamp": "15:04:05+07:00",
				},
			},
		},
	),
	test( // 20
		"mixed workload version",
		addMachine{machineId: "0", job: coremodel.JobManageModel},
		setAddresses{"0", network.NewSpaceAddresses("10.0.0.1")},
		startAliveMachine{"0", ""},
		setMachineStatus{"0", status.Started, ""},

		addCharmHubCharm{"mysql"},
		addApplication{name: "mysql", charm: "mysql"},

		addMachine{machineId: "1", job: coremodel.JobHostUnits},
		recordAgentStartInformation{machineId: "1", hostname: "eldritch-octopii"},
		setAddresses{"1", network.NewSpaceAddresses("10.0.1.1")},
		startAliveMachine{"1", ""},
		setMachineStatus{"1", status.Started, ""},
		addAliveUnit{"mysql", "1"},
		setUnitWorkloadVersion{"mysql/0", "the best!"},

		addMachine{machineId: "2", job: coremodel.JobHostUnits},
		recordAgentStartInformation{machineId: "2", hostname: "titanium-shoelace"},
		setAddresses{"2", network.NewSpaceAddresses("10.0.2.1")},
		startAliveMachine{"2", ""},
		setMachineStatus{"2", status.Started, ""},
		addAliveUnit{"mysql", "2"},
		setUnitWorkloadVersion{"mysql/1", "not as good"},

		expect{
			what: "application and unit with correct workload version",
			output: M{
				"model": model,
				"machines": M{
					"0": machine0,
					"1": machine1,
					"2": machine2,
				},
				"applications": M{
					"mysql": mysqlCharm(M{
						"version": "not as good",
						"application-status": M{
							"current": "waiting",
							"message": "waiting for machine",
							"since":   "01 Apr 15 01:23+10:00",
						},
						"units": M{
							"mysql/0": M{
								"machine": "1",
								"workload-status": M{
									"current": "waiting",
									"message": "waiting for machine",
									"since":   "01 Apr 15 01:23+10:00",
								},
								"juju-status": M{
									"current": "allocating",
									"since":   "01 Apr 15 01:23+10:00",
								},
								"public-address": "10.0.1.1",
							},
							"mysql/1": M{
								"machine": "2",
								"workload-status": M{
									"current": "waiting",
									"message": "waiting for machine",
									"since":   "01 Apr 15 01:23+10:00",
								},
								"juju-status": M{
									"current": "allocating",
									"since":   "01 Apr 15 01:23+10:00",
								},
								"public-address": "10.0.2.1",
							},
						},
						"endpoint-bindings": M{
							"":               network.AlphaSpaceName,
							"server":         network.AlphaSpaceName,
							"server-admin":   network.AlphaSpaceName,
							"metrics-client": network.AlphaSpaceName,
						},
					}),
				},
				"storage": M{},
				"controller": M{
					"timestamp": "15:04:05+07:00",
				},
			},
		},
	),
	test( // 21
		"instance with localhost addresses",
		addMachine{machineId: "0", job: coremodel.JobManageModel},
		setAddresses{"0", []network.SpaceAddress{
			network.NewSpaceAddress("10.0.0.1", network.WithScope(network.ScopeCloudLocal)),
			network.NewSpaceAddress("127.0.0.1", network.WithScope(network.ScopeMachineLocal)),
			// TODO(macgreagoir) setAddresses step method needs to
			// set netmask correctly before we can test IPv6
			// loopback.
			// network.NewSpaceAddress("::1", network.ScopeMachineLocal),
		}},
		startAliveMachine{"0", ""},
		setMachineStatus{"0", status.Started, ""},
		expect{
			what: "machine 0 has localhost addresses that should not display",
			output: M{
				"model": model,
				"machines": M{
					"0": machine0,
				},
				"applications": M{},
				"storage":      M{},
				"controller": M{
					"timestamp": "15:04:05+07:00",
				},
			},
		},
	),
	test( // 22
		"instance with IPv6 addresses",
		addMachine{machineId: "0", cons: machineCons, job: coremodel.JobManageModel},
		setAddresses{"0", []network.SpaceAddress{
			network.NewSpaceAddress("2001:db8::1", network.WithScope(network.ScopeCloudLocal)),
			// TODO(macgreagoir) setAddresses step method needs to
			// set netmask correctly before we can test IPv6
			// loopback.
			// network.NewSpaceAddress("::1", network.ScopeMachineLocal),
		}},
		startAliveMachine{"0", ""},
		setMachineStatus{"0", status.Started, ""},
		expect{
			what: "machine 0 has an IPv6 address",
			output: M{
				"model": model,
				"machines": M{
					"0": M{
						"juju-status": M{
							"current": "started",
							"since":   "01 Apr 15 01:23+10:00",
						},
						"dns-name":     "2001:db8::1",
						"ip-addresses": []string{"2001:db8::1"},
						"instance-id":  "controller-0",
						"machine-status": M{
							"current": "pending",
							"since":   "01 Apr 15 01:23+10:00",
						},
						"modification-status": M{
							"current": "idle",
							"since":   "01 Apr 15 01:23+10:00",
						},
						"base": M{"name": "ubuntu", "channel": "12.10"},
						"network-interfaces": M{
							"eth0": M{
								"ip-addresses": []string{"2001:db8::1"},
								"mac-address":  "aa:bb:cc:dd:ee:ff",
								"is-up":        true,
							},
						},
						"constraints":              "cores=2 mem=8192M root-disk=8192M",
						"hardware":                 "arch=amd64 cores=2 mem=8192M root-disk=8192M",
						"controller-member-status": "adding-vote",
					},
				},
				"applications": M{},
				"storage":      M{},
				"controller": M{
					"timestamp": "15:04:05+07:00",
				},
			},
		},
	),
	test( // 23
		"a remote application",
		addMachine{machineId: "0", job: coremodel.JobManageModel},
		setAddresses{"0", network.NewSpaceAddresses("10.0.0.1")},
		startAliveMachine{"0", ""},
		setMachineStatus{"0", status.Started, ""},
		addMachine{machineId: "1", job: coremodel.JobHostUnits},
		recordAgentStartInformation{machineId: "1", hostname: "eldritch-octopii"},
		setAddresses{"1", network.NewSpaceAddresses("10.0.1.1")},
		startAliveMachine{"1", ""},
		setMachineStatus{"1", status.Started, ""},

		addCharmHubCharm{"wordpress"},
		addApplication{name: "wordpress", charm: "wordpress"},
		addAliveUnit{"wordpress", "1"},

		addCharmHubCharm{"mysql"},
		addRemoteApplication{name: "hosted-mysql", url: "me/model.mysql", charm: "mysql", endpoints: []string{"server"}},
		relateApplications{"wordpress", "hosted-mysql", ""},

		expect{
			what: "a remote application",
			output: M{
				"model": model,
				"machines": M{
					"0": machine0,
					"1": machine1,
				},
				"application-endpoints": M{
					"hosted-mysql": M{
						"url": "me/model.mysql",
						"endpoints": M{
							"server": M{
								"interface": "mysql",
								"role":      "provider",
							},
						},
						"application-status": M{
							"current": "unknown",
							"since":   "01 Apr 15 01:23+10:00",
						},
						"relations": M{
							"server": L{"wordpress"},
						},
					},
				},
				"applications": M{
					"wordpress": wordpressCharm(M{
						"application-status": M{
							"current": "waiting",
							"message": "waiting for machine",
							"since":   "01 Apr 15 01:23+10:00",
						},
						"relations": M{
							"db": L{
								M{
									"interface":           "mysql",
									"related-application": "hosted-mysql",
									"scope":               "global",
								},
							},
						},
						"units": M{
							"wordpress/0": M{
								"machine": "1",
								"workload-status": M{
									"current": "waiting",
									"message": "waiting for machine",
									"since":   "01 Apr 15 01:23+10:00",
								},
								"juju-status": M{
									"current": "allocating",
									"since":   "01 Apr 15 01:23+10:00",
								},
								"public-address": "10.0.1.1",
							},
						},
						"endpoint-bindings": M{
							"":                network.AlphaSpaceName,
							"monitoring-port": network.AlphaSpaceName,
							"url":             network.AlphaSpaceName,
							"admin-api":       network.AlphaSpaceName,
							"cache":           network.AlphaSpaceName,
							"db":              network.AlphaSpaceName,
							"db-client":       network.AlphaSpaceName,
							"foo-bar":         network.AlphaSpaceName,
							"logging-dir":     network.AlphaSpaceName,
						},
					}),
				},
				"storage": M{},
				"controller": M{
					"timestamp": "15:04:05+07:00",
				},
			},
		},
	),
	test( // 24
		"set meter status on the model",
		setSLA{"advanced"},
		setModelMeterStatus{"RED", "status message"},
		expect{
			what: "simulate just the two applications and a bootstrap node",
			output: M{
				"model": M{
					"name":       "controller",
					"type":       "iaas",
					"controller": "kontroll",
					"cloud":      "dummy",
					"region":     "dummy-region",
					"version":    "1.2.3",
					"model-status": M{
						"current": "available",
						"since":   "01 Apr 15 01:23+10:00",
					},
					"meter-status": M{
						"color":   "red",
						"message": "status message",
					},
					"sla": "advanced",
				},
				"machines":     M{},
				"applications": M{},
				"storage":      M{},
				"controller": M{
					"timestamp": "15:04:05+07:00",
				},
			},
			stderr: "\nModel \"controller\" is empty.\n",
		},
	),
	test( // 25
		"set sla on the model",
		setSLA{"advanced"},
		expect{
			what: "set sla on the model",
			output: M{
				"model": M{
					"name":       "controller",
					"type":       "iaas",
					"controller": "kontroll",
					"cloud":      "dummy",
					"region":     "dummy-region",
					"version":    "1.2.3",
					"model-status": M{
						"current": "available",
						"since":   "01 Apr 15 01:23+10:00",
					},
					"sla": "advanced",
				},
				"machines":     M{},
				"applications": M{},
				"storage":      M{},
				"controller": M{
					"timestamp": "15:04:05+07:00",
				},
			},
			stderr: "\nModel \"controller\" is empty.\n",
		},
	),
	test( //26
		"deploy application with endpoint bound to space",
		addMachine{machineId: "0", job: coremodel.JobManageModel},
		setAddresses{"0", network.NewSpaceAddresses("10.0.0.1")},
		startAliveMachine{"0", ""},
		setMachineStatus{"0", status.Started, ""},
		addMachine{machineId: "1", job: coremodel.JobHostUnits},
		recordAgentStartInformation{machineId: "1", hostname: "eldritch-octopii"},
		setAddresses{"1", network.NewSpaceAddresses("10.0.1.1")},
		startAliveMachine{"1", ""},
		setMachineStatus{"1", status.Started, ""},

		// There is a huge assumption of the spaceID which gets
		// assigned to this space in the scopedExpect section
		// in endpoint-bindings for wordpress.
		addSpace{"myspace1"},

		addCharmHubCharm{"wordpress"},
		addApplication{name: "wordpress", charm: "wordpress", binding: map[string]string{"db-client": "", "logging-dir": "", "cache": "", "db": "myspace1", "monitoring-port": "", "url": "", "admin-api": "", "foo-bar": ""}},
		addAliveUnit{"wordpress", "1"},
	),
	test( // 27
		"application with lxd profiles",
		addMachine{machineId: "0", job: coremodel.JobManageModel},
		setAddresses{"0", network.NewSpaceAddresses("10.0.0.1")},
		startAliveMachine{"0", ""},
		setMachineStatus{"0", status.Started, ""},
		addMachine{machineId: "1", job: coremodel.JobHostUnits},
		recordAgentStartInformation{machineId: "1", hostname: "eldritch-octopii"},
		setAddresses{"1", network.NewSpaceAddresses("10.0.1.1")},
		startAliveMachine{"1", ""},
		setMachineStatus{"1", status.Started, ""},
		addCharmHubCharm{"lxd-profile"},
		setCharmProfiles{"1", []string{"juju-controller-lxd-profile-1"}},
		addApplication{name: "lxd-profile", charm: "lxd-profile"},
		setApplicationExposed{"lxd-profile", true},
		addAliveUnit{"lxd-profile", "1"},
		setUnitCharmURL{"lxd-profile/0", "ch:lxd-profile-0"},
		addLocalCharmWithRevision{addLocalCharm{"lxd-profile"}, "local", 1},
		setApplicationCharm{"lxd-profile", "local:quantal/lxd-profile-1"},
		addCharmPlaceholder{"lxd-profile", 23},
		setUnitStatus{"lxd-profile/0", status.Active, "", nil},
		expect{
			what: "applications and units with correct lxd profile charm status",
			output: M{
				"model": model,
				"machines": M{
					"0": machine0,
					"1": machine1WithLXDProfile,
				},
				"applications": M{
					"lxd-profile": lxdProfileCharm(M{
						"charm":        "local:quantal/lxd-profile-1",
						"charm-origin": "local",
						"exposed":      true,
						"application-status": M{
							"current": "active",
							"since":   "01 Apr 15 01:23+10:00",
						},
						"units": M{
							"lxd-profile/0": M{
								"machine": "1",
								"workload-status": M{
									"current": "active",
									"since":   "01 Apr 15 01:23+10:00",
								},
								"juju-status": M{
									"current": "idle",
									"since":   "01 Apr 15 01:23+10:00",
								},
								"upgrading-from": "ch:lxd-profile-0",
								"public-address": "10.0.1.1",
							},
						},
						"endpoint-bindings": M{
							"":        network.AlphaSpaceName,
							"another": network.AlphaSpaceName,
							"ubuntu":  network.AlphaSpaceName,
						},
					}),
				},
				"storage": M{},
				"controller": M{
					"timestamp": "15:04:05+07:00",
				},
			},
		},
	),
	test( // 28
		"suspended model",
		setModelSuspended{"invalid credential", "bad password"},
		expect{
			what: "suspend a model due to bad credential",
			output: M{
				"model": M{
					"name":       "controller",
					"type":       "iaas",
					"controller": "kontroll",
					"cloud":      "dummy",
					"region":     "dummy-region",
					"version":    "1.2.3",
					"model-status": M{
						"current": "suspended",
						"message": "invalid credential",
						"reason":  "bad password",
						"since":   "01 Apr 15 01:23+10:00",
					},
					"sla": "unsupported",
				},
				"machines":     M{},
				"applications": M{},
				"storage":      M{},
				"controller": M{
					"timestamp": "15:04:05+07:00",
				},
			},
			stderr: "\nModel \"controller\" is empty.\n",
		},
	),
}

func mysqlCharm(extras M) M {
	charm := M{
		"charm":        "mysql",
		"charm-origin": "charmhub",
		"charm-name":   "mysql",
		"charm-rev":    1,
		"base":         M{"name": "ubuntu", "channel": "12.10"},
		"exposed":      false,
	}
	return composeCharms(charm, extras)
}

func lxdProfileCharm(extras M) M {
	charm := M{
		"charm":         "lxd-profile",
		"charm-origin":  "charmhub",
		"charm-name":    "lxd-profile",
		"charm-rev":     1,
		"charm-profile": "juju-controller-lxd-profile-1",
		"base":          M{"name": "ubuntu", "channel": "12.10"},
		"exposed":       false,
	}
	return composeCharms(charm, extras)
}

func meteredCharm(extras M) M {
	charm := M{
		"charm":        "metered",
		"charm-origin": "charmhub",
		"charm-name":   "metered",
		"charm-rev":    1,
		"base":         M{"name": "ubuntu", "channel": "12.10"},
		"exposed":      false,
	}
	return composeCharms(charm, extras)
}

func dummyCharm(extras M) M {
	charm := M{
		"charm":        "dummy",
		"charm-origin": "charmhub",
		"charm-name":   "dummy",
		"charm-rev":    1,
		"base":         M{"name": "ubuntu", "channel": "12.10"},
		"exposed":      false,
	}
	return composeCharms(charm, extras)
}

func wordpressCharm(extras M) M {
	charm := M{
		"charm":        "wordpress",
		"charm-origin": "charmhub",
		"charm-name":   "wordpress",
		"charm-rev":    3,
		"base":         M{"name": "ubuntu", "channel": "12.10"},
		"exposed":      false,
	}
	return composeCharms(charm, extras)
}

func composeCharms(origin, extras M) M {
	result := make(M, len(origin))
	for key, value := range origin {
		result[key] = value
	}
	for key, value := range extras {
		result[key] = value
	}
	return result
}

type setSLA struct {
	level string
}

func (s setSLA) step(c *gc.C, ctx *context) {
	ctx.api.result.Model.SLA = s.level
}

type setModelSuspended struct {
	message string
	reason  string
}

func (s setModelSuspended) step(c *gc.C, ctx *context) {
	ctx.api.result.Model.ModelStatus.Status = status.Suspended.String()
	ctx.api.result.Model.ModelStatus.Info = s.message
	ctx.api.result.Model.ModelStatus.Data = map[string]interface{}{"reason": s.reason}
}

type addMachine struct {
	machineId string
	cons      constraints.Value
	job       coremodel.MachineJob
}

func (am addMachine) step(c *gc.C, ctx *context) {
	now := time.Now()
	ctx.api.result.Machines[am.machineId] = params.MachineStatus{
		Base:              params.Base{Name: "ubuntu", Channel: "12.10"},
		Id:                am.machineId,
		InstanceId:        "pending",
		Constraints:       am.cons.String(),
		WantsVote:         true,
		Containers:        make(map[string]params.MachineStatus),
		Jobs:              []coremodel.MachineJob{am.job},
		LXDProfiles:       make(map[string]params.LXDProfile),
		NetworkInterfaces: make(map[string]params.NetworkInterface),
		AgentStatus: params.DetailedStatus{
			Status: status.Pending.String(),
			Since:  &now,
		},
		InstanceStatus: params.DetailedStatus{
			Status: status.Pending.String(),
			Since:  &now,
		},
		ModificationStatus: params.DetailedStatus{
			Status: status.Idle.String(),
			Since:  &now,
		},
	}
}

type recordAgentStartInformation struct {
	machineId string
	hostname  string
}

func (ri recordAgentStartInformation) step(c *gc.C, ctx *context) {
	m, ok := ctx.api.result.Machines[ri.machineId]
	c.Assert(ok, jc.IsTrue)

	m.DisplayName = fmt.Sprintf("controller-%s", ri.machineId)
	ctx.nextinstanceId++
	m.Hostname = ri.hostname
	m.DisplayName = ""
	if m.Hardware == "" {
		m.Hardware = "arch=amd64 cores=1 mem=1024M root-disk=8192M"
	}
	ctx.api.result.Machines[ri.machineId] = m
}

type addContainer struct {
	parentId  string
	machineId string
	job       coremodel.MachineJob
}

func (ac addContainer) step(c *gc.C, ctx *context) {
	m, ok := getMachine(ctx, ac.parentId)
	c.Assert(ok, jc.IsTrue)

	now := time.Now()
	m.Containers[ac.machineId] = params.MachineStatus{
		Base:              params.Base{Name: "ubuntu", Channel: "12.10"},
		Id:                ac.machineId,
		InstanceId:        "pending",
		Containers:        make(map[string]params.MachineStatus),
		Jobs:              []coremodel.MachineJob{ac.job},
		NetworkInterfaces: make(map[string]params.NetworkInterface),
		AgentStatus: params.DetailedStatus{
			Status: status.Pending.String(),
			Since:  &now,
		},
		InstanceStatus: params.DetailedStatus{
			Status: status.Pending.String(),
			Since:  &now,
		},
		ModificationStatus: params.DetailedStatus{
			Status: status.Idle.String(),
			Since:  &now,
		},
	}
	saveMachine(ctx, ac.parentId, m)
}

type startMachine struct {
	machineId string
}

func (sm startMachine) step(c *gc.C, ctx *context) {
	m, ok := ctx.api.result.Machines[sm.machineId]
	c.Assert(ok, jc.IsTrue)

	if strings.Contains(sm.machineId, "/") {
		m.InstanceId = instance.Id(fmt.Sprintf("controller-%d", ctx.nextinstanceId))
	} else {
		m.InstanceId = instance.Id(fmt.Sprintf("controller-%s", sm.machineId))
	}
	ctx.nextinstanceId++
	m.DisplayName = string(m.InstanceId)
	ctx.api.result.Machines[sm.machineId] = m
}

type startMissingMachine struct {
	machineId string
}

func (sm startMissingMachine) step(c *gc.C, ctx *context) {
	m, ok := ctx.api.result.Machines[sm.machineId]
	c.Assert(ok, jc.IsTrue)

	m.InstanceId = "i-missing"
	m.Hardware = "arch=amd64 cores=1 mem=1024M root-disk=8192M"
	now := time.Now()
	m.InstanceStatus = params.DetailedStatus{
		Status: status.Unknown.String(),
		Info:   "missing",
		Since:  &now,
	}
	ctx.api.result.Machines[sm.machineId] = m
}

type startAliveMachine struct {
	machineId   string
	displayName string
}

func (sam startAliveMachine) step(c *gc.C, ctx *context) {
	m, ok := getMachine(ctx, sam.machineId)
	c.Assert(ok, jc.IsTrue)

	if strings.Contains(sam.machineId, "/") {
		m.InstanceId = instance.Id(fmt.Sprintf("controller-%d", ctx.nextinstanceId))
	} else {
		m.InstanceId = instance.Id(fmt.Sprintf("controller-%s", sam.machineId))
	}
	ctx.nextinstanceId++
	m.DisplayName = sam.displayName
	if m.Hardware == "" {
		if m.Constraints != "" {
			hw := constraints.MustParse(m.Constraints)
			if !hw.HasArch() {
				a := "amd64"
				hw.Arch = &a
			}
			m.Hardware = hw.String()
		} else if !strings.Contains(sam.machineId, "/") {
			m.Hardware = "arch=amd64 cores=1 mem=1024M root-disk=8192M"
		}
	}
	saveMachine(ctx, sam.machineId, m)
}

type startMachineWithHardware struct {
	machineId string
	hc        instance.HardwareCharacteristics
}

func (sm startMachineWithHardware) step(c *gc.C, ctx *context) {
	m, ok := ctx.api.result.Machines[sm.machineId]
	c.Assert(ok, jc.IsTrue)

	m.InstanceId = instance.Id(fmt.Sprintf("controller-%s", m.Id))
	m.Hardware = sm.hc.String()
	ctx.api.result.Machines[sm.machineId] = m
}

type setMachineInstanceStatus struct {
	machineId string
	Status    status.Status
	Message   string
}

func (sm setMachineInstanceStatus) step(c *gc.C, ctx *context) {
	m, ok := ctx.api.result.Machines[sm.machineId]
	c.Assert(ok, jc.IsTrue)

	now := time.Now()
	m.InstanceStatus = params.DetailedStatus{
		Status: sm.Status.String(),
		Info:   sm.Message,
		Since:  &now,
	}
	ctx.api.result.Machines[sm.machineId] = m
}

type setMachineModificationStatus struct {
	machineId string
	Status    status.Status
	Message   string
}

func (sm setMachineModificationStatus) step(c *gc.C, ctx *context) {
	m, ok := ctx.api.result.Machines[sm.machineId]
	c.Assert(ok, jc.IsTrue)

	now := time.Now()
	m.ModificationStatus = params.DetailedStatus{
		Status: sm.Status.String(),
		Info:   sm.Message,
		Since:  &now,
	}
	ctx.api.result.Machines[sm.machineId] = m
}

type addSpace struct {
	spaceName string
}

func (sp addSpace) step(c *gc.C, ctx *context) {
	ctx.spaceName = sp.spaceName
}

func getMachine(ctx *context, machineId string) (params.MachineStatus, bool) {
	parentId := strings.Split(machineId, "/")[0]
	m, ok := ctx.api.result.Machines[parentId]
	if ok && parentId == machineId {
		return m, true
	}
	if !ok {
		return params.MachineStatus{}, false
	}
	rest := machineId
again:
	for {
		parts := strings.Split(rest, "/")
		parentCtrId := ""
		if len(parts) >= 3 {
			parentCtrId = strings.Join(parts[:3], "/")
			rest = strings.Join(parts[2:], "/")
		}
		for _, ctr := range m.Containers {
			if ctr.Id == machineId {
				return ctr, true
			}
			if ctr.Id == parentCtrId {
				m = ctr
				continue again
			}
		}
		return params.MachineStatus{}, false
	}
}

func saveMachine(ctx *context, machineId string, update params.MachineStatus) {
	machines := ctx.api.result.Machines
	parts := strings.Split(machineId, "/")
	parentId := parts[0]
	m, ok := machines[parentId]
	if ok && parentId == machineId {
		machines[parentId] = update
		return
	}
	rest := machineId
	machines = m.Containers
again:
	for {
		parts := strings.Split(rest, "/")
		parentCtrId := ""
		if len(parts) >= 3 {
			parentCtrId = strings.Join(parts[:3], "/")
			rest = strings.Join(parts[2:], "/")
		}
		for _, ctr := range machines {
			if ctr.Id == machineId {
				machines[machineId] = update
				return
			}
			if ctr.Id == parentCtrId {
				machines = ctr.Containers
				continue again
			}
		}
		return
	}
}

type setAddresses struct {
	machineId string
	addresses []network.SpaceAddress
}

func (sa setAddresses) step(c *gc.C, ctx *context) {
	m, ok := getMachine(ctx, sa.machineId)
	c.Assert(ok, jc.IsTrue)

	m.DNSName = sa.addresses[0].Value
	for _, a := range sa.addresses {
		if a.Scope == network.ScopeMachineLocal ||
			a.Value == "localhost" {
			continue
		}
		m.IPAddresses = append(m.IPAddresses, a.Value)
	}
	for i, address := range sa.addresses {
		if address.Scope == network.ScopeMachineLocal ||
			address.Value == "localhost" {
			continue
		}
		devName := fmt.Sprintf("eth%d", i)
		macAddr := "aa:bb:cc:dd:ee:ff"
		m.NetworkInterfaces[devName] = params.NetworkInterface{
			IPAddresses: []string{address.Value},
			MACAddress:  macAddr,
			Space:       ctx.spaceName,
			IsUp:        true,
		}
	}
	saveMachine(ctx, sa.machineId, m)
}

type setTools struct {
	machineId string
	version   version.Binary
}

func (st setTools) step(c *gc.C, ctx *context) {
	m, ok := ctx.api.result.Machines[st.machineId]
	c.Assert(ok, jc.IsTrue)

	m.AgentStatus.Version = st.version.Number.String()
	ctx.api.result.Machines[st.machineId] = m
}

type setUnitTools struct {
	unitName string
	version  version.Binary
}

func (st setUnitTools) step(c *gc.C, ctx *context) {
	u, ok := unitByName(ctx, st.unitName)
	c.Assert(ok, jc.IsTrue)

	u.AgentStatus.Version = st.version.String()
	updateUnit(ctx, st.unitName, &u)
}

type addCharmHubCharm struct {
	name string
}

func (ac addCharmHubCharm) addCharmStep(c *gc.C, ctx *context, scheme string, rev int) {
	ch := testcharms.Hub.CharmDir(ac.name)
	name := ch.Meta().Name
	curl := charm.MustParseURL(fmt.Sprintf("%s:%s-%d", scheme, name, rev))
	ctx.charms[ac.name] = charmInfo{
		charm: ch,
		url:   curl,
	}
}

func (ac addCharmHubCharm) step(c *gc.C, ctx *context) {
	ch := testcharms.Repo.CharmDir(ac.name)
	ac.addCharmStep(c, ctx, "ch", ch.Revision())
}

type addCharmHubCharmWithRevision struct {
	addCharmHubCharm
	scheme string
	rev    int
}

func (ac addCharmHubCharmWithRevision) step(c *gc.C, ctx *context) {
	ac.addCharmStep(c, ctx, ac.scheme, ac.rev)
}

type addLocalCharm struct {
	name string
}

func (ac addLocalCharm) addCharmStep(c *gc.C, ctx *context, scheme string, rev int) {
	ch := testcharms.Repo.CharmDir(ac.name)
	name := ch.Meta().Name
	curl := charm.MustParseURL(fmt.Sprintf("%s:quantal/%s-%d", scheme, name, rev))
	ctx.charms[ac.name] = charmInfo{
		charm: ch,
		url:   curl,
	}
}

func (ac addLocalCharm) step(c *gc.C, ctx *context) {
	ch := testcharms.Repo.CharmDir(ac.name)
	ac.addCharmStep(c, ctx, "local", ch.Revision())
}

type addLocalCharmWithRevision struct {
	addLocalCharm
	scheme string
	rev    int
}

func (ac addLocalCharmWithRevision) step(c *gc.C, ctx *context) {
	ac.addCharmStep(c, ctx, ac.scheme, ac.rev)
}

type addApplication struct {
	name    string
	charm   string
	binding map[string]string
}

func (as addApplication) step(c *gc.C, ctx *context) {
	info, ok := ctx.charms[as.charm]
	c.Assert(ok, jc.IsTrue)

	series := info.url.Series
	if series == "" {
		series = "quantal"
	}
	base, err := coreseries.GetBaseFromSeries(series)
	c.Assert(err, jc.ErrorIsNil)
	now := time.Now()
	app := params.ApplicationStatus{
		Charm: info.url.String(),
		Base:  params.Base{Name: base.OS, Channel: base.Channel.String()},
		Status: params.DetailedStatus{
			Status: status.Unknown.String(),
			Since:  &now,
		},
		Units:            make(map[string]params.UnitStatus),
		Relations:        make(map[string][]string),
		EndpointBindings: make(map[string]string),
		MeterStatuses:    make(map[string]params.MeterStatus),
	}
	if as.charm == "lxd-profile" {
		app.CharmProfile = "juju-controller-lxd-profile-1"
	}
	if info.charm.Meta().Subordinate {
		ctx.subordinateApps[as.name] = &app
	}
	for _, ep := range info.charm.Meta().Provides {
		app.EndpointBindings[ep.Name] = "alpha"
	}
	for _, ep := range info.charm.Meta().Requires {
		app.EndpointBindings[ep.Name] = "alpha"
	}
	for _, ep := range info.charm.Meta().ExtraBindings {
		app.EndpointBindings[ep.Name] = "alpha"
	}
	if len(app.EndpointBindings) > 0 {
		app.EndpointBindings[""] = "alpha"
	}
	for _, ep := range info.charm.Meta().Peers {
		app.EndpointBindings[ep.Name] = "alpha"
		app.Relations[ep.Name] = []string{as.name}
		id := len(ctx.api.result.Relations) + 1
		rel := params.RelationStatus{
			Id:        id,
			Key:       fmt.Sprintf("%s:%s %s:%s", as.name, ep.Name, as.name, ep.Name),
			Interface: ep.Interface,
			Scope:     "global",
			Endpoints: []params.EndpointStatus{{
				Name:            ep.Name,
				ApplicationName: as.name,
				Role:            "peer",
			}},
			Status: params.DetailedStatus{
				Status: "joined",
			},
		}
		ctx.api.result.Relations = append(ctx.api.result.Relations, rel)
	}
	ctx.api.result.Applications[as.name] = app
}

type addRemoteApplication struct {
	name            string
	url             string
	charm           string
	endpoints       []string
	isConsumerProxy bool
}

func (as addRemoteApplication) step(c *gc.C, ctx *context) {
	info, ok := ctx.charms[as.charm]
	c.Assert(ok, jc.IsTrue)
	var endpoints []params.RemoteEndpoint
	for _, ep := range as.endpoints {
		r, ok := info.charm.Meta().Requires[ep]
		if !ok {
			r, ok = info.charm.Meta().Provides[ep]
		}
		c.Assert(ok, jc.IsTrue)
		endpoints = append(endpoints, params.RemoteEndpoint{
			Name:      r.Name,
			Role:      r.Role,
			Interface: r.Interface,
			Limit:     r.Limit,
		})
	}
	now := time.Now()
	if as.isConsumerProxy {
		ctx.remoteProxies[as.name] = params.RemoteApplicationStatus{
			OfferName: as.name,
			OfferURL:  as.url,
			Endpoints: endpoints,
			Status:    params.DetailedStatus{},
			Relations: make(map[string][]string),
		}
	} else {
		ctx.api.result.RemoteApplications[as.name] = params.RemoteApplicationStatus{
			OfferName: as.name,
			OfferURL:  as.url,
			Endpoints: endpoints,
			Relations: make(map[string][]string),
			Status: params.DetailedStatus{
				Status: status.Unknown.String(),
				Since:  &now,
			},
		}
	}
}

type addApplicationOffer struct {
	name            string
	owner           string
	applicationName string
	endpoints       []string
}

func (ao addApplicationOffer) step(c *gc.C, ctx *context) {
	app, ok := ctx.api.result.Applications[ao.applicationName]
	c.Assert(ok, jc.IsTrue)

	curl := charm.MustParseURL(app.Charm)
	info, ok := ctx.charms[curl.Name]
	c.Assert(ok, jc.IsTrue)

	endpoints := make(map[string]params.RemoteEndpoint)
	for _, ep := range ao.endpoints {
		r, ok := info.charm.Meta().Requires[ep]
		if !ok {
			r, ok = info.charm.Meta().Provides[ep]
		}
		c.Assert(ok, jc.IsTrue)
		endpoints[r.Name] = params.RemoteEndpoint{
			Name:      r.Name,
			Role:      r.Role,
			Interface: r.Interface,
			Limit:     r.Limit,
		}
	}

	ctx.api.result.Offers[ao.name] = params.ApplicationOfferStatus{
		Err:             nil,
		OfferName:       ao.name,
		ApplicationName: ao.applicationName,
		CharmURL:        app.Charm,
		Endpoints:       endpoints,
	}
}

type addOfferConnection struct {
	sourceModelUUID string
	name            string
	username        string
	relationKey     string
}

func (oc addOfferConnection) step(c *gc.C, ctx *context) {
	offer, ok := ctx.api.result.Offers[oc.name]
	c.Assert(ok, jc.IsTrue)
	offer.TotalConnectedCount++
	if oc.relationKey != "" {
		offer.ActiveConnectedCount++
	}
	ctx.api.result.Offers[oc.name] = offer
}

type setApplicationExposed struct {
	name    string
	exposed bool
}

func (sse setApplicationExposed) step(c *gc.C, ctx *context) {
	app, ok := ctx.api.result.Applications[sse.name]
	c.Assert(ok, jc.IsTrue)

	app.Exposed = sse.exposed
	ctx.api.result.Applications[sse.name] = app
}

type setApplicationCharm struct {
	name  string
	charm string
}

func (ssc setApplicationCharm) step(c *gc.C, ctx *context) {
	app, ok := ctx.api.result.Applications[ssc.name]
	c.Assert(ok, jc.IsTrue)

	app.Charm = ssc.charm
	ctx.api.result.Applications[ssc.name] = app
}

type addCharmPlaceholder struct {
	name string
	rev  int
}

func (ac addCharmPlaceholder) step(c *gc.C, ctx *context) {
	ch := testcharms.Repo.CharmDir(ac.name)
	name := ch.Meta().Name
	curl := charm.MustParseURL(fmt.Sprintf("ch:quantal/%s", name))
	curl.Revision = ac.rev
	ctx.charms[ac.name] = charmInfo{
		charm: ch,
		url:   curl,
	}
	for appName, app := range ctx.api.result.Applications {
		appCurl := charm.MustParseURL(app.Charm)
		if appCurl.Name == ac.name && appCurl.Revision < ac.rev && appCurl.Schema != "local" {
			appCurl.Revision = ac.rev
			app.CanUpgradeTo = appCurl.String()
			ctx.api.result.Applications[appName] = app
		}
	}
}

type addUnit struct {
	applicationName string
	machineId       string
}

func (au addUnit) step(c *gc.C, ctx *context) {
	app, ok := ctx.api.result.Applications[au.applicationName]
	c.Assert(ok, jc.IsTrue)

	m, ok := ctx.api.result.Machines[au.machineId]
	c.Assert(ok, jc.IsTrue)

	unitId := 0
	for u := range app.Units {
		if strings.HasPrefix(u, au.applicationName+"/") {
			unitId++
		}
	}
	now := time.Now()
	unitName := fmt.Sprintf("%s/%d", au.applicationName, unitId)
	app.Units[unitName] = params.UnitStatus{
		AgentStatus: params.DetailedStatus{
			Status: status.Lost.String(),
			Info:   "agent is not communicating with the server",
			Since:  &now,
		},
		WorkloadStatus: params.DetailedStatus{
			Status: status.Unknown.String(),
			Info:   fmt.Sprintf("agent lost, see 'juju show-status-log %s'", unitName),
			Since:  &now,
		},
		Machine:       au.machineId,
		PublicAddress: m.DNSName,
		Subordinates:  make(map[string]params.UnitStatus),
	}
	app.Status = params.DetailedStatus{
		Status: status.Active.String(),
		Since:  &now,
	}
	ctx.api.result.Applications[au.applicationName] = app
}

type addAliveUnit struct {
	applicationName string
	machineId       string
}

func (aau addAliveUnit) step(c *gc.C, ctx *context) {
	app, ok := ctx.api.result.Applications[aau.applicationName]
	c.Assert(ok, jc.IsTrue)

	m, ok := getMachine(ctx, aau.machineId)
	c.Assert(ok, jc.IsTrue)

	unitId := 0
	for u := range app.Units {
		if strings.HasPrefix(u, aau.applicationName+"/") {
			unitId++
		}
	}
	now := time.Now()
	app.Units[fmt.Sprintf("%s/%d", aau.applicationName, unitId)] = params.UnitStatus{
		AgentStatus: params.DetailedStatus{
			Status: status.Allocating.String(),
			Since:  &now,
		},
		WorkloadStatus: params.DetailedStatus{
			Status: status.Waiting.String(),
			Info:   "waiting for machine",
			Since:  &now,
		},
		Machine:       aau.machineId,
		PublicAddress: m.DNSName,
		Subordinates:  make(map[string]params.UnitStatus),
	}
	if app.Status.Status == status.Unknown.String() {
		app.Status = params.DetailedStatus{
			Status: status.Waiting.String(),
			Info:   "waiting for machine",
			Since:  &now,
		}
	}
	ctx.api.result.Applications[aau.applicationName] = app
}

type setUnitMeterStatus struct {
	unitName string
	color    string
	message  string
}

func (s setUnitMeterStatus) step(c *gc.C, ctx *context) {
	appName, _ := names.UnitApplication(s.unitName)
	app, ok := ctx.api.result.Applications[appName]
	c.Assert(ok, jc.IsTrue)

	app.MeterStatuses[s.unitName] = params.MeterStatus{
		Color:   strings.ToLower(s.color),
		Message: s.message,
	}
	ctx.api.result.Applications[appName] = app
}

type setModelMeterStatus struct {
	color   string
	message string
}

func (s setModelMeterStatus) step(c *gc.C, ctx *context) {
	ctx.api.result.Model.MeterStatus = params.MeterStatus{
		Color:   strings.ToLower(s.color),
		Message: s.message,
	}
}

type setUnitAsLeader struct {
	unitName string
}

func (s setUnitAsLeader) step(c *gc.C, ctx *context) {
	u, ok := unitByName(ctx, s.unitName)
	c.Assert(ok, jc.IsTrue)

	u.Leader = true
	updateUnit(ctx, s.unitName, &u)
}

func unitByName(ctx *context, unitName string) (params.UnitStatus, bool) {
	appName, _ := names.UnitApplication(unitName)
	u, ok := ctx.api.result.Applications[appName].Units[unitName]
	if !ok {
	done:
		for _, prinApp := range ctx.api.result.Applications {
			for _, prinUnit := range prinApp.Units {
				u, ok = prinUnit.Subordinates[unitName]
				if ok {
					break done
				}
			}
		}
	}
	return u, ok
}

func updateUnit(ctx *context, unitName string, u *params.UnitStatus) {
	appName, _ := names.UnitApplication(unitName)
	if _, ok := ctx.api.result.Applications[appName].Units[unitName]; ok {
		ctx.api.result.Applications[appName].Units[unitName] = *u
		return
	}
	for prinAppName, prinApp := range ctx.api.result.Applications {
		for prinName, prinUnit := range prinApp.Units {
			if _, ok := prinUnit.Subordinates[unitName]; ok {
				prinUnit.Subordinates[unitName] = *u
				prinApp.Units[prinName] = prinUnit
				ctx.api.result.Applications[prinAppName] = prinApp
				return
			}
		}
	}
}

type setUnitStatus struct {
	unitName   string
	status     status.Status
	statusInfo string
	statusData map[string]interface{}
}

func (sus setUnitStatus) step(c *gc.C, ctx *context) {
	u, ok := unitByName(ctx, sus.unitName)
	c.Assert(ok, jc.IsTrue)

	now := time.Now()
	u.WorkloadStatus = params.DetailedStatus{
		Status: sus.status.String(),
		Info:   sus.statusInfo,
		Data:   sus.statusData,
		Since:  &now,
	}
	if sus.status == status.Terminated {
		u.Subordinates = nil
	}
	updateUnit(ctx, sus.unitName, &u)

	appName, _ := names.UnitApplication(sus.unitName)
	app := ctx.api.result.Applications[appName]
	if sus.status == status.Terminated && len(app.Units) > 1 {
		return
	}
	if app.Status.Status == status.Active.String() || app.Status.Status == status.Unknown.String() || app.Status.Info == "waiting for machine" {
		app.Status = params.DetailedStatus{
			Status: sus.status.String(),
			Info:   sus.statusInfo,
			Data:   sus.statusData,
			Since:  &now,
		}
	}
	ctx.api.result.Applications[appName] = app
}

type setAgentStatus struct {
	unitName   string
	status     status.Status
	statusInfo string
	statusData map[string]interface{}
}

func (sus setAgentStatus) step(c *gc.C, ctx *context) {
	u, ok := unitByName(ctx, sus.unitName)
	c.Assert(ok, jc.IsTrue)

	now := time.Now()
	if sus.status == status.Error {
		unitInfo := sus.statusInfo
		id, ok := sus.statusData["relation-id"].(int)
		if ok {
			unitInfo = sus.statusInfo + " for mysql:server"
			sus.statusData["relation-id"] = float64(id)
		}
		u.WorkloadStatus = params.DetailedStatus{
			Status: sus.status.String(),
			Info:   unitInfo,
			Data:   sus.statusData,
			Since:  &now,
		}
		u.AgentStatus = params.DetailedStatus{
			Status: status.Idle.String(),
			Since:  &now,
		}
		appName, _ := names.UnitApplication(sus.unitName)
		app := ctx.api.result.Applications[appName]
		app.Status = params.DetailedStatus{
			Status: sus.status.String(),
			Info:   sus.statusInfo,
			Data:   sus.statusData,
			Since:  &now,
		}
		ctx.api.result.Applications[appName] = app
	} else {
		u.AgentStatus = params.DetailedStatus{
			Status: sus.status.String(),
			Info:   sus.statusInfo,
			Data:   sus.statusData,
			Since:  &now,
		}
	}
	updateUnit(ctx, sus.unitName, &u)
}

type setUnitCharmURL struct {
	unitName string
	charm    string
}

func (uc setUnitCharmURL) step(c *gc.C, ctx *context) {
	appName, _ := names.UnitApplication(uc.unitName)
	u, ok := ctx.api.result.Applications[appName].Units[uc.unitName]
	c.Assert(ok, jc.IsTrue)

	u.Charm = uc.charm

	now := time.Now()
	u.WorkloadStatus = params.DetailedStatus{
		Status: status.Active.String(),
		Since:  &now,
	}
	u.AgentStatus = params.DetailedStatus{
		Status: status.Idle.String(),
		Since:  &now,
	}
	ctx.api.result.Applications[appName].Units[uc.unitName] = u
}

type setUnitWorkloadVersion struct {
	unitName string
	version  string
}

func (wv setUnitWorkloadVersion) step(c *gc.C, ctx *context) {
	appName, _ := names.UnitApplication(wv.unitName)
	app, ok := ctx.api.result.Applications[appName]
	c.Assert(ok, jc.IsTrue)

	app.WorkloadVersion = wv.version
	ctx.api.result.Applications[appName] = app
}

type openUnitPort struct {
	unitName string
	protocol string
	number   int
}

func (oup openUnitPort) step(c *gc.C, ctx *context) {
	appName, _ := names.UnitApplication(oup.unitName)
	u, ok := ctx.api.result.Applications[appName].Units[oup.unitName]
	c.Assert(ok, jc.IsTrue)

	u.OpenedPorts = append(u.OpenedPorts, fmt.Sprintf("%d/%s", oup.number, oup.protocol))
	sort.Slice(u.OpenedPorts, func(i, j int) bool {
		p1 := u.OpenedPorts[i]
		p2 := u.OpenedPorts[j]
		p1parts := strings.Split(p1, "/")
		p2parts := strings.Split(p2, "/")
		if p1parts[1] != p2parts[1] {
			return p1parts[1] < p2parts[1]
		}
		p1n, _ := strconv.Atoi(p1parts[0])
		p2n, _ := strconv.Atoi(p2parts[0])
		return p1n < p2n
	})
	ctx.api.result.Applications[appName].Units[oup.unitName] = u
}

type ensureDyingApplication struct {
	applicationName string
}

func (e ensureDyingApplication) step(c *gc.C, ctx *context) {
	app, ok := ctx.api.result.Applications[e.applicationName]
	c.Assert(ok, jc.IsTrue)

	app.Life = "dying"
	ctx.api.result.Applications[e.applicationName] = app
}

type ensureDeadMachine struct {
	machineId string
}

func (e ensureDeadMachine) step(c *gc.C, ctx *context) {
	m, ok := ctx.api.result.Machines[e.machineId]
	c.Assert(ok, jc.IsTrue)

	m.AgentStatus.Life = "dead"
	ctx.api.result.Machines[e.machineId] = m
}

type setMachineStatus struct {
	machineId  string
	status     status.Status
	statusInfo string
}

func (sms setMachineStatus) step(c *gc.C, ctx *context) {
	m, ok := getMachine(ctx, sms.machineId)
	c.Assert(ok, jc.IsTrue)

	now := time.Now()
	m.AgentStatus = params.DetailedStatus{
		Status: sms.status.String(),
		Info:   sms.statusInfo,
		Since:  &now,
	}
	saveMachine(ctx, sms.machineId, m)
	if sms.status != status.Started {
		return
	}
}

func counterpartRole(r charm.RelationRole) charm.RelationRole {
	switch r {
	case charm.RoleProvider:
		return charm.RoleRequirer
	case charm.RoleRequirer:
		return charm.RoleProvider
	case charm.RolePeer:
		return charm.RolePeer
	}
	panic(fmt.Errorf("unknown relation role %q", r))
}

func canRelateTo(ep1, ep2 charm.Relation) bool {
	return ep1.Interface == ep2.Interface &&
		ep1.Role != charm.RolePeer &&
		counterpartRole(ep1.Role) == ep2.Role
}

func appEndpoints(c *gc.C, ctx *context, appName string) ([]charm.Relation, bool) {
	remoteApp, ok := ctx.api.result.RemoteApplications[appName]
	if !ok {
		remoteApp, ok = ctx.remoteProxies[appName]
	}
	if ok {
		var result []charm.Relation
		for _, ep := range remoteApp.Endpoints {
			result = append(result, charm.Relation{
				Name:      ep.Name,
				Role:      ep.Role,
				Interface: ep.Interface,
				Limit:     ep.Limit,
				Scope:     "global",
			})
		}
		return result, false
	}
	app, ok := ctx.api.result.Applications[appName]
	c.Assert(ok, jc.IsTrue)
	curl := charm.MustParseURL(app.Charm)
	ch, ok := ctx.charms[curl.Name]
	c.Assert(ok, jc.IsTrue)

	var result []charm.Relation
	for _, ep := range ch.charm.Meta().Requires {
		result = append(result, charm.Relation{
			Name:      ep.Name,
			Role:      charm.RoleRequirer,
			Interface: ep.Interface,
			Scope:     ep.Scope,
		})
	}
	for _, ep := range ch.charm.Meta().Provides {
		result = append(result, charm.Relation{
			Name:      ep.Name,
			Role:      charm.RoleProvider,
			Interface: ep.Interface,
			Scope:     ep.Scope,
		})
	}
	if !ch.charm.Meta().Subordinate {
		result = append(result, charm.Relation{
			Name:      "juju-info",
			Role:      charm.RoleProvider,
			Interface: "juju-info",
			Scope:     charm.ScopeGlobal,
		})
	}
	return result, ch.charm.Meta().Subordinate
}

func inferEndpoints(c *gc.C, ctx *context, app1Name, app2Name string) ([]params.EndpointStatus, string) {
	ch1ep, ch1Subordinate := appEndpoints(c, ctx, app1Name)
	ch2ep, ch2Subordinate := appEndpoints(c, ctx, app2Name)
	var (
		endpoints     []params.EndpointStatus
		interfaceName string
	)
done:
	for _, ep1 := range ch1ep {
		for _, ep2 := range ch2ep {
			if canRelateTo(ep1, ep2) {
				endpoints = []params.EndpointStatus{{
					ApplicationName: app1Name,
					Name:            ep1.Name,
					Role:            string(ep1.Role),
					Subordinate:     ch1Subordinate,
				}, {
					ApplicationName: app2Name,
					Name:            ep2.Name,
					Role:            string(ep2.Role),
					Subordinate:     ch2Subordinate,
				}}
				interfaceName = ep1.Interface
				break done
			}
		}
	}
	c.Assert(endpoints, gc.HasLen, 2)
	return endpoints, interfaceName
}

type relateApplications struct {
	app1, app2 string
	status     string
}

func (rs relateApplications) step(c *gc.C, ctx *context) {
	endpoints, interfaceName := inferEndpoints(c, ctx, rs.app1, rs.app2)
	id := len(ctx.api.result.Relations) + 1
	scope := "global"
	if endpoints[0].Subordinate || endpoints[1].Subordinate {
		scope = "container"
	}
	if rs.status == "" {
		rs.status = "joined"
	}
	rel := params.RelationStatus{
		Id:        id,
		Key:       fmt.Sprintf("%s:%s %s:%s", rs.app1, endpoints[0].Name, rs.app2, endpoints[1].Name),
		Interface: interfaceName,
		Scope:     scope,
		Endpoints: endpoints,
		Status: params.DetailedStatus{
			Status: rs.status,
		},
	}
	if !strings.HasPrefix(rs.app1, "remote-") && !strings.HasPrefix(rs.app2, "remote-") {
		ctx.api.result.Relations = append(ctx.api.result.Relations, rel)
	}
	var rels1, rels2 map[string][]string
	app1, app1ok := ctx.api.result.Applications[rs.app1]
	if app1ok {
		rels1 = app1.Relations
	}
	app2, app2ok := ctx.api.result.Applications[rs.app2]
	if app2ok {
		rels2 = app2.Relations
	}
	rapp1, rapp1ok := ctx.api.result.RemoteApplications[rs.app1]
	if rapp1ok {
		rels1 = rapp1.Relations
	}
	rapp2, rapp2ok := ctx.api.result.RemoteApplications[rs.app2]
	if rapp2ok {
		rels2 = rapp2.Relations
	}
	papp1, papp1ok := ctx.remoteProxies[rs.app1]
	if papp1ok {
		rels1 = papp1.Relations
	}
	papp2, papp2ok := ctx.remoteProxies[rs.app2]
	if papp2ok {
		rels2 = papp2.Relations
	}

	for _, ep := range endpoints {
		if ep.ApplicationName == rs.app1 && rels1 != nil {
			rels1[ep.Name] = append(rels1[ep.Name], rs.app2)
			if scope == "global" {
				continue
			}
			if ep.Subordinate {
				app1.SubordinateTo = append(app1.SubordinateTo, rs.app2)
				app1.Scale++
			}
		}
		if ep.ApplicationName == rs.app2 && rels2 != nil {
			rels2[ep.Name] = append(rels2[ep.Name], rs.app1)
			if scope == "global" {
				continue
			}
			if ep.Subordinate {
				app2.SubordinateTo = append(app2.SubordinateTo, rs.app1)
				app2.Scale++
			}
		}
	}
	for ep := range rels1 {
		sort.Strings(rels1[ep])
	}
	for ep := range rels2 {
		sort.Strings(rels2[ep])
	}
	if app1ok {
		sort.Strings(app1.SubordinateTo)
		ctx.api.result.Applications[rs.app1] = app1
	}
	if app2ok {
		sort.Strings(app2.SubordinateTo)
		ctx.api.result.Applications[rs.app2] = app2
	}
}

type addSubordinate struct {
	prinUnit       string
	subApplication string
}

func (as addSubordinate) step(c *gc.C, ctx *context) {
	prinAappName, _ := names.UnitApplication(as.prinUnit)

	endpoints, _ := inferEndpoints(c, ctx, prinAappName, as.subApplication)
	_ = fmt.Sprintf("%s:%s %s:%s", prinAappName, endpoints[0].Name, as.subApplication, endpoints[1].Name)
	for _, ep := range endpoints {
		if !ep.Subordinate {
			continue
		}
		for unitName, u := range ctx.api.result.Applications[prinAappName].Units {
			if u.WorkloadStatus.Status == status.Terminated.String() {
				continue
			}
			m, ok := ctx.api.result.Machines[u.Machine]
			c.Assert(ok, jc.IsTrue)
			unitId := ctx.subordinateUnits[as.subApplication]
			subName := fmt.Sprintf("%s/%d", as.subApplication, unitId)
			u.Subordinates[subName] = params.UnitStatus{
				AgentStatus:    params.DetailedStatus{Status: status.Idle.String()},
				WorkloadStatus: params.DetailedStatus{},
				PublicAddress:  m.DNSName,
			}
			ctx.subordinateUnits[as.subApplication] = unitId + 1
			ctx.api.result.Applications[prinAappName].Units[unitName] = u
		}
	}
}

type setCharmProfiles struct {
	machineId string
	profiles  []string
}

func (s setCharmProfiles) step(c *gc.C, ctx *context) {
	m, ok := ctx.api.result.Machines[s.machineId]
	c.Assert(ok, jc.IsTrue)

	for _, p := range s.profiles {
		info := ctx.charms["lxd-profile"]
		profile := info.charm.(charm.LXDProfiler).LXDProfile()
		m.LXDProfiles[p] = params.LXDProfile{
			Config:      profile.Config,
			Description: profile.Description,
			Devices:     profile.Devices,
		}
	}
	ctx.api.result.Machines[s.machineId] = m
}

type addBranch struct {
	name string
}

func (s addBranch) step(c *gc.C, ctx *context) {
	ctx.api.result.Branches[s.name] = params.BranchStatus{
		CreatedBy:     "testuser",
		AssignedUnits: make(map[string][]string),
	}
}

type trackBranch struct {
	branch   string
	unitName string
}

func (s trackBranch) step(c *gc.C, ctx *context) {
	b, ok := ctx.api.result.Branches[s.branch]
	c.Assert(ok, jc.IsTrue)

	appName, _ := names.UnitApplication(s.unitName)
	b.AssignedUnits[appName] = append(b.AssignedUnits[appName], s.unitName)
	ctx.api.result.Branches[s.branch] = b
}

type expect struct {
	what   string
	output M
	stderr string
}

func (e expect) step(c *gc.C, ctx *context) {
	c.Logf("\nexpect: %s\n", e.what)

	// Now execute the command for each format.
	for _, format := range statusFormats {
		c.Logf("format %q", format.name)
		// Run command with the required format.
		args := []string{"--no-color", "--format", format.name}
		if ctx.expectIsoTime {
			args = append(args, "--utc")
		}
		c.Logf("running status %s", strings.Join(args, " "))
		code, stdout, stderr := runStatus(c, ctx, args...)
		c.Assert(code, gc.Equals, 0)
		c.Assert(stderr, gc.Equals, e.stderr)

		// Prepare the output in the same format.
		buf, err := format.marshal(e.output)
		c.Assert(err, jc.ErrorIsNil)

		// we have to force the timestamp into the correct format as the model
		// is in string.
		ts := substituteFakeTimestamp(c, string(buf), ctx.expectIsoTime)

		expected := make(M)
		err = format.unmarshal([]byte(ts), &expected)
		c.Assert(err, jc.ErrorIsNil)

		// Check the output is as expected.
		actual := make(M)
		out := substituteFakeTime(c, "since", stdout, ctx.expectIsoTime)
		out = substituteFakeTimestamp(c, out, ctx.expectIsoTime)
		err = format.unmarshal([]byte(out), &actual)
		c.Assert(err, jc.ErrorIsNil)
		pretty.Ldiff(c, actual, expected)
		c.Assert(actual, jc.DeepEquals, expected)
	}
}

// substituteFakeTime replaces all key values
// in actual status output with a known fake value.
func substituteFakeTime(c *gc.C, key string, in string, expectIsoTime bool) string {
	// This regexp will work for yaml and json.
	exp := regexp.MustCompile(`(?P<key>"?` + key + `"?:\ ?)(?P<quote>"?)(?P<timestamp>[^("|\n)]*)*"?`)
	// Before the substitution is done, check that the timestamp produced
	// by status is in the correct format.
	if matches := exp.FindStringSubmatch(in); matches != nil {
		for i, name := range exp.SubexpNames() {
			if name != "timestamp" {
				continue
			}
			timeFormat := "02 Jan 2006 15:04:05Z07:00"
			if expectIsoTime {
				timeFormat = "2006-01-02 15:04:05Z"
			}
			_, err := time.Parse(timeFormat, matches[i])
			c.Assert(err, jc.ErrorIsNil)
		}
	}

	out := exp.ReplaceAllString(in, `$key$quote<timestamp>$quote`)
	// Substitute a made up time used in our expected output.
	out = strings.Replace(out, "<timestamp>", "01 Apr 15 01:23+10:00", -1)
	return out
}

// substituteFakeTimestamp replaces all key values for a given timestamp
// in actual status output with a known fake value.
func substituteFakeTimestamp(c *gc.C, in string, expectIsoTime bool) string {
	timeFormat := "15:04:05Z07:00"
	output := strings.Replace(timeFormat, "Z", "+", -1)
	if expectIsoTime {
		timeFormat = "15:04:05Z"
		output = "15:04:05"
	}
	// This regexp will work for any input type
	exp := regexp.MustCompile(`(?P<timestamp>[0-9]{2}:[0-9]{2}:[0-9]{2}((Z|\+|\-)([0-9]{2}:[0-9]{2})?)?)`)
	if matches := exp.FindStringSubmatch(in); matches != nil {
		for i, name := range exp.SubexpNames() {
			if name != "timestamp" {
				continue
			}
			value := matches[i]
			if num := len(value); num == 8 {
				value = fmt.Sprintf("%sZ", value)
			} else if num == 14 && (expectIsoTime || value[8] == 'Z') {
				value = fmt.Sprintf("%sZ", value[:8])
			}
			_, err := time.Parse(timeFormat, value)
			c.Assert(err, jc.ErrorIsNil)
		}
	}

	out := exp.ReplaceAllString(in, `<timestamp>`)
	// Substitute a made up time used in our expected output.
	out = strings.Replace(out, "<timestamp>", output, -1)
	return out
}

// substituteSpacingBetweenTimestampAndNotes forces the spacing between the
// headers Timestamp and Notes to be consistent regardless of the time. This
// happens because we're dealing with the result of the strings of stdout and
// not with any useable AST
func substituteSpacingBetweenTimestampAndNotes(c *gc.C, in string) string {
	exp := regexp.MustCompile(`Timestamp(?P<spacing>\s+)Notes`)
	result := exp.ReplaceAllString(in, fmt.Sprintf("Timestamp%sNotes", strings.Repeat(" ", 7)))
	return result
}

type setToolsUpgradeAvailable struct{}

func (ua setToolsUpgradeAvailable) step(c *gc.C, ctx *context) {
	ctx.api.result.Model.AvailableVersion = nextVersion.String()
}

func (s *StatusSuite) TestStatusAllFormats(c *gc.C) {
	for i, t := range statusTests {
		c.Logf("test %d: %s", i, t.summary)
		func(t testCase) {
			// Prepare context and run all steps to setup.
			ctx := s.newContext()
			ctx.run(c, t.steps)
		}(t)
	}
}

func (s *StatusSuite) TestStatusWithFormatSummary(c *gc.C) {
	ctx := s.newContext()
	steps := []stepper{
		addMachine{machineId: "0", job: coremodel.JobManageModel},
		setAddresses{"0", network.NewSpaceAddresses("localhost")},
		startAliveMachine{"0", "snowflake"},
		setMachineStatus{"0", status.Started, ""},
		addCharmHubCharm{"wordpress"},
		addCharmHubCharm{"mysql"},
		addCharmHubCharm{"logging"},
		addCharmHubCharm{"riak"},
		addRemoteApplication{name: "hosted-riak", url: "me/model.riak", charm: "riak", endpoints: []string{"endpoint"}},
		addApplication{name: "wordpress", charm: "wordpress"},
		setApplicationExposed{"wordpress", true},
		addMachine{machineId: "1", job: coremodel.JobHostUnits},
		setAddresses{"1", network.NewSpaceAddresses("localhost")},
		startAliveMachine{"1", ""},
		setMachineStatus{"1", status.Started, ""},
		addAliveUnit{"wordpress", "1"},
		setAgentStatus{"wordpress/0", status.Idle, "", nil},
		setUnitStatus{"wordpress/0", status.Active, "", nil},
		addApplication{name: "mysql", charm: "mysql"},
		setApplicationExposed{"mysql", true},
		addMachine{machineId: "2", job: coremodel.JobHostUnits},
		setAddresses{"2", network.NewSpaceAddresses("10.0.2.1")},
		startAliveMachine{"2", ""},
		setMachineStatus{"2", status.Started, ""},
		addAliveUnit{"mysql", "2"},
		setAgentStatus{"mysql/0", status.Idle, "", nil},
		setUnitStatus{"mysql/0", status.Active, "", nil},
		addApplication{name: "logging", charm: "logging"},
		setApplicationExposed{"logging", true},
		relateApplications{"wordpress", "mysql", ""},
		relateApplications{"wordpress", "logging", ""},
		relateApplications{"mysql", "logging", ""},
		addSubordinate{"wordpress/0", "logging"},
		addSubordinate{"mysql/0", "logging"},
		setAgentStatus{"logging/0", status.Idle, "", nil},
		setUnitStatus{"logging/0", status.Active, "", nil},
		setAgentStatus{"logging/1", status.Error, "somehow lost in all those logs", nil},
	}
	for _, s := range steps {
		s.step(c, ctx)
	}
	code, stdout, stderr := runStatus(c, ctx, "--no-color", "--format", "summary")
	c.Check(code, gc.Equals, 0)
	c.Check(stderr, gc.Equals, "")
	c.Assert(stdout, gc.Equals, `
Running on subnets:  127.0.0.1/8, 10.0.2.1/8  
 Utilizing ports:                             
      # Machines:  (3)
         started:   3 
                 
         # Units:  (4)
          active:   3 
           error:   1 
                 
  # Applications:  (3)
          logging  1/1  exposed
            mysql  1/1  exposed
        wordpress  1/1  exposed
                 
        # Remote:  (1)
      hosted-riak       me/model.riak
`[1:])
}
func (s *StatusSuite) TestStatusWithFormatOneline(c *gc.C) {
	ctx := s.newContext()

	steps := []stepper{
		addMachine{machineId: "0", job: coremodel.JobManageModel},
		setAddresses{"0", network.NewSpaceAddresses("10.0.0.1")},
		startAliveMachine{"0", "snowflake"},
		setMachineStatus{"0", status.Started, ""},
		addCharmHubCharm{"wordpress"},
		addCharmHubCharm{"mysql"},
		addCharmHubCharm{"logging"},

		addApplication{name: "wordpress", charm: "wordpress"},
		setApplicationExposed{"wordpress", true},
		addMachine{machineId: "1", job: coremodel.JobHostUnits},
		setAddresses{"1", network.NewSpaceAddresses("10.0.1.1")},
		startAliveMachine{"1", ""},
		setMachineStatus{"1", status.Started, ""},
		addAliveUnit{"wordpress", "1"},
		setAgentStatus{"wordpress/0", status.Idle, "", nil},
		setUnitStatus{"wordpress/0", status.Active, "", nil},

		addApplication{name: "mysql", charm: "mysql"},
		setApplicationExposed{"mysql", true},
		addMachine{machineId: "2", job: coremodel.JobHostUnits},
		setAddresses{"2", network.NewSpaceAddresses("10.0.2.1")},
		startAliveMachine{"2", ""},
		setMachineStatus{"2", status.Started, ""},
		addAliveUnit{"mysql", "2"},
		setAgentStatus{"mysql/0", status.Idle, "", nil},
		setUnitStatus{"mysql/0", status.Active, "", nil},

		addApplication{name: "logging", charm: "logging"},
		setApplicationExposed{"logging", true},

		relateApplications{"wordpress", "mysql", ""},
		relateApplications{"wordpress", "logging", ""},
		relateApplications{"mysql", "logging", ""},

		addSubordinate{"wordpress/0", "logging"},
		addSubordinate{"mysql/0", "logging"},

		setAgentStatus{"logging/0", status.Idle, "", nil},
		setUnitStatus{"logging/0", status.Active, "", nil},
		setAgentStatus{"logging/1", status.Error, "somehow lost in all those logs", nil},
	}

	ctx.run(c, steps)

	var expected = `
- mysql/0: 10.0.2.1 (agent:idle, workload:active)
  - logging/1: 10.0.2.1 (agent:idle, workload:error)
- wordpress/0: 10.0.1.1 (agent:idle, workload:active)
  - logging/0: 10.0.1.1 (agent:idle, workload:active)
`[1:]
	assertOneLineStatus(c, ctx, expected)
}

func assertOneLineStatus(c *gc.C, ctx *context, expected string) {
	code, stdout, stderr := runStatus(c, ctx, "--no-color", "--format", "oneline")
	c.Check(code, gc.Equals, 0)
	c.Check(stderr, gc.Equals, "")
	c.Assert(stdout, gc.Equals, expected)

	c.Log(`Check that "short" is an alias for oneline.`)
	code, stdout, stderr = runStatus(c, ctx, "--no-color", "--format", "short")
	c.Check(code, gc.Equals, 0)
	c.Check(stderr, gc.Equals, "")
	c.Assert(stdout, gc.Equals, expected)

	c.Log(`Check that "line" is an alias for oneline.`)
	code, stdout, stderr = runStatus(c, ctx, "--no-color", "--format", "line")
	c.Check(code, gc.Equals, 0)
	c.Check(stderr, gc.Equals, "")
	c.Assert(stdout, gc.Equals, expected)
}

func (s *StatusSuite) prepareTabularData(c *gc.C) *context {
	ctx := s.newContext()
	steps := []stepper{
		setToolsUpgradeAvailable{},
		addMachine{machineId: "0", job: coremodel.JobManageModel},
		setAddresses{"0", network.NewSpaceAddresses("10.0.0.1")},
		startMachineWithHardware{"0", instance.MustParseHardware("availability-zone=us-east-1a")},
		setMachineStatus{"0", status.Started, ""},
		addCharmHubCharm{"wordpress"},
		addCharmHubCharm{"mysql"},
		addCharmHubCharm{"logging"},
		addCharmHubCharm{"riak"},
		addRemoteApplication{name: "hosted-riak", url: "me/model.riak", charm: "riak", endpoints: []string{"endpoint"}},
		addApplication{name: "wordpress", charm: "wordpress"},
		setApplicationExposed{"wordpress", true},
		addMachine{machineId: "1", job: coremodel.JobHostUnits},
		setAddresses{"1", network.NewSpaceAddresses("10.0.1.1")},
		startAliveMachine{"1", "snowflake"},
		setMachineStatus{"1", status.Started, ""},
		addAliveUnit{"wordpress", "1"},
		setAgentStatus{"wordpress/0", status.Idle, "", nil},
		setUnitStatus{"wordpress/0", status.Active, "", nil},
		setUnitTools{"wordpress/0", version.MustParseBinary("1.2.3-ubuntu-ppc")},
		addApplication{name: "mysql", charm: "mysql"},
		setApplicationExposed{"mysql", true},
		addMachine{machineId: "2", job: coremodel.JobHostUnits},
		setAddresses{"2", network.NewSpaceAddresses("10.0.2.1")},
		startAliveMachine{"2", ""},
		setMachineStatus{"2", status.Started, ""},
		addAliveUnit{"mysql", "2"},
		setAgentStatus{"mysql/0", status.Idle, "", nil},
		setUnitStatus{
			"mysql/0",
			status.Maintenance,
			"installing all the things", nil},
		addAliveUnit{"mysql", "1"},
		setAgentStatus{"mysql/1", status.Idle, "", nil},
		setUnitStatus{
			"mysql/1",
			status.Terminated,
			"gooooone", nil},
		setUnitTools{"mysql/0", version.MustParseBinary("1.2.3-ubuntu-ppc")},
		addApplication{name: "logging", charm: "logging"},
		setApplicationExposed{"logging", true},
		relateApplications{"wordpress", "mysql", "suspended"},
		relateApplications{"wordpress", "logging", ""},
		relateApplications{"mysql", "logging", ""},
		addSubordinate{"wordpress/0", "logging"},
		addSubordinate{"mysql/0", "logging"},
		setAgentStatus{"logging/0", status.Idle, "", nil},
		setUnitStatus{"logging/0", status.Active, "", nil},
		setAgentStatus{"logging/1", status.Error, "somehow lost in all those logs", nil},
		setUnitWorkloadVersion{"logging/1", "a bit too long, really"},
		setUnitWorkloadVersion{"wordpress/0", "4.5.3"},
		setUnitWorkloadVersion{"mysql/0", "5.7.13\nanother"},
		setUnitAsLeader{"mysql/0"},
		setUnitAsLeader{"logging/1"},
		setUnitAsLeader{"wordpress/0"},
		addMachine{machineId: "3", job: coremodel.JobHostUnits},
		setAddresses{"3", network.NewSpaceAddresses("10.0.3.1")},
		startAliveMachine{"3", ""},
		setMachineStatus{"3", status.Started, ""},
		setMachineInstanceStatus{"3", status.Started, "I am number three"},

		addApplicationOffer{name: "hosted-mysql", applicationName: "mysql", owner: "admin", endpoints: []string{"server"}},
		addRemoteApplication{name: "remote-wordpress", charm: "wordpress", endpoints: []string{"db"}, isConsumerProxy: true},
		relateApplications{"remote-wordpress", "mysql", ""},
		addOfferConnection{sourceModelUUID: coretesting.ModelTag.Id(), name: "hosted-mysql", username: "fred", relationKey: "remote-wordpress:db mysql:server"},

		// test modification status
		addMachine{machineId: "4", job: coremodel.JobHostUnits},
		setAddresses{"4", network.NewSpaceAddresses("10.0.3.1")},
		startAliveMachine{"4", ""},
		setMachineStatus{"4", status.Started, ""},
		setMachineInstanceStatus{"4", status.Started, "I am number four"},
		setMachineModificationStatus{"4", status.Error, "I am an error"},
	}
	for _, s := range steps {
		s.step(c, ctx)
	}
	return ctx
}

var expectedTabularStatus = `
Model       Controller  Cloud/Region        Version  SLA          Timestamp       Notes
controller  kontroll    dummy/dummy-region  1.2.3    unsupported  15:04:05+07:00  upgrade available: 1.2.4

SAAS         Status   Store  URL
hosted-riak  unknown  local  me/model.riak

App        Version          Status       Scale  Charm      Channel  Rev  Exposed  Message
logging    a bit too lo...  error            2  logging               1  yes      somehow lost in all those logs
mysql      5.7.13           maintenance    1/2  mysql                 1  yes      installing all the things
wordpress  4.5.3            active           1  wordpress             3  yes      

Unit          Workload     Agent  Machine  Public address  Ports  Message
mysql/0*      maintenance  idle   2        10.0.2.1               installing all the things
  logging/1*  error        idle            10.0.2.1               somehow lost in all those logs
mysql/1       terminated   idle   1        10.0.1.1               gooooone
wordpress/0*  active       idle   1        10.0.1.1               
  logging/0   active       idle            10.0.1.1               

Machine  State    Address   Inst id       Base          AZ          Message
0        started  10.0.0.1  controller-0  ubuntu@12.10  us-east-1a  
1        started  10.0.1.1  snowflake     ubuntu@12.10              
2        started  10.0.2.1  controller-2  ubuntu@12.10              
3        started  10.0.3.1  controller-3  ubuntu@12.10              I am number three
4        error    10.0.3.1  controller-4  ubuntu@12.10              I am an error

Offer         Application  Charm  Rev  Connected  Endpoint  Interface  Role
hosted-mysql  mysql        mysql  1    1/1        server    mysql      provider

Integration provider   Requirer                   Interface  Type         Message
mysql:juju-info        logging:info               juju-info  subordinate  
mysql:server           wordpress:db               mysql      regular      suspended  
wordpress:logging-dir  logging:logging-directory  logging    subordinate  
`[1:]

func (s *StatusSuite) TestStatusWithFormatTabular(c *gc.C) {
	ctx := s.prepareTabularData(c)

	code, stdout, stderr := runStatus(c, ctx, "--no-color", "--format", "tabular", "--relations")
	c.Check(code, gc.Equals, 0)
	c.Check(stderr, gc.Equals, "")

	output := substituteFakeTimestamp(c, stdout, false)
	output = substituteSpacingBetweenTimestampAndNotes(c, output)
	c.Assert(output, gc.Equals, expectedTabularStatus)
}

func (s *StatusSuite) TestStatusWithFormatYaml(c *gc.C) {
	ctx := s.prepareTabularData(c)

	code, stdout, stderr := runStatus(c, ctx, "--no-color", "--format", "yaml")
	c.Check(code, gc.Equals, 0)
	c.Check(stderr, gc.Equals, "")
	c.Assert(stdout, jc.Contains, "display-name: snowflake")
}

func (s *StatusSuite) TestStatusWithFormatJson(c *gc.C) {
	ctx := s.prepareTabularData(c)

	code, stdout, stderr := runStatus(c, ctx, "--no-color", "--format", "json")
	c.Check(code, gc.Equals, 0)
	c.Check(stderr, gc.Equals, "")
	c.Assert(stdout, jc.Contains, `"display-name":"snowflake"`)
}

func (s *StatusSuite) TestFormatTabularHookActionName(c *gc.C) {
	status := formattedStatus{
		Applications: map[string]applicationStatus{
			"foo": {
				Units: map[string]unitStatus{
					"foo/0": {
						JujuStatusInfo: statusInfoContents{
							Current: status.Executing,
							Message: "running config-changed hook",
						},
						WorkloadStatusInfo: statusInfoContents{
							Current: status.Maintenance,
							Message: "doing some work",
						},
					},
					"foo/1": {
						JujuStatusInfo: statusInfoContents{
							Current: status.Executing,
							Message: "running action backup database",
						},
						WorkloadStatusInfo: statusInfoContents{
							Current: status.Maintenance,
							Message: "doing some work",
						},
					},
				},
			},
		},
	}
	out := &bytes.Buffer{}
	err := FormatTabular(out, false, status)
	c.Assert(err, jc.ErrorIsNil)
	c.Assert(out.String(), gc.Equals, `
Model  Controller  Cloud/Region  Version
                                 

App  Version  Status  Scale  Charm  Channel  Rev  Exposed  Message
foo                       2                    0  no       

Unit   Workload     Agent      Machine  Public address  Ports  Message
foo/0  maintenance  executing                                  (config-changed) doing some work
foo/1  maintenance  executing                                  (backup database) doing some work
`[1:])
}

func (s *StatusSuite) TestFormatTabularCAASModel(c *gc.C) {
	status := formattedStatus{
		Model: modelStatus{
			Type: "caas",
		},
		Applications: map[string]applicationStatus{
			"foo": {
				Scale:   2,
				Address: "54.32.1.2",
				Version: "user/image:tag",
				Units: map[string]unitStatus{
					"foo/0": {
						JujuStatusInfo: statusInfoContents{
							Current: status.Allocating,
						},
						WorkloadStatusInfo: statusInfoContents{
							Current: status.Active,
						},
					},
					"foo/1": {
						Address:     "10.0.0.1",
						OpenedPorts: []string{"80/TCP"},
						JujuStatusInfo: statusInfoContents{
							Current: status.Running,
						},
						WorkloadStatusInfo: statusInfoContents{
							Current: status.Active,
						},
					},
				},
			},
		},
	}
	out := &bytes.Buffer{}
	err := FormatTabular(out, false, status)
	c.Assert(err, jc.ErrorIsNil)
	c.Assert(out.String(), gc.Equals, `
Model  Controller  Cloud/Region  Version
                                 

App  Version         Status  Scale  Charm  Channel  Rev  Address    Exposed  Message
foo  user/image:tag            1/2                    0  54.32.1.2  no       

Unit   Workload  Agent       Address   Ports   Message
foo/0  active    allocating                    
foo/1  active    running     10.0.0.1  80/TCP  
`[1:])
}

func (s *StatusSuite) TestFormatTabularCAASModelTruncatedVersion(c *gc.C) {
	status := formattedStatus{
		Model: modelStatus{
			Type: "caas",
		},
		Applications: map[string]applicationStatus{
			"foo": {
				Scale:   1,
				Address: "54.32.1.2",
				Version: "registry.jujucharms.com/fred/mysql/mysql_image:tag@sha256:3046a3dc76ee23417f889675bce3a4c08f223b87d1e378eeea3e7490cd27fbc5",
				Units: map[string]unitStatus{
					"foo/0": {
						JujuStatusInfo: statusInfoContents{
							Current: status.Allocating,
						},
						WorkloadStatusInfo: statusInfoContents{
							Current: status.Active,
						},
					},
				},
			},
			"bar": {
				Charm:       "bar",
				CharmOrigin: "charmhub",
				Scale:       1,
				Address:     "54.32.1.3",
				Version:     "registry.jujucharms.com/fredbloggsthethrid/bar/image:0.5",
				Units: map[string]unitStatus{
					"bar/0": {
						JujuStatusInfo: statusInfoContents{
							Current: status.Allocating,
						},
						WorkloadStatusInfo: statusInfoContents{
							Current: status.Active,
						},
					},
				},
			},
			"baz": {
				Scale:   1,
				Address: "54.32.1.4",
				Version: "docker.io/reallyreallyreallyreallyreallylong/image:0.6",
				Units: map[string]unitStatus{
					"baz/0": {
						JujuStatusInfo: statusInfoContents{
							Current: status.Allocating,
						},
						WorkloadStatusInfo: statusInfoContents{
							Current: status.Active,
						},
					},
				},
			},
		},
	}
	out := &bytes.Buffer{}
	err := FormatTabular(out, false, status)
	c.Assert(err, jc.ErrorIsNil)
	c.Assert(out.String(), gc.Equals, `
Model  Controller  Cloud/Region  Version
                                 

App  Version                         Status  Scale  Charm  Channel  Rev  Address    Exposed  Message
bar  res:image:0.5                             0/1                    0  54.32.1.3  no       
baz  .../image:0.6                             0/1                    0  54.32.1.4  no       
foo  .../mysql/mysql_image:tag@3...            0/1                    0  54.32.1.2  no       

Unit   Workload  Agent       Address  Ports  Message
bar/0  active    allocating                  
baz/0  active    allocating                  
foo/0  active    allocating                  
`[1:])
}

func (s *StatusSuite) TestFormatTabularStatusMessage(c *gc.C) {
	fStatus := formattedStatus{
		Model: modelStatus{
			Type: "caas",
		},
		Applications: map[string]applicationStatus{
			"foo": {
				Scale:   1,
				Address: "54.32.1.2",
				StatusInfo: statusInfoContents{
					Message: "Error: ImagePullBackOff",
				},
				Units: map[string]unitStatus{
					"foo/0": {
						Address:     "10.0.0.1",
						OpenedPorts: []string{"80/TCP"},
						JujuStatusInfo: statusInfoContents{
							Current: status.Allocating,
						},
						WorkloadStatusInfo: statusInfoContents{
							Current: status.Waiting,
						},
					},
				},
			},
		},
	}
	out := &bytes.Buffer{}
	err := FormatTabular(out, false, fStatus)
	c.Assert(err, jc.ErrorIsNil)
	c.Assert(out.String(), gc.Equals, `
Model  Controller  Cloud/Region  Version
                                 

App  Version  Status  Scale  Charm  Channel  Rev  Address    Exposed  Message
foo                     0/1                    0  54.32.1.2  no       Error: ImagePullBackOff

Unit   Workload  Agent       Address   Ports   Message
foo/0  waiting   allocating  10.0.0.1  80/TCP  
`[1:])
}

func (s *StatusSuite) TestFormatTabularManyPorts(c *gc.C) {
	fStatus := formattedStatus{
		Model: modelStatus{
			Type: "caas",
		},
		Applications: map[string]applicationStatus{
			"foo": {
				Scale:   1,
				Address: "54.32.1.2",
				Units: map[string]unitStatus{
					"foo/0": {
						Address:     "10.0.0.1",
						OpenedPorts: []string{"1555/TCP", "123/UDP", "ICMP", "80/TCP"},
						JujuStatusInfo: statusInfoContents{
							Current: status.Allocating,
						},
						WorkloadStatusInfo: statusInfoContents{
							Current: status.Waiting,
						},
					},
				},
			},
		},
	}
	out := &bytes.Buffer{}
	err := FormatTabular(out, false, fStatus)
	c.Assert(err, jc.ErrorIsNil)
	c.Assert(out.String(), gc.Equals, `
Model  Controller  Cloud/Region  Version
                                 

App  Version  Status  Scale  Charm  Channel  Rev  Address    Exposed  Message
foo                     0/1                    0  54.32.1.2  no       

Unit   Workload  Agent       Address   Ports                     Message
foo/0  waiting   allocating  10.0.0.1  80,1555/TCP 123/UDP ICMP  
`[1:])
}

func (s *StatusSuite) TestFormatTabularManyPortsGrouped(c *gc.C) {
	fStatus := formattedStatus{
		Model: modelStatus{
			Type: "caas",
		},
		Applications: map[string]applicationStatus{
			"foo": {
				Scale:   1,
				Address: "54.32.1.2",
				Units: map[string]unitStatus{
					"foo/0": {
						Address:     "10.0.0.1",
						OpenedPorts: []string{"1557/TCP", "1555/TCP", "80/TCP", "ICMP", "1556/TCP"},
						JujuStatusInfo: statusInfoContents{
							Current: status.Allocating,
						},
						WorkloadStatusInfo: statusInfoContents{
							Current: status.Waiting,
						},
					},
				},
			},
		},
	}
	out := &bytes.Buffer{}
	err := FormatTabular(out, false, fStatus)
	c.Assert(err, jc.ErrorIsNil)
	c.Assert(out.String(), gc.Equals, `
Model  Controller  Cloud/Region  Version
                                 

App  Version  Status  Scale  Charm  Channel  Rev  Address    Exposed  Message
foo                     0/1                    0  54.32.1.2  no       

Unit   Workload  Agent       Address   Ports                  Message
foo/0  waiting   allocating  10.0.0.1  80,1555-1557/TCP ICMP  
`[1:])
}

func (s *StatusSuite) TestFormatTabularManyPortsCommonGrouped(c *gc.C) {
	fStatus := formattedStatus{
		Model: modelStatus{
			Type: "caas",
		},
		Applications: map[string]applicationStatus{
			"foo": {
				Scale:   1,
				Address: "54.32.1.2",
				Units: map[string]unitStatus{
					"foo/0": {
						Address:     "10.0.0.1",
						OpenedPorts: []string{"1557/TCP", "1555/TCP", "1558/TCP", "1559/TCP", "80/TCP", "1556/TCP"},
						JujuStatusInfo: statusInfoContents{
							Current: status.Allocating,
						},
						WorkloadStatusInfo: statusInfoContents{
							Current: status.Waiting,
						},
					},
				},
			},
		},
	}
	out := &bytes.Buffer{}
	err := FormatTabular(out, false, fStatus)
	c.Assert(err, jc.ErrorIsNil)
	c.Assert(out.String(), gc.Equals, `
Model  Controller  Cloud/Region  Version
                                 

App  Version  Status  Scale  Charm  Channel  Rev  Address    Exposed  Message
foo                     0/1                    0  54.32.1.2  no       

Unit   Workload  Agent       Address   Ports             Message
foo/0  waiting   allocating  10.0.0.1  80,1555-1559/TCP  
`[1:])
}

func (s *StatusSuite) TestFormatTabularTruncateMessage(c *gc.C) {
	longMessage := "Lorem ipsum dolor sit amet, consectetur adipiscing elit, sed do eiusmod tempor incididunt ut labore et dolore magna aliqua. Ut enim ad minim veniam, quis nostrud exercitation ullamco laboris nisi ut aliquip ex ea commodo consequat. Duis aute irure dolor in reprehenderit in voluptate velit esse cillum dolore eu fugiat nulla pariatur. Excepteur sint occaecat cupidatat non proident, sunt in culpa qui officia deserunt mollit anim id est laborum."
	longMeterStatus := meterStatus{
		Color:   "blue",
		Message: longMessage,
	}
	longStatusInfo := statusInfoContents{
		Current: status.Active,
		Message: longMessage,
	}

	status := formattedStatus{
		Model: modelStatus{
			Name:        "m",
			Controller:  "c",
			Cloud:       "localhost",
			Version:     "3.0.0",
			Status:      longStatusInfo,
			MeterStatus: &longMeterStatus,
		},
		Applications: map[string]applicationStatus{
			"foo": {
				CharmName:    "foo",
				CharmChannel: "latest/stable",
				StatusInfo:   longStatusInfo,
				Units: map[string]unitStatus{
					"foo/0": {
						WorkloadStatusInfo: longStatusInfo,
						JujuStatusInfo:     longStatusInfo,
						Machine:            "0",
						PublicAddress:      "10.53.62.100",
						MeterStatus:        &longMeterStatus,
						Subordinates: map[string]unitStatus{
							"foo/1": {
								WorkloadStatusInfo: longStatusInfo,
								JujuStatusInfo:     longStatusInfo,
								Machine:            "0/lxd/0",
								PublicAddress:      "10.53.62.101",
								MeterStatus:        &longMeterStatus,
							},
						},
					},
				},
			},
		},
		RemoteApplications: map[string]remoteApplicationStatus{
			"bar": {
				OfferURL:   "model.io/bar",
				StatusInfo: longStatusInfo,
			},
		},
		Machines: map[string]machineStatus{
			"0": {
				Id:      "0",
				DNSName: "10.53.62.100",
				Base: &formattedBase{
					Name:    "ubuntu",
					Channel: "22.04",
				},
				JujuStatus:         longStatusInfo,
				MachineStatus:      longStatusInfo,
				ModificationStatus: longStatusInfo,
				Containers: map[string]machineStatus{
					"0": {
						Id:      "0/lxd/0",
						DNSName: "10.53.62.101",
						Base: &formattedBase{
							Name:    "ubuntu",
							Channel: "22.04",
						},
						JujuStatus:         longStatusInfo,
						MachineStatus:      longStatusInfo,
						ModificationStatus: longStatusInfo,
					},
				},
			},
		},
		Relations: []relationStatus{
			{
				Provider:  "foo:cluster",
				Requirer:  "bar:cluster",
				Interface: "baz",
				Message:   longMessage,
			},
		},
	}

	out := &bytes.Buffer{}
	err := FormatTabular(out, false, status)
	c.Assert(err, jc.ErrorIsNil)
	c.Assert(out.String(), gc.Equals, `
Model  Controller  Cloud/Region  Version  Notes
m      c           localhost     3.0.0    Lorem ipsum dolor sit amet, consectetur adipiscing elit, sed do eiusmod tempor incididunt ut labore et dolore magna a...

SAAS  Status  Store    URL
bar   active  unknown  model.io/bar

App  Version  Status  Scale  Charm  Channel        Rev  Exposed  Message
foo           active    0/1  foo    latest/stable    0  no       Lorem ipsum dolor sit amet, consectetur adipiscing elit, sed do eiusmod tempor incididunt ut labore et dolore magna a...

Unit     Workload  Agent   Machine  Public address  Ports  Message
foo/0    active    active  0        10.53.62.100           Lorem ipsum dolor sit amet, consectetur adipiscing elit, sed do eiusmod tempor incididunt ut labore et dolore magna a...
  foo/1  active    active  0/lxd/0  10.53.62.101           Lorem ipsum dolor sit amet, consectetur adipiscing elit, sed do eiusmod tempor incididunt ut labore et dolore magna a...

Entity  Meter status  Message
model   blue          Lorem ipsum dolor sit amet, consectetur adipiscing elit, sed do eiusmod tempor incididunt ut labore et dolore magna a...  
foo/0   blue          Lorem ipsum dolor sit amet, consectetur adipiscing elit, sed do eiusmod tempor incididunt ut labore et dolore magna a...  

Machine  State   Address       Inst id  Base          AZ  Message
0        active  10.53.62.100           ubuntu@22.04      Lorem ipsum dolor sit amet, consectetur adipiscing elit, sed do eiusmod tempor incididunt ut labore et dolore magna a...
0/lxd/0  active  10.53.62.101           ubuntu@22.04      Lorem ipsum dolor sit amet, consectetur adipiscing elit, sed do eiusmod tempor incididunt ut labore et dolore magna a...

Integration provider  Requirer     Interface  Type  Message
foo:cluster           bar:cluster  baz                Lorem ipsum dolor sit amet, consectetur adipiscing elit, sed do eiusmod tempor incididunt ut labore et dolore magna a...
`[1:])
}

func (s *StatusSuite) TestStatusWithNilStatusAPI(c *gc.C) {
	ctx := s.newContext()
	ctx.api.result = nil

	code, _, stderr := runStatus(c, ctx, "--no-color", "--format", "tabular")
	c.Check(code, gc.Equals, 1)
	c.Check(stderr, gc.Equals, "ERROR unable to obtain the current status\n")
}

func (s *StatusSuite) TestFormatTabularMetering(c *gc.C) {
	status := formattedStatus{
		Applications: map[string]applicationStatus{
			"foo": {
				Units: map[string]unitStatus{
					"foo/0": {
						MeterStatus: &meterStatus{
							Color:   "strange",
							Message: "warning: stable strangelets",
						},
					},
					"foo/1": {
						MeterStatus: &meterStatus{
							Color:   "up",
							Message: "things are looking up",
						},
					},
				},
			},
		},
	}
	out := &bytes.Buffer{}
	err := FormatTabular(out, false, status)
	c.Assert(err, jc.ErrorIsNil)
	c.Assert(out.String(), gc.Equals, `
Model  Controller  Cloud/Region  Version
                                 

App  Version  Status  Scale  Charm  Channel  Rev  Exposed  Message
foo                     0/2                    0  no       

Unit   Workload  Agent  Machine  Public address  Ports  Message
foo/0                                                   
foo/1                                                   

Entity  Meter status  Message
foo/0   strange       warning: stable strangelets  
foo/1   up            things are looking up        
`[1:])
}

// Filtering Feature
//

func (s *StatusSuite) setupModel(c *gc.C) *context {
	ctx := s.newContext()

	steps := []stepper{
		// Given a machine is started
		// And the machine's ID is "0"
		// And the machine's job is to manage the environment
		addMachine{machineId: "0", job: coremodel.JobManageModel},
		startAliveMachine{"0", ""},
		setMachineStatus{"0", status.Started, ""},
		// And the machine's address is "10.0.0.1"
		setAddresses{"0", network.NewSpaceAddresses("10.0.0.1")},
		// And a container is started
		// And the container's ID is "0/lxd/0"
		addContainer{"0", "0/lxd/0", coremodel.JobHostUnits},

		// And the "wordpress" charm is available
		addCharmHubCharm{"wordpress"},
		addApplication{name: "wordpress", charm: "wordpress"},
		// And the "mysql" charm is available
		addCharmHubCharm{"mysql"},
		addApplication{name: "mysql", charm: "mysql"},
		// And the "logging" charm is available
		addCharmHubCharm{"logging"},

		// And a machine is started
		// And the machine's ID is "1"
		// And the machine's job is to host units
		addMachine{machineId: "1", job: coremodel.JobHostUnits},
		startAliveMachine{"1", ""},
		setMachineStatus{"1", status.Started, ""},
		// And the machine's address is "10.0.1.1"
		setAddresses{"1", network.NewSpaceAddresses("10.0.1.1")},
		// And a unit of "wordpress" is deployed to machine "1"
		addAliveUnit{"wordpress", "1"},
		// And the unit is started
		setAgentStatus{"wordpress/0", status.Idle, "", nil},
		setUnitStatus{"wordpress/0", status.Active, "", nil},
		// And a machine is started

		// And the machine's ID is "2"
		// And the machine's job is to host units
		addMachine{machineId: "2", job: coremodel.JobHostUnits},
		startAliveMachine{"2", ""},
		setMachineStatus{"2", status.Started, ""},
		// And the machine's address is "10.0.2.1"
		setAddresses{"2", network.NewSpaceAddresses("10.0.2.1")},
		// And a unit of "mysql" is deployed to machine "2"
		addAliveUnit{"mysql", "2"},
		// And the unit is started
		setAgentStatus{"mysql/0", status.Idle, "", nil},
		setUnitStatus{"mysql/0", status.Active, "", nil},
		// And the "logging" application is added
		addApplication{name: "logging", charm: "logging"},
		// And the application is exposed
		setApplicationExposed{"logging", true},
		// And the "wordpress" application is related to the "mysql" application
		relateApplications{"wordpress", "mysql", ""},
		// And the "wordpress" application is related to the "logging" application
		relateApplications{"wordpress", "logging", ""},
		// And the "mysql" application is related to the "logging" application
		relateApplications{"mysql", "logging", ""},
		// And the "logging" application is a subordinate to unit 0 of the "wordpress" application
		addSubordinate{"wordpress/0", "logging"},
		setAgentStatus{"logging/0", status.Idle, "", nil},
		setUnitStatus{"logging/0", status.Active, "", nil},
		// And the "logging" application is a subordinate to unit 0 of the "mysql" application
		addSubordinate{"mysql/0", "logging"},
		setAgentStatus{"logging/1", status.Idle, "", nil},
		setUnitStatus{"logging/1", status.Active, "", nil},
	}

	ctx.run(c, steps)
	return ctx
}

func (s *StatusSuite) TestFilterArgs(c *gc.C) {
	ctx := s.newContext()
	ctx.api.result = nil
	runStatus(c, ctx, "--no-color", "--format", "oneline", "active")
	c.Assert(ctx.api.patterns, jc.DeepEquals, []string{"active"})
}

// TestSummaryStatusWithUnresolvableDns is result of bug# 1410320.
func (s *StatusSuite) TestSummaryStatusWithUnresolvableDns(c *gc.C) {
	formatter := &summaryFormatter{}
	formatter.resolveAndTrackIp("invalidDns")
	// Test should not panic.
}

func initStatusCommand(store jujuclient.ClientStore, args ...string) (*statusCommand, error) {
	com := &statusCommand{}
	com.SetClientStore(store)
	return com, cmdtesting.InitCommand(modelcmd.Wrap(com), args)
}

var statusInitTests = []struct {
	args    []string
	envVar  string
	isoTime bool
	err     string
}{
	{
		isoTime: false,
	}, {
		args:    []string{"--utc"},
		isoTime: true,
	}, {
		envVar:  "true",
		isoTime: true,
	}, {
		envVar: "foo",
		err:    "invalid JUJU_STATUS_ISO_TIME env var, expected true|false.*",
	},
}

func (s *StatusSuite) TestStatusCommandInit(c *gc.C) {
	defer os.Setenv(osenv.JujuStatusIsoTimeEnvKey, os.Getenv(osenv.JujuStatusIsoTimeEnvKey))

	for i, t := range statusInitTests {
		c.Logf("test %d", i)
		os.Setenv(osenv.JujuStatusIsoTimeEnvKey, t.envVar)
		com, err := initStatusCommand(s.store, t.args...)
		if t.err != "" {
			c.Check(err, gc.ErrorMatches, t.err)
		} else {
			c.Check(err, jc.ErrorIsNil)
		}
		c.Check(com.isoTime, gc.DeepEquals, t.isoTime)
	}
}

var statusTimeTest = test(
	"status generates timestamps as UTC in ISO format",
	addMachine{machineId: "0", job: coremodel.JobManageModel},
	setAddresses{"0", network.NewSpaceAddresses("10.0.0.1")},
	startAliveMachine{"0", ""},
	setMachineStatus{"0", status.Started, ""},
	addCharmHubCharm{"dummy"},
	addApplication{name: "dummy-application", charm: "dummy"},

	addMachine{machineId: "1", job: coremodel.JobHostUnits},
	recordAgentStartInformation{machineId: "1", hostname: "eldritch-octopii"},
	startAliveMachine{"1", ""},
	setAddresses{"1", network.NewSpaceAddresses("10.0.1.1")},
	setMachineStatus{"1", status.Started, ""},

	addAliveUnit{"dummy-application", "1"},
	expect{
		what: "add two units, one alive (in error state), one started",
		output: M{
			"model": M{
				"name":       "controller",
				"type":       "iaas",
				"controller": "kontroll",
				"cloud":      "dummy",
				"region":     "dummy-region",
				"version":    "1.2.3",
				"model-status": M{
					"current": "available",
					"since":   "01 Apr 15 01:23+10:00",
				},
				"sla": "unsupported",
			},
			"machines": M{
				"0": machine0,
				"1": machine1,
			},
			"applications": M{
				"dummy-application": dummyCharm(M{
					"application-status": M{
						"current": "waiting",
						"message": "waiting for machine",
						"since":   "01 Apr 15 01:23+10:00",
					},
					"units": M{
						"dummy-application/0": M{
							"machine": "1",
							"workload-status": M{
								"current": "waiting",
								"message": "waiting for machine",
								"since":   "01 Apr 15 01:23+10:00",
							},
							"juju-status": M{
								"current": "allocating",
								"since":   "01 Apr 15 01:23+10:00",
							},
							"public-address": "10.0.1.1",
						},
					},
				}),
			},
			"storage": M{},
			"controller": M{
				"timestamp": "15:04:05",
			},
		},
	},
)

func (s *StatusSuite) TestIsoTimeFormat(c *gc.C) {
	func(t testCase) {
		// Prepare context and run all steps to setup.
		ctx := s.newContext()
		ctx.expectIsoTime = true
		ctx.run(c, t.steps)
	}(statusTimeTest)
}

func (s *StatusSuite) TestFormatProvisioningError(c *gc.C) {
	now := time.Now()
	status := &params.FullStatus{
		Model: params.ModelStatusInfo{
			CloudTag: "cloud-dummy",
		},
		Machines: map[string]params.MachineStatus{
			"1": {
				AgentStatus: params.DetailedStatus{
					Status: "error",
					Info:   "<error while provisioning>",
				},
				InstanceId:     "pending",
				InstanceStatus: params.DetailedStatus{},
				Base:           params.Base{Name: "ubuntu", Channel: "22.04"},
				Id:             "1",
				Jobs:           []coremodel.MachineJob{"JobHostUnits"},
			},
		},
		ControllerTimestamp: &now,
	}
	isoTime := true
	formatter := NewStatusFormatter(NewStatusFormatterParams{
		Status:  status,
		ISOTime: isoTime,
	})
	formatted, err := formatter.Format()
	c.Assert(err, jc.ErrorIsNil)

	c.Check(formatted, jc.DeepEquals, formattedStatus{
		Model: modelStatus{
			Cloud: "dummy",
		},
		Machines: map[string]machineStatus{
			"1": {
				JujuStatus:        statusInfoContents{Current: "error", Message: "<error while provisioning>"},
				InstanceId:        "pending",
				Base:              &formattedBase{Name: "ubuntu", Channel: "22.04"},
				Id:                "1",
				Containers:        map[string]machineStatus{},
				NetworkInterfaces: map[string]networkInterface{},
				LXDProfiles:       map[string]lxdProfileContents{},
			},
		},
		Applications:       map[string]applicationStatus{},
		RemoteApplications: map[string]remoteApplicationStatus{},
		Offers:             map[string]offerStatus{},
		Controller: &controllerStatus{
			Timestamp: common.FormatTimeAsTimestamp(&now, isoTime),
		},
		Branches: map[string]branchStatus{},
	})
}

func (s *StatusSuite) TestMissingControllerTimestampInFullStatus(c *gc.C) {
	status := &params.FullStatus{
		Model: params.ModelStatusInfo{
			CloudTag: "cloud-dummy",
		},
		Machines: map[string]params.MachineStatus{
			"1": {
				AgentStatus: params.DetailedStatus{
					Status: "error",
					Info:   "<error while provisioning>",
				},
				InstanceId:     "pending",
				InstanceStatus: params.DetailedStatus{},
				Base:           params.Base{Name: "ubuntu", Channel: "22.04"},
				Id:             "1",
				Jobs:           []coremodel.MachineJob{"JobHostUnits"},
			},
		},
	}
	isoTime := true
	formatter := NewStatusFormatter(NewStatusFormatterParams{
		Status:  status,
		ISOTime: isoTime,
	})
	formatted, err := formatter.Format()
	c.Assert(err, jc.ErrorIsNil)

	c.Check(formatted, jc.DeepEquals, formattedStatus{
		Model: modelStatus{
			Cloud: "dummy",
		},
		Machines: map[string]machineStatus{
			"1": {
				JujuStatus:        statusInfoContents{Current: "error", Message: "<error while provisioning>"},
				InstanceId:        "pending",
				Base:              &formattedBase{Name: "ubuntu", Channel: "22.04"},
				Id:                "1",
				Containers:        map[string]machineStatus{},
				NetworkInterfaces: map[string]networkInterface{},
				LXDProfiles:       map[string]lxdProfileContents{},
			},
		},
		Applications:       map[string]applicationStatus{},
		RemoteApplications: map[string]remoteApplicationStatus{},
		Offers:             map[string]offerStatus{},
		Branches:           map[string]branchStatus{},
	})
}

func (s *StatusSuite) TestControllerTimestampInFullStatus(c *gc.C) {
	now := time.Now()
	status := &params.FullStatus{
		Model: params.ModelStatusInfo{
			CloudTag: "cloud-dummy",
		},
		Machines: map[string]params.MachineStatus{
			"1": {
				AgentStatus: params.DetailedStatus{
					Status: "error",
					Info:   "<error while provisioning>",
				},
				InstanceId:     "pending",
				InstanceStatus: params.DetailedStatus{},
				Base:           params.Base{Name: "ubuntu", Channel: "22.04"},
				Id:             "1",
				Jobs:           []coremodel.MachineJob{"JobHostUnits"},
			},
		},
		ControllerTimestamp: &now,
	}
	isoTime := true

	formatter := NewStatusFormatter(NewStatusFormatterParams{
		Status:  status,
		ISOTime: isoTime,
	})
	formatted, err := formatter.Format()
	c.Assert(err, jc.ErrorIsNil)

	c.Check(formatted, jc.DeepEquals, formattedStatus{
		Model: modelStatus{
			Cloud: "dummy",
		},
		Machines: map[string]machineStatus{
			"1": {
				JujuStatus:        statusInfoContents{Current: "error", Message: "<error while provisioning>"},
				InstanceId:        "pending",
				Base:              &formattedBase{Name: "ubuntu", Channel: "22.04"},
				Id:                "1",
				Containers:        map[string]machineStatus{},
				NetworkInterfaces: map[string]networkInterface{},
				LXDProfiles:       map[string]lxdProfileContents{},
			},
		},
		Applications:       map[string]applicationStatus{},
		RemoteApplications: map[string]remoteApplicationStatus{},
		Offers:             map[string]offerStatus{},
		Controller: &controllerStatus{
			Timestamp: common.FormatTimeAsTimestamp(&now, isoTime),
		},
		Branches: map[string]branchStatus{},
	})
}

func (s *StatusSuite) TestTabularNoRelations(c *gc.C) {
	ctx := s.setupModel(c)

<<<<<<< HEAD
	_, stdout, stderr := runStatus(c, ctx, "--no-color")
	c.Assert(stderr, gc.HasLen, 0)
	c.Assert(strings.Contains(stdout, "Relation provider"), jc.IsFalse)
=======
	_, stdout, stderr := runStatus(c, "--no-color")
	c.Assert(stderr, gc.IsNil)
	c.Assert(strings.Contains(string(stdout), "Integration provider"), jc.IsFalse)
>>>>>>> 86da2ede
}

func (s *StatusSuite) TestTabularDisplayRelations(c *gc.C) {
	ctx := s.setupModel(c)

<<<<<<< HEAD
	_, stdout, stderr := runStatus(c, ctx, "--no-color", "--relations")
	c.Assert(stderr, gc.HasLen, 0)
	c.Assert(strings.Contains(stdout, "Relation provider"), jc.IsTrue)
=======
	_, stdout, stderr := runStatus(c, "--no-color", "--relations")
	c.Assert(stderr, gc.IsNil)
	c.Assert(strings.Contains(string(stdout), "Integration provider"), jc.IsTrue)
>>>>>>> 86da2ede
}

func (s *StatusSuite) TestNonTabularDisplayRelations(c *gc.C) {
	ctx := s.setupModel(c)

	_, stdout, stderr := runStatus(c, ctx, "--no-color", "--format=yaml", "--relations")
	c.Assert(stderr, gc.Equals, "provided relations option is always enabled in non tabular formats\n")
	logger.Debugf("stdout -> \n%q", stdout)
	c.Assert(strings.Contains(stdout, "    relations:"), jc.IsTrue)
	c.Assert(strings.Contains(stdout, "storage:"), jc.IsTrue)
}

func (s *StatusSuite) TestNonTabularDisplayStorage(c *gc.C) {
	ctx := s.setupModel(c)

	_, stdout, stderr := runStatus(c, ctx, "--no-color", "--format=yaml", "--storage")
	c.Assert(stderr, gc.Equals, "provided storage option is always enabled in non tabular formats\n")
	c.Assert(strings.Contains(stdout, "    relations:"), jc.IsTrue)
	c.Assert(strings.Contains(stdout, "storage:"), jc.IsTrue)
}

func (s *StatusSuite) TestNonTabularDisplayRelationsAndStorage(c *gc.C) {
	ctx := s.setupModel(c)

	_, stdout, stderr := runStatus(c, ctx, "--no-color", "--format=yaml", "--relations", "--storage")
	c.Assert(stderr, gc.Equals, "provided relations, storage options are always enabled in non tabular formats\n")
	c.Assert(strings.Contains(stdout, "    relations:"), jc.IsTrue)
	c.Assert(strings.Contains(stdout, "storage:"), jc.IsTrue)
}

func (s *StatusSuite) TestNonTabularRelations(c *gc.C) {
	ctx := s.setupModel(c)

	_, stdout, stderr := runStatus(c, ctx, "--no-color", "--format=yaml")
	c.Assert(stderr, gc.HasLen, 0)
	c.Assert(strings.Contains(stdout, "    relations:"), jc.IsTrue)
	c.Assert(strings.Contains(stdout, "storage:"), jc.IsTrue)
}

func (s *StatusSuite) prepareBranchesOutput(c *gc.C) *context {
	ctx := s.setupModel(c)
	addBranch{"test"}.step(c, ctx)
	addBranch{"bla"}.step(c, ctx)
	m := ctx.store.Models["kontroll"].Models["admin/controller"]
	m.ActiveBranch = "bla"
	ctx.store.Models["kontroll"].Models["admin/controller"] = m
	return ctx
}

func (s *StatusSuite) TestBranchesOutputTabular(c *gc.C) {
	ctx := s.prepareBranchesOutput(c)

	_, stdout, stderr := runStatus(c, ctx, "--no-color")
	c.Assert(stderr, gc.HasLen, 0)
	c.Assert(strings.Contains(stdout, "bla*"), jc.IsTrue)
	c.Assert(strings.Contains(stdout, "test*"), jc.IsFalse)
}

func (s *StatusSuite) TestBranchesOutputNonTabular(c *gc.C) {
	ctx := s.prepareBranchesOutput(c)

	_, stdout, stderr := runStatus(c, ctx, "--no-color", "--format=yaml")
	c.Assert(stderr, gc.HasLen, 0)
	c.Assert(strings.Contains(stdout, "active: true"), jc.IsTrue)
}

func (s *StatusSuite) TestStatusFormatTabularEmptyModel(c *gc.C) {
	ctx := s.newContext()
	code, stdout, stderr := runStatus(c, ctx, "--no-color")
	c.Check(code, gc.Equals, 0)
	c.Check(stderr, gc.Equals, "\nModel \"controller\" is empty.\n")
	expected := `
Model       Controller  Cloud/Region        Version  SLA          Timestamp
controller  kontroll    dummy/dummy-region  1.2.3    unsupported  15:04:05+07:00
`[1:]
	output := substituteFakeTimestamp(c, stdout, false)
	c.Assert(output, gc.Equals, expected)
}

func (s *StatusSuite) TestStatusFormatTabularForUnmatchedFilter(c *gc.C) {
	ctx := s.newContext()
	code, stdout, stderr := runStatus(c, ctx, "--no-color", "unmatched")
	c.Check(code, gc.Equals, 0)
	c.Check(stderr, gc.Equals, "Nothing matched specified filter.\n")
	expected := `
Model       Controller  Cloud/Region        Version  SLA          Timestamp
controller  kontroll    dummy/dummy-region  1.2.3    unsupported  15:04:05+07:00
`[1:]
	output := substituteFakeTimestamp(c, stdout, false)
	c.Assert(output, gc.Equals, expected)

	_, _, stderr = runStatus(c, ctx, "--no-color", "cannot", "match", "me")
	c.Check(stderr, gc.Equals, "Nothing matched specified filters.\n")
}<|MERGE_RESOLUTION|>--- conflicted
+++ resolved
@@ -5834,29 +5834,17 @@
 func (s *StatusSuite) TestTabularNoRelations(c *gc.C) {
 	ctx := s.setupModel(c)
 
-<<<<<<< HEAD
 	_, stdout, stderr := runStatus(c, ctx, "--no-color")
 	c.Assert(stderr, gc.HasLen, 0)
-	c.Assert(strings.Contains(stdout, "Relation provider"), jc.IsFalse)
-=======
-	_, stdout, stderr := runStatus(c, "--no-color")
-	c.Assert(stderr, gc.IsNil)
 	c.Assert(strings.Contains(string(stdout), "Integration provider"), jc.IsFalse)
->>>>>>> 86da2ede
 }
 
 func (s *StatusSuite) TestTabularDisplayRelations(c *gc.C) {
 	ctx := s.setupModel(c)
 
-<<<<<<< HEAD
 	_, stdout, stderr := runStatus(c, ctx, "--no-color", "--relations")
 	c.Assert(stderr, gc.HasLen, 0)
-	c.Assert(strings.Contains(stdout, "Relation provider"), jc.IsTrue)
-=======
-	_, stdout, stderr := runStatus(c, "--no-color", "--relations")
-	c.Assert(stderr, gc.IsNil)
 	c.Assert(strings.Contains(string(stdout), "Integration provider"), jc.IsTrue)
->>>>>>> 86da2ede
 }
 
 func (s *StatusSuite) TestNonTabularDisplayRelations(c *gc.C) {
