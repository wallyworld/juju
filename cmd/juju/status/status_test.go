// Copyright 2015 Canonical Ltd.
// Licensed under the AGPLv3, see LICENCE file for details.

package status

import (
	"bytes"
	"encoding/json"
	"fmt"
	"os"
	"regexp"
	"strings"
	"time"

	"github.com/juju/cmd"
	"github.com/juju/cmd/cmdtesting"
	jc "github.com/juju/testing/checkers"
	"github.com/juju/utils"
	"github.com/juju/version"
	gc "gopkg.in/check.v1"
	"gopkg.in/juju/charm.v6"
	"gopkg.in/juju/names.v2"
	goyaml "gopkg.in/yaml.v2"

	"github.com/juju/juju/apiserver/params"
	"github.com/juju/juju/cmd/juju/common"
	"github.com/juju/juju/cmd/modelcmd"
	"github.com/juju/juju/constraints"
	"github.com/juju/juju/core/crossmodel"
	"github.com/juju/juju/core/migration"
	"github.com/juju/juju/environs"
	environscontext "github.com/juju/juju/environs/context"
	"github.com/juju/juju/instance"
	"github.com/juju/juju/juju/osenv"
	"github.com/juju/juju/juju/testing"
	"github.com/juju/juju/network"
	"github.com/juju/juju/state"
	"github.com/juju/juju/state/multiwatcher"
	"github.com/juju/juju/state/presence"
	"github.com/juju/juju/status"
	"github.com/juju/juju/testcharms"
	coretesting "github.com/juju/juju/testing"
	"github.com/juju/juju/testing/factory"
	coreversion "github.com/juju/juju/version"
)

var (
	currentVersion = version.Number{Major: 1, Minor: 2, Patch: 3}
	nextVersion    = version.Number{Major: 1, Minor: 2, Patch: 4}
)

func runStatus(c *gc.C, args ...string) (code int, stdout, stderr []byte) {
	ctx := cmdtesting.Context(c)
	code = cmd.Main(NewStatusCommand(), ctx, args)
	stdout = ctx.Stdout.(*bytes.Buffer).Bytes()
	stderr = ctx.Stderr.(*bytes.Buffer).Bytes()
	return
}

type StatusSuite struct {
	testing.JujuConnSuite
}

var _ = gc.Suite(&StatusSuite{})

func (s *StatusSuite) SetUpSuite(c *gc.C) {
	s.JujuConnSuite.SetUpSuite(c)
	s.PatchValue(&coreversion.Current, currentVersion)
}

func (s *StatusSuite) SetUpTest(c *gc.C) {
	s.ConfigAttrs = map[string]interface{}{
		"agent-version": currentVersion.String(),
	}
	s.JujuConnSuite.SetUpTest(c)
}

type M map[string]interface{}

type L []interface{}

type testCase struct {
	summary string
	steps   []stepper
}

func test(summary string, steps ...stepper) testCase {
	return testCase{summary, steps}
}

type stepper interface {
	step(c *gc.C, ctx *context)
}

//
// context
//

func newContext(st *state.State, env environs.Environ, adminUserTag string) *context {
	// We make changes in the API server's state so that
	// our changes to presence are immediately noticed
	// in the status.
	return &context{
		st:           st,
		env:          env,
		charms:       make(map[string]*state.Charm),
		pingers:      make(map[string]*presence.Pinger),
		adminUserTag: adminUserTag,
	}
}

type context struct {
	st            *state.State
	env           environs.Environ
	charms        map[string]*state.Charm
	pingers       map[string]*presence.Pinger
	adminUserTag  string // A string repr of the tag.
	expectIsoTime bool
}

func (ctx *context) reset(c *gc.C) {
	for _, up := range ctx.pingers {
		err := up.KillForTesting()
		c.Check(err, jc.ErrorIsNil)
	}
}

func (ctx *context) run(c *gc.C, steps []stepper) {
	for i, s := range steps {
		c.Logf("step %d", i)
		c.Logf("%#v", s)
		s.step(c, ctx)
	}
}

func (ctx *context) setAgentPresence(c *gc.C, p presence.Agent) *presence.Pinger {
	pinger, err := p.SetAgentPresence()
	c.Assert(err, jc.ErrorIsNil)
	ctx.st.StartSync()
	err = p.WaitAgentPresence(coretesting.LongWait)
	c.Assert(err, jc.ErrorIsNil)
	agentPresence, err := p.AgentPresence()
	c.Assert(err, jc.ErrorIsNil)
	c.Assert(agentPresence, jc.IsTrue)
	return pinger
}

func (s *StatusSuite) newContext(c *gc.C) *context {
	st := s.Environ.(testing.GetStater).GetStateInAPIServer()

	// We make changes in the API server's state so that
	// our changes to presence are immediately noticed
	// in the status.
	return newContext(st, s.Environ, s.AdminUserTag(c).String())
}

func (s *StatusSuite) resetContext(c *gc.C, ctx *context) {
	ctx.reset(c)
	s.JujuConnSuite.Reset(c)
}

// shortcuts for expected output.
var (
	model = M{
		"name":       "controller",
		"type":       "iaas",
		"controller": "kontroll",
		"cloud":      "dummy",
		"region":     "dummy-region",
		"version":    "1.2.3",
		"model-status": M{
			"current": "available",
			"since":   "01 Apr 15 01:23+10:00",
		},
		"sla": "unsupported",
	}

	machine0 = M{
		"juju-status": M{
			"current": "started",
			"since":   "01 Apr 15 01:23+10:00",
		},
		"dns-name":     "10.0.0.1",
		"ip-addresses": []string{"10.0.0.1"},
		"instance-id":  "controller-0",
		"machine-status": M{
			"current": "pending",
			"since":   "01 Apr 15 01:23+10:00",
		},
		"series": "quantal",
		"network-interfaces": M{
			"eth0": M{
				"ip-addresses": []string{"10.0.0.1"},
				"mac-address":  "aa:bb:cc:dd:ee:ff",
				"is-up":        true,
			},
		},
		"hardware":                 "arch=amd64 cores=1 mem=1024M root-disk=8192M",
		"controller-member-status": "adding-vote",
	}
	machine1 = M{
		"juju-status": M{
			"current": "started",
			"since":   "01 Apr 15 01:23+10:00",
		},
		"dns-name":     "10.0.1.1",
		"ip-addresses": []string{"10.0.1.1"},
		"instance-id":  "controller-1",
		"machine-status": M{
			"current": "pending",
			"since":   "01 Apr 15 01:23+10:00",
		},
		"series": "quantal",
		"network-interfaces": M{
			"eth0": M{
				"ip-addresses": []string{"10.0.1.1"},
				"mac-address":  "aa:bb:cc:dd:ee:ff",
				"is-up":        true,
			},
		},
		"hardware": "arch=amd64 cores=1 mem=1024M root-disk=8192M",
	}
	machine2 = M{
		"juju-status": M{
			"current": "started",
			"since":   "01 Apr 15 01:23+10:00",
		},
		"dns-name":     "10.0.2.1",
		"ip-addresses": []string{"10.0.2.1"},
		"instance-id":  "controller-2",
		"machine-status": M{
			"current": "pending",
			"since":   "01 Apr 15 01:23+10:00",
		},
		"series": "quantal",
		"network-interfaces": M{
			"eth0": M{
				"ip-addresses": []string{"10.0.2.1"},
				"mac-address":  "aa:bb:cc:dd:ee:ff",
				"is-up":        true,
			},
		},
		"hardware": "arch=amd64 cores=1 mem=1024M root-disk=8192M",
	}
	machine3 = M{
		"juju-status": M{
			"current": "started",
			"since":   "01 Apr 15 01:23+10:00",
		},
		"dns-name":     "10.0.3.1",
		"ip-addresses": []string{"10.0.3.1"},
		"instance-id":  "controller-3",
		"machine-status": M{
			"current": "started",
			"message": "I am number three",
			"since":   "01 Apr 15 01:23+10:00",
		},
		"series": "quantal",
		"network-interfaces": M{
			"eth0": M{
				"ip-addresses": []string{"10.0.3.1"},
				"mac-address":  "aa:bb:cc:dd:ee:ff",
				"is-up":        true,
			},
		},
		"hardware": "arch=amd64 cores=1 mem=1024M root-disk=8192M",
	}
	machine4 = M{
		"juju-status": M{
			"current": "started",
			"since":   "01 Apr 15 01:23+10:00",
		},
		"dns-name":     "10.0.4.1",
		"ip-addresses": []string{"10.0.4.1"},
		"instance-id":  "controller-4",
		"machine-status": M{
			"current": "pending",
			"since":   "01 Apr 15 01:23+10:00",
		},
		"series": "quantal",
		"network-interfaces": M{
			"eth0": M{
				"ip-addresses": []string{"10.0.4.1"},
				"mac-address":  "aa:bb:cc:dd:ee:ff",
				"is-up":        true,
			},
		},
		"hardware": "arch=amd64 cores=1 mem=1024M root-disk=8192M",
	}
	machine1WithContainers = M{
		"juju-status": M{
			"current": "started",
			"since":   "01 Apr 15 01:23+10:00",
		},
		"containers": M{
			"1/lxd/0": M{
				"juju-status": M{
					"current": "started",
					"since":   "01 Apr 15 01:23+10:00",
				},
				"containers": M{
					"1/lxd/0/lxd/0": M{
						"juju-status": M{
							"current": "started",
							"since":   "01 Apr 15 01:23+10:00",
						},
						"dns-name":     "10.0.3.1",
						"ip-addresses": []string{"10.0.3.1"},
						"instance-id":  "controller-3",
						"machine-status": M{
							"current": "pending",
							"since":   "01 Apr 15 01:23+10:00",
						},
						"series": "quantal",
						"network-interfaces": M{
							"eth0": M{
								"ip-addresses": []string{"10.0.3.1"},
								"mac-address":  "aa:bb:cc:dd:ee:ff",
								"is-up":        true,
							},
						},
					},
				},
				"dns-name":     "10.0.2.1",
				"ip-addresses": []string{"10.0.2.1"},
				"instance-id":  "controller-2",
				"machine-status": M{
					"current": "pending",
					"since":   "01 Apr 15 01:23+10:00",
				},
				"series": "quantal",
				"network-interfaces": M{
					"eth0": M{
						"ip-addresses": []string{"10.0.2.1"},
						"mac-address":  "aa:bb:cc:dd:ee:ff",
						"is-up":        true,
					},
				},
			},
			"1/lxd/1": M{
				"juju-status": M{
					"current": "pending",
					"since":   "01 Apr 15 01:23+10:00",
				},
				"instance-id": "pending",
				"machine-status": M{
					"current": "pending",
					"since":   "01 Apr 15 01:23+10:00",
				},
				"series": "quantal",
			},
		},
		"dns-name":     "10.0.1.1",
		"ip-addresses": []string{"10.0.1.1"},
		"instance-id":  "controller-1",
		"machine-status": M{
			"current": "pending",
			"since":   "01 Apr 15 01:23+10:00",
		},
		"series": "quantal",
		"network-interfaces": M{
			"eth0": M{
				"ip-addresses": []string{"10.0.1.1"},
				"mac-address":  "aa:bb:cc:dd:ee:ff",
				"is-up":        true,
			},
		},
		"hardware": "arch=amd64 cores=1 mem=1024M root-disk=8192M",
	}
	unexposedService = dummyCharm(M{
		"application-status": M{
			"current": "waiting",
			"message": "waiting for machine",
			"since":   "01 Apr 15 01:23+10:00",
		},
	})
	exposedService = dummyCharm(M{
		"application-status": M{
			"current": "waiting",
			"message": "waiting for machine",
			"since":   "01 Apr 15 01:23+10:00",
		},
		"exposed": true,
	})
	loggingCharm = M{
		"charm":        "cs:quantal/logging-1",
		"charm-origin": "jujucharms",
		"charm-name":   "logging",
		"charm-rev":    1,
		"series":       "quantal",
		"os":           "ubuntu",
		"exposed":      true,
		"application-status": M{
			"current": "error",
			"message": "somehow lost in all those logs",
			"since":   "01 Apr 15 01:23+10:00",
		},
		"relations": M{
			"logging-directory": L{"wordpress"},
			"info":              L{"mysql"},
		},
		"subordinate-to": L{"mysql", "wordpress"},
	}
)

type outputFormat struct {
	name      string
	marshal   func(v interface{}) ([]byte, error)
	unmarshal func(data []byte, v interface{}) error
}

// statusFormats list all output formats that can be marshalled as structured data,
// supported by status command.
var statusFormats = []outputFormat{
	{"yaml", goyaml.Marshal, goyaml.Unmarshal},
	{"json", json.Marshal, json.Unmarshal},
}

var machineCons = constraints.MustParse("cores=2 mem=8G root-disk=8G")

var statusTests = []testCase{
	// Status tests
	test( // 0
		"bootstrap and starting a single instance",

		addMachine{machineId: "0", job: state.JobManageModel},
		expect{
			"simulate juju bootstrap by adding machine/0 to the state",
			M{
				"model": model,
				"machines": M{
					"0": M{
						"juju-status": M{
							"current": "pending",
							"since":   "01 Apr 15 01:23+10:00",
						},
						"instance-id": "pending",
						"machine-status": M{
							"current": "pending",
							"since":   "01 Apr 15 01:23+10:00",
						},
						"series":                   "quantal",
						"controller-member-status": "adding-vote",
					},
				},
				"applications":         M{},
				"controller-timestamp": "01 Apr 15 01:23+10:00",
			},
		},

		startAliveMachine{"0"},
		setAddresses{"0", []network.Address{
			network.NewScopedAddress("10.0.0.1", network.ScopePublic),
			network.NewAddress("10.0.0.2"),
		}},
		expect{
			"simulate the PA starting an instance in response to the state change",
			M{
				"model": model,
				"machines": M{
					"0": M{
						"juju-status": M{
							"current": "pending",
							"since":   "01 Apr 15 01:23+10:00",
						},
						"dns-name":     "10.0.0.1",
						"ip-addresses": []string{"10.0.0.1", "10.0.0.2"},
						"instance-id":  "controller-0",
						"machine-status": M{
							"current": "pending",
							"since":   "01 Apr 15 01:23+10:00",
						},
						"series": "quantal",
						"network-interfaces": M{
							"eth0": M{
								"ip-addresses": []string{"10.0.0.1"},
								"mac-address":  "aa:bb:cc:dd:ee:ff",
								"is-up":        true,
							},
							"eth1": M{
								"ip-addresses": []string{"10.0.0.2"},
								"mac-address":  "aa:bb:cc:dd:ee:ff",
								"is-up":        true,
							},
						},
						"hardware":                 "arch=amd64 cores=1 mem=1024M root-disk=8192M",
						"controller-member-status": "adding-vote",
					},
				},
				"applications":         M{},
				"controller-timestamp": "01 Apr 15 01:23+10:00",
			},
		},

		setMachineStatus{"0", status.Started, ""},
		expect{
			"simulate the MA started and set the machine status",
			M{
				"model": model,
				"machines": M{
					"0": M{
						"juju-status": M{
							"current": "started",
							"since":   "01 Apr 15 01:23+10:00",
						},
						"dns-name":     "10.0.0.1",
						"ip-addresses": []string{"10.0.0.1", "10.0.0.2"},
						"instance-id":  "controller-0",
						"machine-status": M{
							"current": "pending",
							"since":   "01 Apr 15 01:23+10:00",
						},
						"series": "quantal",
						"network-interfaces": M{
							"eth0": M{
								"ip-addresses": []string{"10.0.0.1"},
								"mac-address":  "aa:bb:cc:dd:ee:ff",
								"is-up":        true,
							},
							"eth1": M{
								"ip-addresses": []string{"10.0.0.2"},
								"mac-address":  "aa:bb:cc:dd:ee:ff",
								"is-up":        true,
							},
						},
						"hardware":                 "arch=amd64 cores=1 mem=1024M root-disk=8192M",
						"controller-member-status": "adding-vote",
					},
				},
				"applications":         M{},
				"controller-timestamp": "01 Apr 15 01:23+10:00",
			},
		},

		setTools{"0", version.MustParseBinary("1.2.3-trusty-ppc")},
		expect{
			"simulate the MA setting the version",
			M{
				"model": model,
				"machines": M{
					"0": M{
						"dns-name":     "10.0.0.1",
						"ip-addresses": []string{"10.0.0.1", "10.0.0.2"},
						"instance-id":  "controller-0",
						"machine-status": M{
							"current": "pending",
							"since":   "01 Apr 15 01:23+10:00",
						},
						"juju-status": M{
							"current": "started",
							"since":   "01 Apr 15 01:23+10:00",
							"version": "1.2.3",
						},
						"series": "quantal",
						"network-interfaces": M{
							"eth0": M{
								"ip-addresses": []string{"10.0.0.1"},
								"mac-address":  "aa:bb:cc:dd:ee:ff",
								"is-up":        true,
							},
							"eth1": M{
								"ip-addresses": []string{"10.0.0.2"},
								"mac-address":  "aa:bb:cc:dd:ee:ff",
								"is-up":        true,
							},
						},
						"hardware":                 "arch=amd64 cores=1 mem=1024M root-disk=8192M",
						"controller-member-status": "adding-vote",
					},
				},
				"applications":         M{},
				"controller-timestamp": "01 Apr 15 01:23+10:00",
			},
		},
	),
	test( // 1
		"instance with different hardware characteristics",
		addMachine{machineId: "0", cons: machineCons, job: state.JobManageModel},
		setAddresses{"0", []network.Address{
			network.NewScopedAddress("10.0.0.1", network.ScopePublic),
			network.NewAddress("10.0.0.2"),
		}},
		startAliveMachine{"0"},
		setMachineStatus{"0", status.Started, ""},
		expect{
			"machine 0 has specific hardware characteristics",
			M{
				"model": model,
				"machines": M{
					"0": M{
						"juju-status": M{
							"current": "started",
							"since":   "01 Apr 15 01:23+10:00",
						},
						"dns-name":     "10.0.0.1",
						"ip-addresses": []string{"10.0.0.1", "10.0.0.2"},
						"instance-id":  "controller-0",
						"machine-status": M{
							"current": "pending",
							"since":   "01 Apr 15 01:23+10:00",
						},
						"series": "quantal",
						"network-interfaces": M{
							"eth0": M{
								"ip-addresses": []string{"10.0.0.1"},
								"mac-address":  "aa:bb:cc:dd:ee:ff",
								"is-up":        true,
							},
							"eth1": M{
								"ip-addresses": []string{"10.0.0.2"},
								"mac-address":  "aa:bb:cc:dd:ee:ff",
								"is-up":        true,
							},
						},
						"constraints":              "cores=2 mem=8192M root-disk=8192M",
						"hardware":                 "arch=amd64 cores=2 mem=8192M root-disk=8192M",
						"controller-member-status": "adding-vote",
					},
				},
				"applications":         M{},
				"controller-timestamp": "01 Apr 15 01:23+10:00",
			},
		},
	),
	test( // 2
		"instance without addresses",
		addMachine{machineId: "0", cons: machineCons, job: state.JobManageModel},
		startAliveMachine{"0"},
		setMachineStatus{"0", status.Started, ""},
		expect{
			"machine 0 has no dns-name",
			M{
				"model": model,
				"machines": M{
					"0": M{
						"juju-status": M{
							"current": "started",
							"since":   "01 Apr 15 01:23+10:00",
						},
						"instance-id": "controller-0",
						"machine-status": M{
							"current": "pending",
							"since":   "01 Apr 15 01:23+10:00",
						},
						"series":                   "quantal",
						"constraints":              "cores=2 mem=8192M root-disk=8192M",
						"hardware":                 "arch=amd64 cores=2 mem=8192M root-disk=8192M",
						"controller-member-status": "adding-vote",
					},
				},
				"applications":         M{},
				"controller-timestamp": "01 Apr 15 01:23+10:00",
			},
		},
	),
	test( // 3
		"test pending and missing machines",
		addMachine{machineId: "0", job: state.JobManageModel},
		expect{
			"machine 0 reports pending",
			M{
				"model": model,
				"machines": M{
					"0": M{
						"juju-status": M{
							"current": "pending",
							"since":   "01 Apr 15 01:23+10:00",
						},
						"instance-id": "pending",
						"machine-status": M{
							"current": "pending",
							"since":   "01 Apr 15 01:23+10:00",
						},
						"series":                   "quantal",
						"controller-member-status": "adding-vote",
					},
				},
				"applications":         M{},
				"controller-timestamp": "01 Apr 15 01:23+10:00",
			},
		},

		startMissingMachine{"0"},
		expect{
			"machine 0 reports missing",
			M{
				"model": model,
				"machines": M{
					"0": M{
						"instance-id": "i-missing",
						"juju-status": M{
							"current": "pending",
							"since":   "01 Apr 15 01:23+10:00",
						},
						"machine-status": M{
							"current": "unknown",
							"message": "missing",
							"since":   "01 Apr 15 01:23+10:00",
						},
						"series":                   "quantal",
						"hardware":                 "arch=amd64 cores=1 mem=1024M root-disk=8192M",
						"controller-member-status": "adding-vote",
					},
				},
				"applications":         M{},
				"controller-timestamp": "01 Apr 15 01:23+10:00",
			},
		},
	),
	test( // 4
		"add two services and expose one, then add 2 more machines and some units",
		// step 0
		addMachine{machineId: "0", job: state.JobManageModel},
		setAddresses{"0", network.NewAddresses("10.0.0.1")},
		startAliveMachine{"0"},
		setMachineStatus{"0", status.Started, ""},
		addCharm{"dummy"},
		addService{name: "dummy-application", charm: "dummy"},
		addService{name: "exposed-application", charm: "dummy"},
		expect{
			"no applications exposed yet",
			M{
				"model": model,
				"machines": M{
					"0": machine0,
				},
				"applications": M{
					"dummy-application":   unexposedService,
					"exposed-application": unexposedService,
				},
				"controller-timestamp": "01 Apr 15 01:23+10:00",
			},
		},

		// step 8
		setServiceExposed{"exposed-application", true},
		expect{
			"one exposed application",
			M{
				"model": model,
				"machines": M{
					"0": machine0,
				},
				"applications": M{
					"dummy-application":   unexposedService,
					"exposed-application": exposedService,
				},
				"controller-timestamp": "01 Apr 15 01:23+10:00",
			},
		},

		// step 10
		addMachine{machineId: "1", job: state.JobHostUnits},
		setAddresses{"1", network.NewAddresses("10.0.1.1")},
		startAliveMachine{"1"},
		setMachineStatus{"1", status.Started, ""},
		addMachine{machineId: "2", job: state.JobHostUnits},
		setAddresses{"2", network.NewAddresses("10.0.2.1")},
		startAliveMachine{"2"},
		setMachineStatus{"2", status.Started, ""},
		expect{
			"two more machines added",
			M{
				"model": model,
				"machines": M{
					"0": machine0,
					"1": machine1,
					"2": machine2,
				},
				"applications": M{
					"dummy-application":   unexposedService,
					"exposed-application": exposedService,
				},
				"controller-timestamp": "01 Apr 15 01:23+10:00",
			},
		},

		// step 19
		addAliveUnit{"dummy-application", "1"},
		addAliveUnit{"exposed-application", "2"},
		setAgentStatus{"exposed-application/0", status.Error, "You Require More Vespene Gas", nil},
		// Open multiple ports with different protocols,
		// ensure they're sorted on protocol, then number.
		openUnitPort{"exposed-application/0", "udp", 10},
		openUnitPort{"exposed-application/0", "udp", 2},
		openUnitPort{"exposed-application/0", "tcp", 3},
		openUnitPort{"exposed-application/0", "tcp", 2},
		// Simulate some status with no info, while the agent is down.
		// Status used to be down, we no longer support said state.
		// now is one of: pending, started, error.
		setUnitStatus{"dummy-application/0", status.Terminated, "", nil},
		setAgentStatus{"dummy-application/0", status.Idle, "", nil},

		expect{
			"add two units, one alive (in error state), one started",
			M{
				"model": model,
				"machines": M{
					"0": machine0,
					"1": machine1,
					"2": machine2,
				},
				"applications": M{
					"exposed-application": dummyCharm(M{
						"exposed": true,
						"application-status": M{
							"current": "error",
							"message": "You Require More Vespene Gas",
							"since":   "01 Apr 15 01:23+10:00",
						},
						"units": M{
							"exposed-application/0": M{
								"machine": "2",
								"workload-status": M{
									"current": "error",
									"message": "You Require More Vespene Gas",
									"since":   "01 Apr 15 01:23+10:00",
								},
								"juju-status": M{
									"current": "idle",
									"since":   "01 Apr 15 01:23+10:00",
								},
								"open-ports": L{
									"2/tcp", "3/tcp", "2/udp", "10/udp",
								},
								"public-address": "10.0.2.1",
							},
						},
					}),
					"dummy-application": dummyCharm(M{
						"application-status": M{
							"current": "terminated",
							"since":   "01 Apr 15 01:23+10:00",
						},
						"units": M{
							"dummy-application/0": M{
								"machine": "1",
								"workload-status": M{
									"current": "terminated",
									"since":   "01 Apr 15 01:23+10:00",
								},
								"juju-status": M{
									"current": "idle",
									"since":   "01 Apr 15 01:23+10:00",
								},
								"public-address": "10.0.1.1",
							},
						},
					}),
				},
				"controller-timestamp": "01 Apr 15 01:23+10:00",
			},
		},

		// step 29
		addMachine{machineId: "3", job: state.JobHostUnits},
		startMachine{"3"},
		// Simulate some status with info, while the agent is down.
		setAddresses{"3", network.NewAddresses("10.0.3.1")},
		setMachineStatus{"3", status.Stopped, "Really?"},
		addMachine{machineId: "4", job: state.JobHostUnits},
		setAddresses{"4", network.NewAddresses("10.0.4.1")},
		startAliveMachine{"4"},
		setMachineStatus{"4", status.Error, "Beware the red toys"},
		ensureDyingUnit{"dummy-application/0"},
		addMachine{machineId: "5", job: state.JobHostUnits},
		ensureDeadMachine{"5"},
		expect{
			"add three more machine, one with a dead agent, one in error state and one dead itself; also one dying unit",
			M{
				"model": model,
				"machines": M{
					"0": machine0,
					"1": machine1,
					"2": machine2,
					"3": M{
						"dns-name":     "10.0.3.1",
						"ip-addresses": []string{"10.0.3.1"},
						"instance-id":  "controller-3",
						"machine-status": M{
							"current": "pending",
							"since":   "01 Apr 15 01:23+10:00",
						},
						"juju-status": M{
							"current": "stopped",
							"message": "Really?",
							"since":   "01 Apr 15 01:23+10:00",
						},
						"series": "quantal",
						"network-interfaces": M{
							"eth0": M{
								"ip-addresses": []string{"10.0.3.1"},
								"mac-address":  "aa:bb:cc:dd:ee:ff",
								"is-up":        true,
							},
						},
						"hardware": "arch=amd64 cores=1 mem=1024M root-disk=8192M",
					},
					"4": M{
						"dns-name":     "10.0.4.1",
						"ip-addresses": []string{"10.0.4.1"},
						"instance-id":  "controller-4",
						"machine-status": M{
							"current": "pending",
							"since":   "01 Apr 15 01:23+10:00",
						},
						"juju-status": M{
							"current": "error",
							"message": "Beware the red toys",
							"since":   "01 Apr 15 01:23+10:00",
						},
						"series": "quantal",
						"network-interfaces": M{
							"eth0": M{
								"ip-addresses": []string{"10.0.4.1"},
								"mac-address":  "aa:bb:cc:dd:ee:ff",
								"is-up":        true,
							},
						},
						"hardware": "arch=amd64 cores=1 mem=1024M root-disk=8192M",
					},
					"5": M{
						"juju-status": M{
							"current": "pending",
							"since":   "01 Apr 15 01:23+10:00",
							"life":    "dead",
						},
						"instance-id": "pending",
						"machine-status": M{
							"current": "pending",
							"since":   "01 Apr 15 01:23+10:00",
						},
						"series": "quantal",
					},
				},
				"applications": M{
					"exposed-application": dummyCharm(M{
						"exposed": true,
						"application-status": M{
							"current": "error",
							"message": "You Require More Vespene Gas",
							"since":   "01 Apr 15 01:23+10:00",
						},
						"units": M{
							"exposed-application/0": M{
								"machine": "2",
								"workload-status": M{
									"current": "error",
									"message": "You Require More Vespene Gas",
									"since":   "01 Apr 15 01:23+10:00",
								},
								"juju-status": M{
									"current": "idle",
									"since":   "01 Apr 15 01:23+10:00",
								},
								"open-ports": L{
									"2/tcp", "3/tcp", "2/udp", "10/udp",
								},
								"public-address": "10.0.2.1",
							},
						},
					}),
					"dummy-application": dummyCharm(M{
						"application-status": M{
							"current": "terminated",
							"since":   "01 Apr 15 01:23+10:00",
						},
						"units": M{
							"dummy-application/0": M{
								"machine": "1",
								"workload-status": M{
									"current": "terminated",
									"since":   "01 Apr 15 01:23+10:00",
								},
								"juju-status": M{
									"current": "idle",
									"since":   "01 Apr 15 01:23+10:00",
								},
								"public-address": "10.0.1.1",
							},
						},
					}),
				},
				"controller-timestamp": "01 Apr 15 01:23+10:00",
			},
		},

		// step 41
		scopedExpect{
			"scope status on dummy-application/0 unit",
			[]string{"dummy-application/0"},
			M{
				"model": model,
				"machines": M{
					"1": machine1,
				},
				"applications": M{
					"dummy-application": dummyCharm(M{
						"application-status": M{
							"current": "terminated",
							"since":   "01 Apr 15 01:23+10:00",
						},
						"units": M{
							"dummy-application/0": M{
								"machine": "1",
								"workload-status": M{
									"current": "terminated",
									"since":   "01 Apr 15 01:23+10:00",
								},
								"juju-status": M{
									"current": "idle",
									"since":   "01 Apr 15 01:23+10:00",
								},
								"public-address": "10.0.1.1",
							},
						},
					}),
				},
				"controller-timestamp": "01 Apr 15 01:23+10:00",
			},
		},
		scopedExpect{
			"scope status on exposed-application application",
			[]string{"exposed-application"},
			M{
				"model": model,
				"machines": M{
					"2": machine2,
				},
				"applications": M{
					"exposed-application": dummyCharm(M{
						"exposed": true,
						"application-status": M{
							"current": "error",
							"message": "You Require More Vespene Gas",
							"since":   "01 Apr 15 01:23+10:00",
						},
						"units": M{
							"exposed-application/0": M{
								"machine": "2",
								"workload-status": M{
									"current": "error",
									"message": "You Require More Vespene Gas",
									"since":   "01 Apr 15 01:23+10:00",
								},
								"juju-status": M{
									"current": "idle",
									"since":   "01 Apr 15 01:23+10:00",
								},
								"open-ports": L{
									"2/tcp", "3/tcp", "2/udp", "10/udp",
								},
								"public-address": "10.0.2.1",
							},
						},
					}),
				},
				"controller-timestamp": "01 Apr 15 01:23+10:00",
			},
		},
		scopedExpect{
			"scope status on application pattern",
			[]string{"d*-application"},
			M{
				"model": model,
				"machines": M{
					"1": machine1,
				},
				"applications": M{
					"dummy-application": dummyCharm(M{
						"application-status": M{
							"current": "terminated",
							"since":   "01 Apr 15 01:23+10:00",
						},
						"units": M{
							"dummy-application/0": M{
								"machine": "1",
								"workload-status": M{
									"current": "terminated",
									"since":   "01 Apr 15 01:23+10:00",
								},
								"juju-status": M{
									"current": "idle",
									"since":   "01 Apr 15 01:23+10:00",
								},
								"public-address": "10.0.1.1",
							},
						},
					}),
				},
				"controller-timestamp": "01 Apr 15 01:23+10:00",
			},
		},
		scopedExpect{
			"scope status on unit pattern",
			[]string{"e*posed-application/*"},
			M{
				"model": model,
				"machines": M{
					"2": machine2,
				},
				"applications": M{
					"exposed-application": dummyCharm(M{
						"exposed": true,
						"application-status": M{
							"current": "error",
							"message": "You Require More Vespene Gas",
							"since":   "01 Apr 15 01:23+10:00",
						},
						"units": M{
							"exposed-application/0": M{
								"machine": "2",
								"workload-status": M{
									"current": "error",
									"message": "You Require More Vespene Gas",
									"since":   "01 Apr 15 01:23+10:00",
								},
								"juju-status": M{
									"current": "idle",
									"since":   "01 Apr 15 01:23+10:00",
								},
								"open-ports": L{
									"2/tcp", "3/tcp", "2/udp", "10/udp",
								},
								"public-address": "10.0.2.1",
							},
						},
					}),
				},
				"controller-timestamp": "01 Apr 15 01:23+10:00",
			},
		},
		scopedExpect{
			"scope status on combination of application and unit patterns",
			[]string{"exposed-application", "dummy-application", "e*posed-application/*", "dummy-application/*"},
			M{
				"model": model,
				"machines": M{
					"1": machine1,
					"2": machine2,
				},
				"applications": M{
					"dummy-application": dummyCharm(M{
						"application-status": M{
							"current": "terminated",
							"since":   "01 Apr 15 01:23+10:00",
						},
						"units": M{
							"dummy-application/0": M{
								"machine": "1",
								"workload-status": M{
									"current": "terminated",
									"since":   "01 Apr 15 01:23+10:00",
								},
								"juju-status": M{
									"current": "idle",
									"since":   "01 Apr 15 01:23+10:00",
								},
								"public-address": "10.0.1.1",
							},
						},
					}),
					"exposed-application": dummyCharm(M{
						"exposed": true,
						"application-status": M{
							"current": "error",
							"message": "You Require More Vespene Gas",
							"since":   "01 Apr 15 01:23+10:00",
						},
						"units": M{
							"exposed-application/0": M{
								"machine": "2",
								"workload-status": M{
									"current": "error",
									"message": "You Require More Vespene Gas",
									"since":   "01 Apr 15 01:23+10:00",
								},
								"juju-status": M{
									"current": "idle",
									"since":   "01 Apr 15 01:23+10:00",
								},
								"open-ports": L{
									"2/tcp", "3/tcp", "2/udp", "10/udp",
								},
								"public-address": "10.0.2.1",
							},
						},
					}),
				},
				"controller-timestamp": "01 Apr 15 01:23+10:00",
			},
		},
	),
	test( // 5
		"a unit with a hook relation error",
		addMachine{machineId: "0", job: state.JobManageModel},
		setAddresses{"0", network.NewAddresses("10.0.0.1")},
		startAliveMachine{"0"},
		setMachineStatus{"0", status.Started, ""},

		addMachine{machineId: "1", job: state.JobHostUnits},
		setAddresses{"1", network.NewAddresses("10.0.1.1")},
		startAliveMachine{"1"},
		setMachineStatus{"1", status.Started, ""},

		addCharm{"wordpress"},
		addService{name: "wordpress", charm: "wordpress"},
		addAliveUnit{"wordpress", "1"},

		addCharm{"mysql"},
		addService{name: "mysql", charm: "mysql"},
		addAliveUnit{"mysql", "1"},

		relateServices{"wordpress", "mysql", ""},

		setAgentStatus{"wordpress/0", status.Error,
			"hook failed: some-relation-changed",
			map[string]interface{}{"relation-id": 0}},

		expect{
			"a unit with a hook relation error",
			M{
				"model": model,
				"machines": M{
					"0": machine0,
					"1": machine1,
				},
				"applications": M{
					"wordpress": wordpressCharm(M{
						"relations": M{
							"db": L{"mysql"},
						},
						"application-status": M{
							"current": "error",
							"message": "hook failed: some-relation-changed",
							"since":   "01 Apr 15 01:23+10:00",
						},
						"units": M{
							"wordpress/0": M{
								"machine": "1",
								"workload-status": M{
									"current": "error",
									"message": "hook failed: some-relation-changed for mysql:server",
									"since":   "01 Apr 15 01:23+10:00",
								},
								"juju-status": M{
									"current": "idle",
									"since":   "01 Apr 15 01:23+10:00",
								},
								"public-address": "10.0.1.1",
							},
						},
					}),
					"mysql": mysqlCharm(M{
						"relations": M{
							"server": L{"wordpress"},
						},
						"application-status": M{
							"current": "waiting",
							"message": "waiting for machine",
							"since":   "01 Apr 15 01:23+10:00",
						},
						"units": M{
							"mysql/0": M{
								"machine": "1",
								"workload-status": M{
									"current": "waiting",
									"message": "waiting for machine",
									"since":   "01 Apr 15 01:23+10:00",
								},
								"juju-status": M{
									"current": "allocating",
									"since":   "01 Apr 15 01:23+10:00",
								},
								"public-address": "10.0.1.1",
							},
						},
					}),
				},
				"controller-timestamp": "01 Apr 15 01:23+10:00",
			},
		},
	),
	test( // 6
		"a unit with a hook relation error when the agent is down",
		addMachine{machineId: "0", job: state.JobManageModel},
		setAddresses{"0", network.NewAddresses("10.0.0.1")},
		startAliveMachine{"0"},
		setMachineStatus{"0", status.Started, ""},

		addMachine{machineId: "1", job: state.JobHostUnits},
		setAddresses{"1", network.NewAddresses("10.0.1.1")},
		startAliveMachine{"1"},
		setMachineStatus{"1", status.Started, ""},

		addCharm{"wordpress"},
		addService{name: "wordpress", charm: "wordpress"},
		addAliveUnit{"wordpress", "1"},

		addCharm{"mysql"},
		addService{name: "mysql", charm: "mysql"},
		addAliveUnit{"mysql", "1"},

		relateServices{"wordpress", "mysql", ""},

		setAgentStatus{"wordpress/0", status.Error,
			"hook failed: some-relation-changed",
			map[string]interface{}{"relation-id": 0}},

		expect{
			"a unit with a hook relation error when the agent is down",
			M{
				"model": model,
				"machines": M{
					"0": machine0,
					"1": machine1,
				},
				"applications": M{
					"wordpress": wordpressCharm(M{
						"relations": M{
							"db": L{"mysql"},
						},
						"application-status": M{
							"current": "error",
							"message": "hook failed: some-relation-changed",
							"since":   "01 Apr 15 01:23+10:00",
						},
						"units": M{
							"wordpress/0": M{
								"machine": "1",
								"workload-status": M{
									"current": "error",
									"message": "hook failed: some-relation-changed for mysql:server",
									"since":   "01 Apr 15 01:23+10:00",
								},
								"juju-status": M{
									"current": "idle",
									"since":   "01 Apr 15 01:23+10:00",
								},
								"public-address": "10.0.1.1",
							},
						},
					}),
					"mysql": mysqlCharm(M{
						"relations": M{
							"server": L{"wordpress"},
						},
						"application-status": M{
							"current": "waiting",
							"message": "waiting for machine",
							"since":   "01 Apr 15 01:23+10:00",
						},
						"units": M{
							"mysql/0": M{
								"machine": "1",
								"workload-status": M{
									"current": "waiting",
									"message": "waiting for machine",
									"since":   "01 Apr 15 01:23+10:00",
								},
								"juju-status": M{
									"current": "allocating",
									"since":   "01 Apr 15 01:23+10:00",
								},
								"public-address": "10.0.1.1",
							},
						},
					}),
				},
				"controller-timestamp": "01 Apr 15 01:23+10:00",
			},
		},
	),
	test( // 7
		"add a dying application",
		addCharm{"dummy"},
		addService{name: "dummy-application", charm: "dummy"},
		addMachine{machineId: "0", job: state.JobHostUnits},
		addAliveUnit{"dummy-application", "0"},
		ensureDyingService{"dummy-application"},
		expect{
			"application shows life==dying",
			M{
				"model": model,
				"machines": M{
					"0": M{
						"juju-status": M{
							"current": "pending",
							"since":   "01 Apr 15 01:23+10:00",
						},
						"instance-id": "pending",
						"machine-status": M{
							"current": "pending",
							"since":   "01 Apr 15 01:23+10:00",
						},

						"series": "quantal",
					},
				},
				"applications": M{
					"dummy-application": dummyCharm(M{
						"life": "dying",
						"application-status": M{
							"current": "waiting",
							"message": "waiting for machine",
							"since":   "01 Apr 15 01:23+10:00",
						},
						"units": M{
							"dummy-application/0": M{
								"machine": "0",
								"workload-status": M{
									"current": "waiting",
									"message": "waiting for machine",
									"since":   "01 Apr 15 01:23+10:00",
								},
								"juju-status": M{
									"current": "allocating",
									"since":   "01 Apr 15 01:23+10:00",
								},
							},
						},
					}),
				},
				"controller-timestamp": "01 Apr 15 01:23+10:00",
			},
		},
	),
	test( // 8
		"a unit where the agent is down shows as lost",
		addCharm{"dummy"},
		addService{name: "dummy-application", charm: "dummy"},
		addMachine{machineId: "0", job: state.JobHostUnits},
		startAliveMachine{"0"},
		setMachineStatus{"0", status.Started, ""},
		addUnit{"dummy-application", "0"},
		setAgentStatus{"dummy-application/0", status.Idle, "", nil},
		setUnitStatus{"dummy-application/0", status.Active, "", nil},
		expect{
			"unit shows that agent is lost",
			M{
				"model": model,
				"machines": M{
					"0": M{
						"juju-status": M{
							"current": "started",
							"since":   "01 Apr 15 01:23+10:00",
						},
						"instance-id": "controller-0",
						"machine-status": M{
							"current": "pending",
							"since":   "01 Apr 15 01:23+10:00",
						},

						"series":   "quantal",
						"hardware": "arch=amd64 cores=1 mem=1024M root-disk=8192M",
					},
				},
				"applications": M{
					"dummy-application": dummyCharm(M{
						"application-status": M{
							"current": "active",
							"since":   "01 Apr 15 01:23+10:00",
						},
						"units": M{
							"dummy-application/0": M{
								"machine": "0",
								"workload-status": M{
									"current": "unknown",
									"message": "agent lost, see 'juju show-status-log dummy-application/0'",
									"since":   "01 Apr 15 01:23+10:00",
								},
								"juju-status": M{
									"current": "lost",
									"message": "agent is not communicating with the server",
									"since":   "01 Apr 15 01:23+10:00",
								},
							},
						},
					}),
				},
				"controller-timestamp": "01 Apr 15 01:23+10:00",
			},
		},
	),

	// Relation tests
	test( // 9
		"complex scenario with multiple related services",
		addMachine{machineId: "0", job: state.JobManageModel},
		setAddresses{"0", network.NewAddresses("10.0.0.1")},
		startAliveMachine{"0"},
		setMachineStatus{"0", status.Started, ""},
		addCharm{"wordpress"},
		addCharm{"mysql"},
		addCharm{"varnish"},

		addService{name: "project", charm: "wordpress"},
		setServiceExposed{"project", true},
		addMachine{machineId: "1", job: state.JobHostUnits},
		setAddresses{"1", network.NewAddresses("10.0.1.1")},
		startAliveMachine{"1"},
		setMachineStatus{"1", status.Started, ""},
		addAliveUnit{"project", "1"},
		setAgentStatus{"project/0", status.Idle, "", nil},
		setUnitStatus{"project/0", status.Active, "", nil},

		addService{name: "mysql", charm: "mysql"},
		setServiceExposed{"mysql", true},
		addMachine{machineId: "2", job: state.JobHostUnits},
		setAddresses{"2", network.NewAddresses("10.0.2.1")},
		startAliveMachine{"2"},
		setMachineStatus{"2", status.Started, ""},
		addAliveUnit{"mysql", "2"},
		setAgentStatus{"mysql/0", status.Idle, "", nil},
		setUnitStatus{"mysql/0", status.Active, "", nil},

		addService{name: "varnish", charm: "varnish"},
		setServiceExposed{"varnish", true},
		addMachine{machineId: "3", job: state.JobHostUnits},
		setAddresses{"3", network.NewAddresses("10.0.3.1")},
		startAliveMachine{"3"},
		setMachineStatus{"3", status.Started, ""},
		setMachineInstanceStatus{"3", status.Started, "I am number three"},
		addAliveUnit{"varnish", "3"},

		addService{name: "private", charm: "wordpress"},
		setServiceExposed{"private", true},
		addMachine{machineId: "4", job: state.JobHostUnits},
		setAddresses{"4", network.NewAddresses("10.0.4.1")},
		startAliveMachine{"4"},
		setMachineStatus{"4", status.Started, ""},
		addAliveUnit{"private", "4"},

		relateServices{"project", "mysql", ""},
		relateServices{"project", "varnish", ""},
		relateServices{"private", "mysql", ""},

		expect{
			"multiples services with relations between some of them",
			M{
				"model": model,
				"machines": M{
					"0": machine0,
					"1": machine1,
					"2": machine2,
					"3": machine3,
					"4": machine4,
				},
				"applications": M{
					"project": wordpressCharm(M{
						"exposed": true,
						"application-status": M{
							"current": "active",
							"since":   "01 Apr 15 01:23+10:00",
						},
						"units": M{
							"project/0": M{
								"machine": "1",
								"workload-status": M{
									"current": "active",
									"since":   "01 Apr 15 01:23+10:00",
								},
								"juju-status": M{
									"current": "idle",
									"since":   "01 Apr 15 01:23+10:00",
								},
								"public-address": "10.0.1.1",
							},
						},
						"relations": M{
							"db":    L{"mysql"},
							"cache": L{"varnish"},
						},
					}),
					"mysql": mysqlCharm(M{
						"exposed": true,
						"application-status": M{
							"current": "active",
							"since":   "01 Apr 15 01:23+10:00",
						},
						"units": M{
							"mysql/0": M{
								"machine": "2",
								"workload-status": M{
									"current": "active",
									"since":   "01 Apr 15 01:23+10:00",
								},
								"juju-status": M{
									"current": "idle",
									"since":   "01 Apr 15 01:23+10:00",
								},
								"public-address": "10.0.2.1",
							},
						},
						"relations": M{
							"server": L{"private", "project"},
						},
					}),
					"varnish": M{
						"charm":        "cs:quantal/varnish-1",
						"charm-origin": "jujucharms",
						"charm-name":   "varnish",
						"charm-rev":    1,
						"series":       "quantal",
						"os":           "ubuntu",
						"exposed":      true,
						"application-status": M{
							"current": "waiting",
							"message": "waiting for machine",
							"since":   "01 Apr 15 01:23+10:00",
						},
						"units": M{
							"varnish/0": M{
								"machine": "3",
								"workload-status": M{
									"current": "waiting",
									"message": "waiting for machine",
									"since":   "01 Apr 15 01:23+10:00",
								},
								"juju-status": M{
									"current": "allocating",
									"since":   "01 Apr 15 01:23+10:00",
								},
								"public-address": "10.0.3.1",
							},
						},
						"relations": M{
							"webcache": L{"project"},
						},
					},
					"private": wordpressCharm(M{
						"exposed": true,
						"application-status": M{
							"current": "waiting",
							"message": "waiting for machine",
							"since":   "01 Apr 15 01:23+10:00",
						},
						"units": M{
							"private/0": M{
								"machine": "4",
								"workload-status": M{
									"current": "waiting",
									"message": "waiting for machine",
									"since":   "01 Apr 15 01:23+10:00",
								},
								"juju-status": M{
									"current": "allocating",
									"since":   "01 Apr 15 01:23+10:00",
								},
								"public-address": "10.0.4.1",
							},
						},
						"relations": M{
							"db": L{"mysql"},
						},
					}),
				},
				"controller-timestamp": "01 Apr 15 01:23+10:00",
			},
		},
	),
	test( // 10
		"simple peer scenario with leader",
		addMachine{machineId: "0", job: state.JobManageModel},
		setAddresses{"0", network.NewAddresses("10.0.0.1")},
		startAliveMachine{"0"},
		setMachineStatus{"0", status.Started, ""},
		addCharm{"riak"},
		addCharm{"wordpress"},

		addService{name: "riak", charm: "riak"},
		setServiceExposed{"riak", true},
		addMachine{machineId: "1", job: state.JobHostUnits},
		setAddresses{"1", network.NewAddresses("10.0.1.1")},
		startAliveMachine{"1"},
		setMachineStatus{"1", status.Started, ""},
		addAliveUnit{"riak", "1"},
		setAgentStatus{"riak/0", status.Idle, "", nil},
		setUnitStatus{"riak/0", status.Active, "", nil},
		addMachine{machineId: "2", job: state.JobHostUnits},
		setAddresses{"2", network.NewAddresses("10.0.2.1")},
		startAliveMachine{"2"},
		setMachineStatus{"2", status.Started, ""},
		addAliveUnit{"riak", "2"},
		setAgentStatus{"riak/1", status.Idle, "", nil},
		setUnitStatus{"riak/1", status.Active, "", nil},
		addMachine{machineId: "3", job: state.JobHostUnits},
		setAddresses{"3", network.NewAddresses("10.0.3.1")},
		startAliveMachine{"3"},
		setMachineStatus{"3", status.Started, ""},
		setMachineInstanceStatus{"3", status.Started, "I am number three"},
		addAliveUnit{"riak", "3"},
		setAgentStatus{"riak/2", status.Idle, "", nil},
		setUnitStatus{"riak/2", status.Active, "", nil},
		setUnitAsLeader{"riak/1"},

		expect{
			"multiples related peer units",
			M{
				"model": model,
				"machines": M{
					"0": machine0,
					"1": machine1,
					"2": machine2,
					"3": machine3,
				},
				"applications": M{
					"riak": M{
						"charm":        "cs:quantal/riak-7",
						"charm-origin": "jujucharms",
						"charm-name":   "riak",
						"charm-rev":    7,
						"series":       "quantal",
						"os":           "ubuntu",
						"exposed":      true,
						"application-status": M{
							"current": "active",
							"since":   "01 Apr 15 01:23+10:00",
						},
						"units": M{
							"riak/0": M{
								"machine": "1",
								"workload-status": M{
									"current": "active",
									"since":   "01 Apr 15 01:23+10:00",
								},
								"juju-status": M{
									"current": "idle",
									"since":   "01 Apr 15 01:23+10:00",
								},
								"public-address": "10.0.1.1",
							},
							"riak/1": M{
								"machine": "2",
								"workload-status": M{
									"current": "active",
									"since":   "01 Apr 15 01:23+10:00",
								},
								"juju-status": M{
									"current": "idle",
									"since":   "01 Apr 15 01:23+10:00",
								},
								"public-address": "10.0.2.1",
								"leader":         true,
							},
							"riak/2": M{
								"machine": "3",
								"workload-status": M{
									"current": "active",
									"since":   "01 Apr 15 01:23+10:00",
								},
								"juju-status": M{
									"current": "idle",
									"since":   "01 Apr 15 01:23+10:00",
								},
								"public-address": "10.0.3.1",
							},
						},
						"relations": M{
							"ring": L{"riak"},
						},
					},
				},
				"controller-timestamp": "01 Apr 15 01:23+10:00",
			},
		},
	),

	// Subordinate tests
	test( // 11
		"one application with one subordinate application and leader",
		addMachine{machineId: "0", job: state.JobManageModel},
		setAddresses{"0", network.NewAddresses("10.0.0.1")},
		startAliveMachine{"0"},
		setMachineStatus{"0", status.Started, ""},
		addCharm{"wordpress"},
		addCharm{"mysql"},
		addCharm{"logging"},

		addService{name: "wordpress", charm: "wordpress"},
		setServiceExposed{"wordpress", true},
		addMachine{machineId: "1", job: state.JobHostUnits},
		setAddresses{"1", network.NewAddresses("10.0.1.1")},
		startAliveMachine{"1"},
		setMachineStatus{"1", status.Started, ""},
		addAliveUnit{"wordpress", "1"},
		setAgentStatus{"wordpress/0", status.Idle, "", nil},
		setUnitStatus{"wordpress/0", status.Active, "", nil},

		addService{name: "mysql", charm: "mysql"},
		setServiceExposed{"mysql", true},
		addMachine{machineId: "2", job: state.JobHostUnits},
		setAddresses{"2", network.NewAddresses("10.0.2.1")},
		startAliveMachine{"2"},
		setMachineStatus{"2", status.Started, ""},
		addAliveUnit{"mysql", "2"},
		setAgentStatus{"mysql/0", status.Idle, "", nil},
		setUnitStatus{"mysql/0", status.Active, "", nil},

		addService{name: "logging", charm: "logging"},
		setServiceExposed{"logging", true},

		relateServices{"wordpress", "mysql", ""},
		relateServices{"wordpress", "logging", ""},
		relateServices{"mysql", "logging", ""},

		addSubordinate{"wordpress/0", "logging"},
		addSubordinate{"mysql/0", "logging"},

		setUnitsAlive{"logging"},
		setAgentStatus{"logging/0", status.Idle, "", nil},
		setUnitStatus{"logging/0", status.Active, "", nil},
		setAgentStatus{"logging/1", status.Error, "somehow lost in all those logs", nil},

		setUnitAsLeader{"mysql/0"},
		setUnitAsLeader{"logging/1"},
		setUnitAsLeader{"wordpress/0"},

		expect{
			"multiples related peer units",
			M{
				"model": model,
				"machines": M{
					"0": machine0,
					"1": machine1,
					"2": machine2,
				},
				"applications": M{
					"wordpress": wordpressCharm(M{
						"exposed": true,
						"application-status": M{
							"current": "active",
							"since":   "01 Apr 15 01:23+10:00",
						},
						"units": M{
							"wordpress/0": M{
								"machine": "1",
								"workload-status": M{
									"current": "active",
									"since":   "01 Apr 15 01:23+10:00",
								},
								"juju-status": M{
									"current": "idle",
									"since":   "01 Apr 15 01:23+10:00",
								},
								"subordinates": M{
									"logging/0": M{
										"workload-status": M{
											"current": "active",
											"since":   "01 Apr 15 01:23+10:00",
										},
										"juju-status": M{
											"current": "idle",
											"since":   "01 Apr 15 01:23+10:00",
										},
										"public-address": "10.0.1.1",
									},
								},
								"public-address": "10.0.1.1",
								"leader":         true,
							},
						},
						"relations": M{
							"db":          L{"mysql"},
							"logging-dir": L{"logging"},
						},
					}),
					"mysql": mysqlCharm(M{
						"exposed": true,
						"application-status": M{
							"current": "active",
							"since":   "01 Apr 15 01:23+10:00",
						},
						"units": M{
							"mysql/0": M{
								"machine": "2",
								"workload-status": M{
									"current": "active",
									"since":   "01 Apr 15 01:23+10:00",
								},
								"juju-status": M{
									"current": "idle",
									"since":   "01 Apr 15 01:23+10:00",
								},
								"subordinates": M{
									"logging/1": M{
										"workload-status": M{
											"current": "error",
											"message": "somehow lost in all those logs",
											"since":   "01 Apr 15 01:23+10:00",
										},
										"juju-status": M{
											"current": "idle",
											"since":   "01 Apr 15 01:23+10:00",
										},
										"public-address": "10.0.2.1",
										"leader":         true,
									},
								},
								"public-address": "10.0.2.1",
								"leader":         true,
							},
						},
						"relations": M{
							"server":    L{"wordpress"},
							"juju-info": L{"logging"},
						},
					}),
					"logging": loggingCharm,
				},
				"controller-timestamp": "01 Apr 15 01:23+10:00",
			},
		},

		// scoped on 'logging'
		scopedExpect{
			"subordinates scoped on logging",
			[]string{"logging"},
			M{
				"model": model,
				"machines": M{
					"1": machine1,
					"2": machine2,
				},
				"applications": M{
					"wordpress": wordpressCharm(M{
						"exposed": true,
						"application-status": M{
							"current": "active",
							"since":   "01 Apr 15 01:23+10:00",
						},
						"units": M{
							"wordpress/0": M{
								"machine": "1",
								"workload-status": M{
									"current": "active",
									"since":   "01 Apr 15 01:23+10:00",
								},
								"juju-status": M{
									"current": "idle",
									"since":   "01 Apr 15 01:23+10:00",
								},
								"subordinates": M{
									"logging/0": M{
										"workload-status": M{
											"current": "active",
											"since":   "01 Apr 15 01:23+10:00",
										},
										"juju-status": M{
											"current": "idle",
											"since":   "01 Apr 15 01:23+10:00",
										},
										"public-address": "10.0.1.1",
									},
								},
								"public-address": "10.0.1.1",
								"leader":         true,
							},
						},
						"relations": M{
							"db":          L{"mysql"},
							"logging-dir": L{"logging"},
						},
					}),
					"mysql": mysqlCharm(M{
						"exposed": true,
						"application-status": M{
							"current": "active",
							"since":   "01 Apr 15 01:23+10:00",
						},
						"units": M{
							"mysql/0": M{
								"machine": "2",
								"workload-status": M{
									"current": "active",
									"since":   "01 Apr 15 01:23+10:00",
								},
								"juju-status": M{
									"current": "idle",
									"since":   "01 Apr 15 01:23+10:00",
								},
								"subordinates": M{
									"logging/1": M{
										"workload-status": M{
											"current": "error",
											"message": "somehow lost in all those logs",
											"since":   "01 Apr 15 01:23+10:00",
										},
										"juju-status": M{
											"current": "idle",
											"since":   "01 Apr 15 01:23+10:00",
										},
										"public-address": "10.0.2.1",
										"leader":         true,
									},
								},
								"public-address": "10.0.2.1",
								"leader":         true,
							},
						},
						"relations": M{
							"server":    L{"wordpress"},
							"juju-info": L{"logging"},
						},
					}),
					"logging": loggingCharm,
				},
				"controller-timestamp": "01 Apr 15 01:23+10:00",
			},
		},

		// scoped on wordpress/0
		scopedExpect{
			"subordinates scoped on wordpress",
			[]string{"wordpress/0"},
			M{
				"model": model,
				"machines": M{
					"1": machine1,
				},
				"applications": M{
					"wordpress": wordpressCharm(M{
						"exposed": true,
						"application-status": M{
							"current": "active",
							"since":   "01 Apr 15 01:23+10:00",
						},
						"units": M{
							"wordpress/0": M{
								"machine": "1",
								"workload-status": M{
									"current": "active",
									"since":   "01 Apr 15 01:23+10:00",
								},
								"juju-status": M{
									"current": "idle",
									"since":   "01 Apr 15 01:23+10:00",
								},
								"subordinates": M{
									"logging/0": M{
										"workload-status": M{
											"current": "active",
											"since":   "01 Apr 15 01:23+10:00",
										},
										"juju-status": M{
											"current": "idle",
											"since":   "01 Apr 15 01:23+10:00",
										},
										"public-address": "10.0.1.1",
									},
								},
								"public-address": "10.0.1.1",
								"leader":         true,
							},
						},
						"relations": M{
							"db":          L{"mysql"},
							"logging-dir": L{"logging"},
						},
					}),
					"logging": loggingCharm,
				},
				"controller-timestamp": "01 Apr 15 01:23+10:00",
			},
		},
	),
	test( // 12
		"machines with containers",
		// step 0
		addMachine{machineId: "0", job: state.JobManageModel},
		setAddresses{"0", network.NewAddresses("10.0.0.1")},
		startAliveMachine{"0"},
		setMachineStatus{"0", status.Started, ""},
		addCharm{"mysql"},
		addService{name: "mysql", charm: "mysql"},
		setServiceExposed{"mysql", true},

		// step 7
		addMachine{machineId: "1", job: state.JobHostUnits},
		setAddresses{"1", network.NewAddresses("10.0.1.1")},
		startAliveMachine{"1"},
		setMachineStatus{"1", status.Started, ""},
		addAliveUnit{"mysql", "1"},
		setAgentStatus{"mysql/0", status.Idle, "", nil},
		setUnitStatus{"mysql/0", status.Active, "", nil},

		// step 14: A container on machine 1.
		addContainer{"1", "1/lxd/0", state.JobHostUnits},
		setAddresses{"1/lxd/0", network.NewAddresses("10.0.2.1")},
		startAliveMachine{"1/lxd/0"},
		setMachineStatus{"1/lxd/0", status.Started, ""},
		addAliveUnit{"mysql", "1/lxd/0"},
		setAgentStatus{"mysql/1", status.Idle, "", nil},
		setUnitStatus{"mysql/1", status.Active, "", nil},
		addContainer{"1", "1/lxd/1", state.JobHostUnits},

		// step 22: A nested container.
		addContainer{"1/lxd/0", "1/lxd/0/lxd/0", state.JobHostUnits},
		setAddresses{"1/lxd/0/lxd/0", network.NewAddresses("10.0.3.1")},
		startAliveMachine{"1/lxd/0/lxd/0"},
		setMachineStatus{"1/lxd/0/lxd/0", status.Started, ""},

		expect{
			"machines with nested containers",
			M{
				"model": model,
				"machines": M{
					"0": machine0,
					"1": machine1WithContainers,
				},
				"applications": M{
					"mysql": mysqlCharm(M{
						"exposed": true,
						"application-status": M{
							"current": "active",
							"since":   "01 Apr 15 01:23+10:00",
						},
						"units": M{
							"mysql/0": M{
								"machine": "1",
								"workload-status": M{
									"current": "active",
									"since":   "01 Apr 15 01:23+10:00",
								},
								"juju-status": M{
									"current": "idle",
									"since":   "01 Apr 15 01:23+10:00",
								},
								"public-address": "10.0.1.1",
							},
							"mysql/1": M{
								"machine": "1/lxd/0",
								"workload-status": M{
									"current": "active",
									"since":   "01 Apr 15 01:23+10:00",
								},
								"juju-status": M{
									"current": "idle",
									"since":   "01 Apr 15 01:23+10:00",
								},
								"public-address": "10.0.2.1",
							},
						},
					}),
				},
				"controller-timestamp": "01 Apr 15 01:23+10:00",
			},
		},

		// step 27: once again, with a scope on mysql/1
		scopedExpect{
			"machines with nested containers 2",
			[]string{"mysql/1"},
			M{
				"model": model,
				"machines": M{
					"1": M{
						"juju-status": M{
							"current": "started",
							"since":   "01 Apr 15 01:23+10:00",
						},
						"containers": M{
							"1/lxd/0": M{
								"juju-status": M{
									"current": "started",
									"since":   "01 Apr 15 01:23+10:00",
								},
								"dns-name":     "10.0.2.1",
								"ip-addresses": []string{"10.0.2.1"},
								"instance-id":  "controller-2",
								"machine-status": M{
									"current": "pending",
									"since":   "01 Apr 15 01:23+10:00",
								},

								"series": "quantal",
								"network-interfaces": M{
									"eth0": M{
										"ip-addresses": []string{"10.0.2.1"},
										"mac-address":  "aa:bb:cc:dd:ee:ff",
										"is-up":        true,
									},
								},
							},
						},
						"dns-name":     "10.0.1.1",
						"ip-addresses": []string{"10.0.1.1"},
						"instance-id":  "controller-1",
						"machine-status": M{
							"current": "pending",
							"since":   "01 Apr 15 01:23+10:00",
						},

						"series": "quantal",
						"network-interfaces": M{
							"eth0": M{
								"ip-addresses": []string{"10.0.1.1"},
								"mac-address":  "aa:bb:cc:dd:ee:ff",
								"is-up":        true,
							},
						},
						"hardware": "arch=amd64 cores=1 mem=1024M root-disk=8192M",
					},
				},
				"applications": M{
					"mysql": mysqlCharm(M{
						"exposed": true,
						"application-status": M{
							"current": "active",
							"since":   "01 Apr 15 01:23+10:00",
						},
						"units": M{
							"mysql/1": M{
								"machine": "1/lxd/0",
								"workload-status": M{
									"current": "active",
									"since":   "01 Apr 15 01:23+10:00",
								},
								"juju-status": M{
									"current": "idle",
									"since":   "01 Apr 15 01:23+10:00",
								},
								"public-address": "10.0.2.1",
							},
						},
					}),
				},
				"controller-timestamp": "01 Apr 15 01:23+10:00",
			},
		},
	),
	test( // 13
		"application with out of date charm",
		addMachine{machineId: "0", job: state.JobManageModel},
		setAddresses{"0", network.NewAddresses("10.0.0.1")},
		startAliveMachine{"0"},
		setMachineStatus{"0", status.Started, ""},
		addMachine{machineId: "1", job: state.JobHostUnits},
		setAddresses{"1", network.NewAddresses("10.0.1.1")},
		startAliveMachine{"1"},
		setMachineStatus{"1", status.Started, ""},
		addCharm{"mysql"},
		addService{name: "mysql", charm: "mysql"},
		setServiceExposed{"mysql", true},
		addCharmPlaceholder{"mysql", 23},
		addAliveUnit{"mysql", "1"},

		expect{
			"services and units with correct charm status",
			M{
				"model": model,
				"machines": M{
					"0": machine0,
					"1": machine1,
				},
				"applications": M{
					"mysql": mysqlCharm(M{
						"can-upgrade-to": "cs:quantal/mysql-23",
						"exposed":        true,
						"application-status": M{
							"current": "waiting",
							"message": "waiting for machine",
							"since":   "01 Apr 15 01:23+10:00",
						},
						"units": M{
							"mysql/0": M{
								"machine": "1",
								"workload-status": M{
									"current": "waiting",
									"message": "waiting for machine",
									"since":   "01 Apr 15 01:23+10:00",
								},
								"juju-status": M{
									"current": "allocating",
									"since":   "01 Apr 15 01:23+10:00",
								},
								"public-address": "10.0.1.1",
							},
						},
					}),
				},
				"controller-timestamp": "01 Apr 15 01:23+10:00",
			},
		},
	),
	test( // 14
		"unit with out of date charm",
		addMachine{machineId: "0", job: state.JobManageModel},
		setAddresses{"0", network.NewAddresses("10.0.0.1")},
		startAliveMachine{"0"},
		setMachineStatus{"0", status.Started, ""},
		addMachine{machineId: "1", job: state.JobHostUnits},
		setAddresses{"1", network.NewAddresses("10.0.1.1")},
		startAliveMachine{"1"},
		setMachineStatus{"1", status.Started, ""},
		addCharm{"mysql"},
		addService{name: "mysql", charm: "mysql"},
		setServiceExposed{"mysql", true},
		addAliveUnit{"mysql", "1"},
		setUnitCharmURL{"mysql/0", "cs:quantal/mysql-1"},
		addCharmWithRevision{addCharm{"mysql"}, "local", 1},
		setServiceCharm{"mysql", "local:quantal/mysql-1"},

		expect{
			"services and units with correct charm status",
			M{
				"model": model,
				"machines": M{
					"0": machine0,
					"1": machine1,
				},
				"applications": M{
					"mysql": mysqlCharm(M{
						"charm":        "local:quantal/mysql-1",
						"charm-origin": "local",
						"exposed":      true,
						"application-status": M{
							"current": "active",
							"since":   "01 Apr 15 01:23+10:00",
						},
						"units": M{
							"mysql/0": M{
								"machine": "1",
								"workload-status": M{
									"current": "active",
									"since":   "01 Apr 15 01:23+10:00",
								},
								"juju-status": M{
									"current": "idle",
									"since":   "01 Apr 15 01:23+10:00",
								},
								"upgrading-from": "cs:quantal/mysql-1",
								"public-address": "10.0.1.1",
							},
						},
					}),
				},
				"controller-timestamp": "01 Apr 15 01:23+10:00",
			},
		},
	),
	test( // 15
		"application and unit with out of date charms",
		addMachine{machineId: "0", job: state.JobManageModel},
		setAddresses{"0", network.NewAddresses("10.0.0.1")},
		startAliveMachine{"0"},
		setMachineStatus{"0", status.Started, ""},
		addMachine{machineId: "1", job: state.JobHostUnits},
		setAddresses{"1", network.NewAddresses("10.0.1.1")},
		startAliveMachine{"1"},
		setMachineStatus{"1", status.Started, ""},
		addCharm{"mysql"},
		addService{name: "mysql", charm: "mysql"},
		setServiceExposed{"mysql", true},
		addAliveUnit{"mysql", "1"},
		setUnitCharmURL{"mysql/0", "cs:quantal/mysql-1"},
		addCharmWithRevision{addCharm{"mysql"}, "cs", 2},
		setServiceCharm{"mysql", "cs:quantal/mysql-2"},
		addCharmPlaceholder{"mysql", 23},

		expect{
			"services and units with correct charm status",
			M{
				"model": model,
				"machines": M{
					"0": machine0,
					"1": machine1,
				},
				"applications": M{
					"mysql": mysqlCharm(M{
						"charm":          "cs:quantal/mysql-2",
						"charm-rev":      2,
						"can-upgrade-to": "cs:quantal/mysql-23",
						"exposed":        true,
						"application-status": M{
							"current": "active",
							"since":   "01 Apr 15 01:23+10:00",
						},
						"units": M{
							"mysql/0": M{
								"machine": "1",
								"workload-status": M{
									"current": "active",
									"since":   "01 Apr 15 01:23+10:00",
								},
								"juju-status": M{
									"current": "idle",
									"since":   "01 Apr 15 01:23+10:00",
								},
								"upgrading-from": "cs:quantal/mysql-1",
								"public-address": "10.0.1.1",
							},
						},
					}),
				},
				"controller-timestamp": "01 Apr 15 01:23+10:00",
			},
		},
	),
	test( // 16
		"application with local charm not shown as out of date",
		addMachine{machineId: "0", job: state.JobManageModel},
		setAddresses{"0", network.NewAddresses("10.0.0.1")},
		startAliveMachine{"0"},
		setMachineStatus{"0", status.Started, ""},
		addMachine{machineId: "1", job: state.JobHostUnits},
		setAddresses{"1", network.NewAddresses("10.0.1.1")},
		startAliveMachine{"1"},
		setMachineStatus{"1", status.Started, ""},
		addCharm{"mysql"},
		addService{name: "mysql", charm: "mysql"},
		setServiceExposed{"mysql", true},
		addAliveUnit{"mysql", "1"},
		setUnitCharmURL{"mysql/0", "cs:quantal/mysql-1"},
		addCharmWithRevision{addCharm{"mysql"}, "local", 1},
		setServiceCharm{"mysql", "local:quantal/mysql-1"},
		addCharmPlaceholder{"mysql", 23},

		expect{
			"services and units with correct charm status",
			M{
				"model": model,
				"machines": M{
					"0": machine0,
					"1": machine1,
				},
				"applications": M{
					"mysql": mysqlCharm(M{
						"charm":        "local:quantal/mysql-1",
						"charm-origin": "local",
						"exposed":      true,
						"application-status": M{
							"current": "active",
							"since":   "01 Apr 15 01:23+10:00",
						},
						"units": M{
							"mysql/0": M{
								"machine": "1",
								"workload-status": M{
									"current": "active",
									"since":   "01 Apr 15 01:23+10:00",
								},
								"juju-status": M{
									"current": "idle",
									"since":   "01 Apr 15 01:23+10:00",
								},
								"upgrading-from": "cs:quantal/mysql-1",
								"public-address": "10.0.1.1",
							},
						},
					}),
				},
				"controller-timestamp": "01 Apr 15 01:23+10:00",
			},
		},
	),
	test( // 17
		"deploy two services; set meter statuses on one",
		addMachine{machineId: "0", job: state.JobManageModel},
		setAddresses{"0", network.NewAddresses("10.0.0.1")},
		startAliveMachine{"0"},
		setMachineStatus{"0", status.Started, ""},

		addMachine{machineId: "1", job: state.JobHostUnits},
		setAddresses{"1", network.NewAddresses("10.0.1.1")},
		startAliveMachine{"1"},
		setMachineStatus{"1", status.Started, ""},

		addMachine{machineId: "2", job: state.JobHostUnits},
		setAddresses{"2", network.NewAddresses("10.0.2.1")},
		startAliveMachine{"2"},
		setMachineStatus{"2", status.Started, ""},

		addMachine{machineId: "3", job: state.JobHostUnits},
		setAddresses{"3", network.NewAddresses("10.0.3.1")},
		startAliveMachine{"3"},
		setMachineStatus{"3", status.Started, ""},
		setMachineInstanceStatus{"3", status.Started, "I am number three"},

		addMachine{machineId: "4", job: state.JobHostUnits},
		setAddresses{"4", network.NewAddresses("10.0.4.1")},
		startAliveMachine{"4"},
		setMachineStatus{"4", status.Started, ""},

		addCharm{"mysql"},
		addService{name: "mysql", charm: "mysql"},
		setServiceExposed{"mysql", true},

		addCharm{"metered"},
		addService{name: "servicewithmeterstatus", charm: "metered"},

		addAliveUnit{"mysql", "1"},
		addAliveUnit{"servicewithmeterstatus", "2"},
		addAliveUnit{"servicewithmeterstatus", "3"},
		addAliveUnit{"servicewithmeterstatus", "4"},

		setServiceExposed{"mysql", true},

		setAgentStatus{"mysql/0", status.Idle, "", nil},
		setUnitStatus{"mysql/0", status.Active, "", nil},
		setAgentStatus{"servicewithmeterstatus/0", status.Idle, "", nil},
		setUnitStatus{"servicewithmeterstatus/0", status.Active, "", nil},
		setAgentStatus{"servicewithmeterstatus/1", status.Idle, "", nil},
		setUnitStatus{"servicewithmeterstatus/1", status.Active, "", nil},
		setAgentStatus{"servicewithmeterstatus/2", status.Idle, "", nil},
		setUnitStatus{"servicewithmeterstatus/2", status.Active, "", nil},

		setUnitMeterStatus{"servicewithmeterstatus/1", "GREEN", "test green status"},
		setUnitMeterStatus{"servicewithmeterstatus/2", "RED", "test red status"},

		expect{
			"simulate just the two services and a bootstrap node",
			M{
				"model": model,
				"machines": M{
					"0": machine0,
					"1": machine1,
					"2": machine2,
					"3": machine3,
					"4": machine4,
				},
				"applications": M{
					"mysql": mysqlCharm(M{
						"exposed": true,
						"application-status": M{
							"current": "active",
							"since":   "01 Apr 15 01:23+10:00",
						},
						"units": M{
							"mysql/0": M{
								"machine": "1",
								"workload-status": M{
									"current": "active",
									"since":   "01 Apr 15 01:23+10:00",
								},
								"juju-status": M{
									"current": "idle",
									"since":   "01 Apr 15 01:23+10:00",
								},
								"public-address": "10.0.1.1",
							},
						},
					}),

					"servicewithmeterstatus": meteredCharm(M{
						"application-status": M{
							"current": "active",
							"since":   "01 Apr 15 01:23+10:00",
						},
						"units": M{
							"servicewithmeterstatus/0": M{
								"machine": "2",
								"workload-status": M{
									"current": "active",
									"since":   "01 Apr 15 01:23+10:00",
								},
								"juju-status": M{
									"current": "idle",
									"since":   "01 Apr 15 01:23+10:00",
								},
								"public-address": "10.0.2.1",
							},
							"servicewithmeterstatus/1": M{
								"machine": "3",
								"workload-status": M{
									"current": "active",
									"since":   "01 Apr 15 01:23+10:00",
								},
								"juju-status": M{
									"current": "idle",
									"since":   "01 Apr 15 01:23+10:00",
								},
								"meter-status": M{
									"color":   "green",
									"message": "test green status",
								},
								"public-address": "10.0.3.1",
							},
							"servicewithmeterstatus/2": M{
								"machine": "4",
								"workload-status": M{
									"current": "active",
									"since":   "01 Apr 15 01:23+10:00",
								},
								"juju-status": M{
									"current": "idle",
									"since":   "01 Apr 15 01:23+10:00",
								},
								"meter-status": M{
									"color":   "red",
									"message": "test red status",
								},
								"public-address": "10.0.4.1",
							},
						},
					}),
				},
				"controller-timestamp": "01 Apr 15 01:23+10:00",
			},
		},
	),
	test( // 18
		"upgrade available",
		setToolsUpgradeAvailable{},
		expect{
			"upgrade availability should be shown in model-status",
			M{
				"model": M{
					"name":              "controller",
					"type":              "iaas",
					"controller":        "kontroll",
					"cloud":             "dummy",
					"region":            "dummy-region",
					"version":           "1.2.3",
					"upgrade-available": "1.2.4",
					"model-status": M{
						"current": "available",
						"since":   "01 Apr 15 01:23+10:00",
					},
					"sla": "unsupported",
				},
				"machines":             M{},
				"applications":         M{},
				"controller-timestamp": "01 Apr 15 01:23+10:00",
			},
		},
	),
	test( // 19
		"consistent workload version",
		addMachine{machineId: "0", job: state.JobManageModel},
		setAddresses{"0", network.NewAddresses("10.0.0.1")},
		startAliveMachine{"0"},
		setMachineStatus{"0", status.Started, ""},

		addCharm{"mysql"},
		addService{name: "mysql", charm: "mysql"},

		addMachine{machineId: "1", job: state.JobHostUnits},
		setAddresses{"1", network.NewAddresses("10.0.1.1")},
		startAliveMachine{"1"},
		setMachineStatus{"1", status.Started, ""},
		addAliveUnit{"mysql", "1"},
		setUnitWorkloadVersion{"mysql/0", "the best!"},

		expect{
			"application and unit with correct workload version",
			M{
				"model": model,
				"machines": M{
					"0": machine0,
					"1": machine1,
				},
				"applications": M{
					"mysql": mysqlCharm(M{
						"version": "the best!",
						"application-status": M{
							"current": "waiting",
							"message": "waiting for machine",
							"since":   "01 Apr 15 01:23+10:00",
						},
						"units": M{
							"mysql/0": M{
								"machine": "1",
								"workload-status": M{
									"current": "waiting",
									"message": "waiting for machine",
									"since":   "01 Apr 15 01:23+10:00",
								},
								"juju-status": M{
									"current": "allocating",
									"since":   "01 Apr 15 01:23+10:00",
								},
								"public-address": "10.0.1.1",
							},
						},
					}),
				},
				"controller-timestamp": "01 Apr 15 01:23+10:00",
			},
		},
	),
	test( // 20
		"mixed workload version",
		addMachine{machineId: "0", job: state.JobManageModel},
		setAddresses{"0", network.NewAddresses("10.0.0.1")},
		startAliveMachine{"0"},
		setMachineStatus{"0", status.Started, ""},

		addCharm{"mysql"},
		addService{name: "mysql", charm: "mysql"},

		addMachine{machineId: "1", job: state.JobHostUnits},
		setAddresses{"1", network.NewAddresses("10.0.1.1")},
		startAliveMachine{"1"},
		setMachineStatus{"1", status.Started, ""},
		addAliveUnit{"mysql", "1"},
		setUnitWorkloadVersion{"mysql/0", "the best!"},

		addMachine{machineId: "2", job: state.JobHostUnits},
		setAddresses{"2", network.NewAddresses("10.0.2.1")},
		startAliveMachine{"2"},
		setMachineStatus{"2", status.Started, ""},
		addAliveUnit{"mysql", "2"},
		setUnitWorkloadVersion{"mysql/1", "not as good"},

		expect{
			"application and unit with correct workload version",
			M{
				"model": model,
				"machines": M{
					"0": machine0,
					"1": machine1,
					"2": machine2,
				},
				"applications": M{
					"mysql": mysqlCharm(M{
						"version": "not as good",
						"application-status": M{
							"current": "waiting",
							"message": "waiting for machine",
							"since":   "01 Apr 15 01:23+10:00",
						},
						"units": M{
							"mysql/0": M{
								"machine": "1",
								"workload-status": M{
									"current": "waiting",
									"message": "waiting for machine",
									"since":   "01 Apr 15 01:23+10:00",
								},
								"juju-status": M{
									"current": "allocating",
									"since":   "01 Apr 15 01:23+10:00",
								},
								"public-address": "10.0.1.1",
							},
							"mysql/1": M{
								"machine": "2",
								"workload-status": M{
									"current": "waiting",
									"message": "waiting for machine",
									"since":   "01 Apr 15 01:23+10:00",
								},
								"juju-status": M{
									"current": "allocating",
									"since":   "01 Apr 15 01:23+10:00",
								},
								"public-address": "10.0.2.1",
							},
						},
					}),
				},
				"controller-timestamp": "01 Apr 15 01:23+10:00",
			},
		},
	),
	test( // 21
		"instance with localhost addresses",
		addMachine{machineId: "0", job: state.JobManageModel},
		setAddresses{"0", []network.Address{
			network.NewScopedAddress("10.0.0.1", network.ScopeCloudLocal),
			network.NewScopedAddress("127.0.0.1", network.ScopeMachineLocal),
			// TODO(macgreagoir) setAddresses step method needs to
			// set netmask correctly before we can test IPv6
			// loopback.
			// network.NewScopedAddress("::1", network.ScopeMachineLocal),
		}},
		startAliveMachine{"0"},
		setMachineStatus{"0", status.Started, ""},
		expect{
			"machine 0 has localhost addresses that should not display",
			M{
				"model": model,
				"machines": M{
					"0": machine0,
				},
				"applications":         M{},
				"controller-timestamp": "01 Apr 15 01:23+10:00",
			},
		},
	),
	test( // 22
		"instance with IPv6 addresses",
		addMachine{machineId: "0", cons: machineCons, job: state.JobManageModel},
		setAddresses{"0", []network.Address{
			network.NewScopedAddress("2001:db8::1", network.ScopeCloudLocal),
			// TODO(macgreagoir) setAddresses step method needs to
			// set netmask correctly before we can test IPv6
			// loopback.
			// network.NewScopedAddress("::1", network.ScopeMachineLocal),
		}},
		startAliveMachine{"0"},
		setMachineStatus{"0", status.Started, ""},
		expect{
			"machine 0 has an IPv6 address",
			M{
				"model": model,
				"machines": M{
					"0": M{
						"juju-status": M{
							"current": "started",
							"since":   "01 Apr 15 01:23+10:00",
						},
						"dns-name":     "2001:db8::1",
						"ip-addresses": []string{"2001:db8::1"},
						"instance-id":  "controller-0",
						"machine-status": M{
							"current": "pending",
							"since":   "01 Apr 15 01:23+10:00",
						},
						"series": "quantal",
						"network-interfaces": M{
							"eth0": M{
								"ip-addresses": []string{"2001:db8::1"},
								"mac-address":  "aa:bb:cc:dd:ee:ff",
								"is-up":        true,
							},
						},
						"constraints":              "cores=2 mem=8192M root-disk=8192M",
						"hardware":                 "arch=amd64 cores=2 mem=8192M root-disk=8192M",
						"controller-member-status": "adding-vote",
					},
				},
				"applications":         M{},
				"controller-timestamp": "01 Apr 15 01:23+10:00",
			},
		},
	),
	test( // 23
		"a remote application",
		addMachine{machineId: "0", job: state.JobManageModel},
		setAddresses{"0", network.NewAddresses("10.0.0.1")},
		startAliveMachine{"0"},
		setMachineStatus{"0", status.Started, ""},
		addMachine{machineId: "1", job: state.JobHostUnits},
		setAddresses{"1", network.NewAddresses("10.0.1.1")},
		startAliveMachine{"1"},
		setMachineStatus{"1", status.Started, ""},

		addCharm{"wordpress"},
		addService{name: "wordpress", charm: "wordpress"},
		addAliveUnit{"wordpress", "1"},

		addCharm{"mysql"},
		addRemoteApplication{name: "hosted-mysql", url: "me/model.mysql", charm: "mysql", endpoints: []string{"server"}},
		relateServices{"wordpress", "hosted-mysql", ""},

		expect{
			"a remote application",
			M{
				"model": model,
				"machines": M{
					"0": machine0,
					"1": machine1,
				},
				"application-endpoints": M{
					"hosted-mysql": M{
						"url": "me/model.mysql",
						"endpoints": M{
							"server": M{
								"interface": "mysql",
								"role":      "provider",
							},
						},
						"application-status": M{
							"current": "unknown",
							"since":   "01 Apr 15 01:23+10:00",
						},
						"relations": M{
							"server": L{"wordpress"},
						},
					},
				},
				"applications": M{
					"wordpress": wordpressCharm(M{
						"application-status": M{
							"current": "waiting",
							"message": "waiting for machine",
							"since":   "01 Apr 15 01:23+10:00",
						},
						"relations": M{
							"db": L{"hosted-mysql"},
						},
						"units": M{
							"wordpress/0": M{
								"machine": "1",
								"workload-status": M{
									"current": "waiting",
									"message": "waiting for machine",
									"since":   "01 Apr 15 01:23+10:00",
								},
								"juju-status": M{
									"current": "allocating",
									"since":   "01 Apr 15 01:23+10:00",
								},
								"public-address": "10.0.1.1",
							},
						},
					}),
				},
				"controller-timestamp": "01 Apr 15 01:23+10:00",
			},
		},
	),
	test( // 24
		"set meter status on the model",
		setModelMeterStatus{"RED", "status message"},
		expect{
			"simulate just the two services and a bootstrap node",
			M{
				"model": M{
					"name":       "controller",
					"type":       "iaas",
					"controller": "kontroll",
					"cloud":      "dummy",
					"region":     "dummy-region",
					"version":    "1.2.3",
					"model-status": M{
						"current": "available",
						"since":   "01 Apr 15 01:23+10:00",
					},
					"meter-status": M{
						"color":   "red",
						"message": "status message",
					},
					"sla": "unsupported",
				},
				"machines":             M{},
				"applications":         M{},
				"controller-timestamp": "01 Apr 15 01:23+10:00",
			},
		},
	),
	test( // 25
		"set sla on the model",
		setSLA{"advanced"},
		expect{
			"set sla on the model",
			M{
				"model": M{
					"name":       "controller",
					"type":       "iaas",
					"controller": "kontroll",
					"cloud":      "dummy",
					"region":     "dummy-region",
					"version":    "1.2.3",
					"model-status": M{
						"current": "available",
						"since":   "01 Apr 15 01:23+10:00",
					},
					"sla": "advanced",
				},
				"machines":             M{},
				"applications":         M{},
				"controller-timestamp": "01 Apr 15 01:23+10:00",
			},
		},
	),
}

func mysqlCharm(extras M) M {
	charm := M{
		"charm":        "cs:quantal/mysql-1",
		"charm-origin": "jujucharms",
		"charm-name":   "mysql",
		"charm-rev":    1,
		"series":       "quantal",
		"os":           "ubuntu",
		"exposed":      false,
	}
	for key, value := range extras {
		charm[key] = value
	}
	return charm
}

func meteredCharm(extras M) M {
	charm := M{
		"charm":        "cs:quantal/metered-1",
		"charm-origin": "jujucharms",
		"charm-name":   "metered",
		"charm-rev":    1,
		"series":       "quantal",
		"os":           "ubuntu",
		"exposed":      false,
	}
	for key, value := range extras {
		charm[key] = value
	}
	return charm
}

func dummyCharm(extras M) M {
	charm := M{
		"charm":        "cs:quantal/dummy-1",
		"charm-origin": "jujucharms",
		"charm-name":   "dummy",
		"charm-rev":    1,
		"series":       "quantal",
		"os":           "ubuntu",
		"exposed":      false,
	}
	for key, value := range extras {
		charm[key] = value
	}
	return charm
}

func wordpressCharm(extras M) M {
	charm := M{
		"charm":        "cs:quantal/wordpress-3",
		"charm-origin": "jujucharms",
		"charm-name":   "wordpress",
		"charm-rev":    3,
		"series":       "quantal",
		"os":           "ubuntu",
		"exposed":      false,
	}
	for key, value := range extras {
		charm[key] = value
	}
	return charm
}

// TODO(dfc) test failing components by destructively mutating the state under the hood

type setSLA struct {
	level string
}

func (s setSLA) step(c *gc.C, ctx *context) {
	err := ctx.st.SetSLA(s.level, "test-user", []byte(""))
	c.Assert(err, jc.ErrorIsNil)
}

type addMachine struct {
	machineId string
	cons      constraints.Value
	job       state.MachineJob
}

func (am addMachine) step(c *gc.C, ctx *context) {
	m, err := ctx.st.AddOneMachine(state.MachineTemplate{
		Series:      "quantal",
		Constraints: am.cons,
		Jobs:        []state.MachineJob{am.job},
	})
	c.Assert(err, jc.ErrorIsNil)
	c.Assert(m.Id(), gc.Equals, am.machineId)
}

type addContainer struct {
	parentId  string
	machineId string
	job       state.MachineJob
}

func (ac addContainer) step(c *gc.C, ctx *context) {
	template := state.MachineTemplate{
		Series: "quantal",
		Jobs:   []state.MachineJob{ac.job},
	}
	m, err := ctx.st.AddMachineInsideMachine(template, ac.parentId, instance.LXD)
	c.Assert(err, jc.ErrorIsNil)
	c.Assert(m.Id(), gc.Equals, ac.machineId)
}

type startMachine struct {
	machineId string
}

func (sm startMachine) step(c *gc.C, ctx *context) {
	m, err := ctx.st.Machine(sm.machineId)
	c.Assert(err, jc.ErrorIsNil)
	cons, err := m.Constraints()
	c.Assert(err, jc.ErrorIsNil)
	cfg, err := ctx.st.ControllerConfig()
	c.Assert(err, jc.ErrorIsNil)
	inst, hc := testing.AssertStartInstanceWithConstraints(c, ctx.env, environscontext.NewCloudCallContext(), cfg.ControllerUUID(), m.Id(), cons)
	err = m.SetProvisioned(inst.Id(), "fake_nonce", hc)
	c.Assert(err, jc.ErrorIsNil)
}

type startMissingMachine struct {
	machineId string
}

func (sm startMissingMachine) step(c *gc.C, ctx *context) {
	m, err := ctx.st.Machine(sm.machineId)
	c.Assert(err, jc.ErrorIsNil)
	cons, err := m.Constraints()
	c.Assert(err, jc.ErrorIsNil)
	cfg, err := ctx.st.ControllerConfig()
	c.Assert(err, jc.ErrorIsNil)
	_, hc := testing.AssertStartInstanceWithConstraints(c, ctx.env, environscontext.NewCloudCallContext(), cfg.ControllerUUID(), m.Id(), cons)
	err = m.SetProvisioned("i-missing", "fake_nonce", hc)
	c.Assert(err, jc.ErrorIsNil)
	// lp:1558657
	now := time.Now()
	s := status.StatusInfo{
		Status:  status.Unknown,
		Message: "missing",
		Since:   &now,
	}
	err = m.SetInstanceStatus(s)
	c.Assert(err, jc.ErrorIsNil)
}

type startAliveMachine struct {
	machineId string
}

func (sam startAliveMachine) step(c *gc.C, ctx *context) {
	m, err := ctx.st.Machine(sam.machineId)
	c.Assert(err, jc.ErrorIsNil)
	pinger := ctx.setAgentPresence(c, m)
	cons, err := m.Constraints()
	c.Assert(err, jc.ErrorIsNil)
	cfg, err := ctx.st.ControllerConfig()
	c.Assert(err, jc.ErrorIsNil)
	inst, hc := testing.AssertStartInstanceWithConstraints(c, ctx.env, environscontext.NewCloudCallContext(), cfg.ControllerUUID(), m.Id(), cons)
	err = m.SetProvisioned(inst.Id(), "fake_nonce", hc)
	c.Assert(err, jc.ErrorIsNil)
	ctx.pingers[m.Id()] = pinger
}

type startMachineWithHardware struct {
	machineId string
	hc        instance.HardwareCharacteristics
}

func (sm startMachineWithHardware) step(c *gc.C, ctx *context) {
	m, err := ctx.st.Machine(sm.machineId)
	c.Assert(err, jc.ErrorIsNil)
	pinger := ctx.setAgentPresence(c, m)
	cons, err := m.Constraints()
	c.Assert(err, jc.ErrorIsNil)
	cfg, err := ctx.st.ControllerConfig()
	c.Assert(err, jc.ErrorIsNil)
	inst, _ := testing.AssertStartInstanceWithConstraints(c, ctx.env, environscontext.NewCloudCallContext(), cfg.ControllerUUID(), m.Id(), cons)
	err = m.SetProvisioned(inst.Id(), "fake_nonce", &sm.hc)
	c.Assert(err, jc.ErrorIsNil)
	ctx.pingers[m.Id()] = pinger
}

type setMachineInstanceStatus struct {
	machineId string
	Status    status.Status
	Message   string
}

func (sm setMachineInstanceStatus) step(c *gc.C, ctx *context) {
	m, err := ctx.st.Machine(sm.machineId)
	c.Assert(err, jc.ErrorIsNil)
	now := time.Now()
	s := status.StatusInfo{
		Status:  sm.Status,
		Message: sm.Message,
		Since:   &now,
	}
	err = m.SetInstanceStatus(s)
	c.Assert(err, jc.ErrorIsNil)
}

type setAddresses struct {
	machineId string
	addresses []network.Address
}

func (sa setAddresses) step(c *gc.C, ctx *context) {
	m, err := ctx.st.Machine(sa.machineId)
	c.Assert(err, jc.ErrorIsNil)
	err = m.SetProviderAddresses(sa.addresses...)
	c.Assert(err, jc.ErrorIsNil)
	addrs := make([]state.LinkLayerDeviceAddress, len(sa.addresses))
	lldevs := make([]state.LinkLayerDeviceArgs, len(sa.addresses))
	for i, address := range sa.addresses {
		devName := fmt.Sprintf("eth%d", i)
		macAddr := "aa:bb:cc:dd:ee:ff"
		configMethod := state.StaticAddress
		devType := state.EthernetDevice
		if address.Scope == network.ScopeMachineLocal ||
			address.Value == "localhost" {
			devName = "lo"
			macAddr = "00:00:00:00:00:00"
			configMethod = state.LoopbackAddress
			devType = state.LoopbackDevice
		}
		lldevs[i] = state.LinkLayerDeviceArgs{
			Name:       devName,
			MACAddress: macAddr, // TODO(macgreagoir) Enough for first pass
			IsUp:       true,
			Type:       devType,
		}
		addrs[i] = state.LinkLayerDeviceAddress{
			DeviceName:   devName,
			ConfigMethod: configMethod,
			// TODO(macgreagoir) Enough for first pass, but
			// incorrect for IPv4 loopback, and breaks IPv6
			// loopback.
			CIDRAddress: fmt.Sprintf("%s/24", address.Value)}
	}
	// TODO(macgreagoir) Let these go for now, before this turns into a test for setting lldevs and addrs.
	// err = m.SetLinkLayerDevices(lldevs...)
	// c.Assert(err, jc.ErrorIsNil)
	_ = m.SetLinkLayerDevices(lldevs...)
	// err = m.SetDevicesAddresses(addrs...)
	// c.Assert(err, jc.ErrorIsNil)
	_ = m.SetDevicesAddresses(addrs...)
}

type setTools struct {
	machineId string
	version   version.Binary
}

func (st setTools) step(c *gc.C, ctx *context) {
	m, err := ctx.st.Machine(st.machineId)
	c.Assert(err, jc.ErrorIsNil)
	err = m.SetAgentVersion(st.version)
	c.Assert(err, jc.ErrorIsNil)
}

type setUnitTools struct {
	unitName string
	version  version.Binary
}

func (st setUnitTools) step(c *gc.C, ctx *context) {
	m, err := ctx.st.Unit(st.unitName)
	c.Assert(err, jc.ErrorIsNil)
	err = m.SetAgentVersion(st.version)
	c.Assert(err, jc.ErrorIsNil)
}

type addCharm struct {
	name string
}

func (ac addCharm) addCharmStep(c *gc.C, ctx *context, scheme string, rev int) {
	ch := testcharms.Repo.CharmDir(ac.name)
	name := ch.Meta().Name
	curl := charm.MustParseURL(fmt.Sprintf("%s:quantal/%s-%d", scheme, name, rev))
	info := state.CharmInfo{
		Charm:       ch,
		ID:          curl,
		StoragePath: "dummy-path",
		SHA256:      fmt.Sprintf("%s-%d-sha256", name, rev),
	}
	dummy, err := ctx.st.AddCharm(info)
	c.Assert(err, jc.ErrorIsNil)
	ctx.charms[ac.name] = dummy
}

func (ac addCharm) step(c *gc.C, ctx *context) {
	ch := testcharms.Repo.CharmDir(ac.name)
	ac.addCharmStep(c, ctx, "cs", ch.Revision())
}

type addCharmWithRevision struct {
	addCharm
	scheme string
	rev    int
}

func (ac addCharmWithRevision) step(c *gc.C, ctx *context) {
	ac.addCharmStep(c, ctx, ac.scheme, ac.rev)
}

type addService struct {
	name  string
	charm string
	cons  constraints.Value
}

func (as addService) step(c *gc.C, ctx *context) {
	ch, ok := ctx.charms[as.charm]
	c.Assert(ok, jc.IsTrue)
	svc, err := ctx.st.AddApplication(state.AddApplicationArgs{Name: as.name, Charm: ch})
	c.Assert(err, jc.ErrorIsNil)
	if svc.IsPrincipal() {
		err = svc.SetConstraints(as.cons)
		c.Assert(err, jc.ErrorIsNil)
	}
}

type addRemoteApplication struct {
	name            string
	url             string
	charm           string
	endpoints       []string
	isConsumerProxy bool
}

func (as addRemoteApplication) step(c *gc.C, ctx *context) {
	ch, ok := ctx.charms[as.charm]
	c.Assert(ok, jc.IsTrue)
	var endpoints []charm.Relation
	for _, ep := range as.endpoints {
		r, ok := ch.Meta().Requires[ep]
		if !ok {
			r, ok = ch.Meta().Provides[ep]
		}
		c.Assert(ok, jc.IsTrue)
		endpoints = append(endpoints, r)
	}
	_, err := ctx.st.AddRemoteApplication(state.AddRemoteApplicationParams{
		Name:            as.name,
		URL:             as.url,
		SourceModel:     coretesting.ModelTag,
		Endpoints:       endpoints,
		IsConsumerProxy: as.isConsumerProxy,
	})
	c.Assert(err, jc.ErrorIsNil)
}

type addApplicationOffer struct {
	name            string
	owner           string
	applicationName string
	endpoints       []string
}

func (ao addApplicationOffer) step(c *gc.C, ctx *context) {
	endpoints := make(map[string]string)
	for _, ep := range ao.endpoints {
		endpoints[ep] = ep
	}
	offers := state.NewApplicationOffers(ctx.st)
	_, err := offers.AddOffer(crossmodel.AddApplicationOfferArgs{
		OfferName:       ao.name,
		Owner:           ao.owner,
		ApplicationName: ao.applicationName,
		Endpoints:       endpoints,
	})
	c.Assert(err, jc.ErrorIsNil)
}

type addOfferConnection struct {
	sourceModelUUID string
	name            string
	username        string
	relationKey     string
}

func (oc addOfferConnection) step(c *gc.C, ctx *context) {
	rel, err := ctx.st.KeyRelation(oc.relationKey)
	c.Assert(err, jc.ErrorIsNil)
	offer, err := state.NewApplicationOffers(ctx.st).ApplicationOffer(oc.name)
	c.Assert(err, jc.ErrorIsNil)
	_, err = ctx.st.AddOfferConnection(state.AddOfferConnectionParams{
		SourceModelUUID: oc.sourceModelUUID,
		OfferUUID:       offer.OfferUUID,
		Username:        oc.username,
		RelationId:      rel.Id(),
		RelationKey:     rel.Tag().Id(),
	})
	c.Assert(err, jc.ErrorIsNil)
}

type setServiceExposed struct {
	name    string
	exposed bool
}

func (sse setServiceExposed) step(c *gc.C, ctx *context) {
	s, err := ctx.st.Application(sse.name)
	c.Assert(err, jc.ErrorIsNil)
	err = s.ClearExposed()
	c.Assert(err, jc.ErrorIsNil)
	if sse.exposed {
		err = s.SetExposed()
		c.Assert(err, jc.ErrorIsNil)
	}
}

type setServiceCharm struct {
	name  string
	charm string
}

func (ssc setServiceCharm) step(c *gc.C, ctx *context) {
	ch, err := ctx.st.Charm(charm.MustParseURL(ssc.charm))
	c.Assert(err, jc.ErrorIsNil)
	s, err := ctx.st.Application(ssc.name)
	c.Assert(err, jc.ErrorIsNil)
	cfg := state.SetCharmConfig{Charm: ch}
	err = s.SetCharm(cfg)
	c.Assert(err, jc.ErrorIsNil)
}

type addCharmPlaceholder struct {
	name string
	rev  int
}

func (ac addCharmPlaceholder) step(c *gc.C, ctx *context) {
	ch := testcharms.Repo.CharmDir(ac.name)
	name := ch.Meta().Name
	curl := charm.MustParseURL(fmt.Sprintf("cs:quantal/%s-%d", name, ac.rev))
	err := ctx.st.AddStoreCharmPlaceholder(curl)
	c.Assert(err, jc.ErrorIsNil)
}

type addUnit struct {
	serviceName string
	machineId   string
}

func (au addUnit) step(c *gc.C, ctx *context) {
	s, err := ctx.st.Application(au.serviceName)
	c.Assert(err, jc.ErrorIsNil)
	u, err := s.AddUnit(state.AddUnitParams{})
	c.Assert(err, jc.ErrorIsNil)
	m, err := ctx.st.Machine(au.machineId)
	c.Assert(err, jc.ErrorIsNil)
	err = u.AssignToMachine(m)
	c.Assert(err, jc.ErrorIsNil)
}

type addAliveUnit struct {
	serviceName string
	machineId   string
}

func (aau addAliveUnit) step(c *gc.C, ctx *context) {
	s, err := ctx.st.Application(aau.serviceName)
	c.Assert(err, jc.ErrorIsNil)
	u, err := s.AddUnit(state.AddUnitParams{})
	c.Assert(err, jc.ErrorIsNil)
	pinger := ctx.setAgentPresence(c, u)
	m, err := ctx.st.Machine(aau.machineId)
	c.Assert(err, jc.ErrorIsNil)
	err = u.AssignToMachine(m)
	c.Assert(err, jc.ErrorIsNil)
	ctx.pingers[u.Name()] = pinger
}

type setUnitsAlive struct {
	serviceName string
}

func (sua setUnitsAlive) step(c *gc.C, ctx *context) {
	s, err := ctx.st.Application(sua.serviceName)
	c.Assert(err, jc.ErrorIsNil)
	us, err := s.AllUnits()
	c.Assert(err, jc.ErrorIsNil)
	for _, u := range us {
		ctx.pingers[u.Name()] = ctx.setAgentPresence(c, u)
	}
}

type setUnitMeterStatus struct {
	unitName string
	color    string
	message  string
}

func (s setUnitMeterStatus) step(c *gc.C, ctx *context) {
	u, err := ctx.st.Unit(s.unitName)
	c.Assert(err, jc.ErrorIsNil)
	err = u.SetMeterStatus(s.color, s.message)
	c.Assert(err, jc.ErrorIsNil)
}

type setModelMeterStatus struct {
	color   string
	message string
}

func (s setModelMeterStatus) step(c *gc.C, ctx *context) {
	m, err := ctx.st.Model()
	c.Assert(err, jc.ErrorIsNil)
	err = m.SetMeterStatus(s.color, s.message)
	c.Assert(err, jc.ErrorIsNil)
}

type setUnitAsLeader struct {
	unitName string
}

func (s setUnitAsLeader) step(c *gc.C, ctx *context) {
	u, err := ctx.st.Unit(s.unitName)
	c.Assert(err, jc.ErrorIsNil)
	err = ctx.st.LeadershipClaimer().ClaimLeadership(u.ApplicationName(), u.Name(), time.Minute)
	c.Assert(err, jc.ErrorIsNil)
}

type setUnitStatus struct {
	unitName   string
	status     status.Status
	statusInfo string
	statusData map[string]interface{}
}

func (sus setUnitStatus) step(c *gc.C, ctx *context) {
	u, err := ctx.st.Unit(sus.unitName)
	c.Assert(err, jc.ErrorIsNil)
	// lp:1558657
	now := time.Now()
	s := status.StatusInfo{
		Status:  sus.status,
		Message: sus.statusInfo,
		Data:    sus.statusData,
		Since:   &now,
	}
	err = u.SetStatus(s)
	c.Assert(err, jc.ErrorIsNil)
}

type setAgentStatus struct {
	unitName   string
	status     status.Status
	statusInfo string
	statusData map[string]interface{}
}

func (sus setAgentStatus) step(c *gc.C, ctx *context) {
	u, err := ctx.st.Unit(sus.unitName)
	c.Assert(err, jc.ErrorIsNil)
	// lp:1558657
	now := time.Now()
	sInfo := status.StatusInfo{
		Status:  sus.status,
		Message: sus.statusInfo,
		Data:    sus.statusData,
		Since:   &now,
	}
	err = u.SetAgentStatus(sInfo)
	c.Assert(err, jc.ErrorIsNil)
}

type setUnitCharmURL struct {
	unitName string
	charm    string
}

func (uc setUnitCharmURL) step(c *gc.C, ctx *context) {
	u, err := ctx.st.Unit(uc.unitName)
	c.Assert(err, jc.ErrorIsNil)
	curl := charm.MustParseURL(uc.charm)
	err = u.SetCharmURL(curl)
	c.Assert(err, jc.ErrorIsNil)
	// lp:1558657
	now := time.Now()
	s := status.StatusInfo{
		Status:  status.Active,
		Message: "",
		Since:   &now,
	}
	err = u.SetStatus(s)
	c.Assert(err, jc.ErrorIsNil)
	sInfo := status.StatusInfo{
		Status:  status.Idle,
		Message: "",
		Since:   &now,
	}
	err = u.SetAgentStatus(sInfo)
	c.Assert(err, jc.ErrorIsNil)

}

type setUnitWorkloadVersion struct {
	unitName string
	version  string
}

func (wv setUnitWorkloadVersion) step(c *gc.C, ctx *context) {
	u, err := ctx.st.Unit(wv.unitName)
	c.Assert(err, jc.ErrorIsNil)
	err = u.SetWorkloadVersion(wv.version)
	c.Assert(err, jc.ErrorIsNil)
}

type openUnitPort struct {
	unitName string
	protocol string
	number   int
}

func (oup openUnitPort) step(c *gc.C, ctx *context) {
	u, err := ctx.st.Unit(oup.unitName)
	c.Assert(err, jc.ErrorIsNil)
	err = u.OpenPort(oup.protocol, oup.number)
	c.Assert(err, jc.ErrorIsNil)
}

type ensureDyingUnit struct {
	unitName string
}

func (e ensureDyingUnit) step(c *gc.C, ctx *context) {
	u, err := ctx.st.Unit(e.unitName)
	c.Assert(err, jc.ErrorIsNil)
	err = u.Destroy()
	c.Assert(err, jc.ErrorIsNil)
	c.Assert(u.Life(), gc.Equals, state.Dying)
}

type ensureDyingService struct {
	serviceName string
}

func (e ensureDyingService) step(c *gc.C, ctx *context) {
	svc, err := ctx.st.Application(e.serviceName)
	c.Assert(err, jc.ErrorIsNil)
	err = svc.Destroy()
	c.Assert(err, jc.ErrorIsNil)
	err = svc.Refresh()
	c.Assert(err, jc.ErrorIsNil)
	c.Assert(svc.Life(), gc.Equals, state.Dying)
}

type ensureDeadMachine struct {
	machineId string
}

func (e ensureDeadMachine) step(c *gc.C, ctx *context) {
	m, err := ctx.st.Machine(e.machineId)
	c.Assert(err, jc.ErrorIsNil)
	err = m.EnsureDead()
	c.Assert(err, jc.ErrorIsNil)
	c.Assert(m.Life(), gc.Equals, state.Dead)
}

type setMachineStatus struct {
	machineId  string
	status     status.Status
	statusInfo string
}

func (sms setMachineStatus) step(c *gc.C, ctx *context) {
	// lp:1558657
	now := time.Now()
	m, err := ctx.st.Machine(sms.machineId)
	c.Assert(err, jc.ErrorIsNil)
	sInfo := status.StatusInfo{
		Status:  sms.status,
		Message: sms.statusInfo,
		Since:   &now,
	}
	err = m.SetStatus(sInfo)
	c.Assert(err, jc.ErrorIsNil)
}

type relateServices struct {
	ep1, ep2 string
	status   string
}

func (rs relateServices) step(c *gc.C, ctx *context) {
	eps, err := ctx.st.InferEndpoints(rs.ep1, rs.ep2)
	c.Assert(err, jc.ErrorIsNil)
	rel, err := ctx.st.AddRelation(eps...)
	c.Assert(err, jc.ErrorIsNil)
	s := rs.status
	if s == "" {
		s = "joined"
	}
	err = rel.SetStatus(status.StatusInfo{Status: status.Status(s)})
	c.Assert(err, jc.ErrorIsNil)
}

type addSubordinate struct {
	prinUnit   string
	subService string
}

func (as addSubordinate) step(c *gc.C, ctx *context) {
	u, err := ctx.st.Unit(as.prinUnit)
	c.Assert(err, jc.ErrorIsNil)
	eps, err := ctx.st.InferEndpoints(u.ApplicationName(), as.subService)
	c.Assert(err, jc.ErrorIsNil)
	rel, err := ctx.st.EndpointsRelation(eps...)
	c.Assert(err, jc.ErrorIsNil)
	ru, err := rel.Unit(u)
	c.Assert(err, jc.ErrorIsNil)
	err = ru.EnterScope(nil)
	c.Assert(err, jc.ErrorIsNil)
}

type scopedExpect struct {
	what   string
	scope  []string
	output M
}

type expect struct {
	what   string
	output M
}

// substituteFakeTime replaces all key values
// in actual status output with a known fake value.
func substituteFakeTime(c *gc.C, key string, in []byte, expectIsoTime bool) []byte {
	// This regexp will work for yaml and json.
	exp := regexp.MustCompile(`(?P<key>"?` + key + `"?:\ ?)(?P<quote>"?)(?P<timestamp>[^("|\n)]*)*"?`)
	// Before the substitution is done, check that the timestamp produced
	// by status is in the correct format.
	if matches := exp.FindStringSubmatch(string(in)); matches != nil {
		for i, name := range exp.SubexpNames() {
			if name != "timestamp" {
				continue
			}
			timeFormat := "02 Jan 2006 15:04:05Z07:00"
			if expectIsoTime {
				timeFormat = "2006-01-02 15:04:05Z"
			}
			_, err := time.Parse(timeFormat, matches[i])
			c.Assert(err, jc.ErrorIsNil)
		}
	}

	out := exp.ReplaceAllString(string(in), `$key$quote<timestamp>$quote`)
	// Substitute a made up time used in our expected output.
	out = strings.Replace(out, "<timestamp>", "01 Apr 15 01:23+10:00", -1)
	return []byte(out)
}

// popControllerTimestamp removes the status time date string from the end of a output
// block.
func popControllerTimestamp(c *gc.C, str string) (string, string) {
	lines := strings.Split(str, "\n")
	c.Assert(len(lines), jc.GreaterThan, 1)
	return lines[len(lines)-2], strings.Join(lines[:len(lines)-2], "\n")
}

func (e scopedExpect) step(c *gc.C, ctx *context) {
	c.Logf("\nexpect: %s %s\n", e.what, strings.Join(e.scope, " "))

	// Now execute the command for each format.
	for _, format := range statusFormats {
		c.Logf("format %q", format.name)
		// Run command with the required format.
		args := []string{"--format", format.name}
		if ctx.expectIsoTime {
			args = append(args, "--utc")
		}
		args = append(args, e.scope...)
		c.Logf("running status %s", strings.Join(args, " "))
		code, stdout, stderr := runStatus(c, args...)
		c.Assert(code, gc.Equals, 0)
		if !c.Check(stderr, gc.HasLen, 0) {
			c.Fatalf("status failed: %s", string(stderr))
		}

		// Prepare the output in the same format.
		buf, err := format.marshal(e.output)
		c.Assert(err, jc.ErrorIsNil)
		expected := make(M)
		err = format.unmarshal(buf, &expected)
		c.Assert(err, jc.ErrorIsNil)

		// Check the output is as expected.
		actual := make(M)
		out := substituteFakeTime(c, "since", stdout, ctx.expectIsoTime)
		out = substituteFakeTime(c, "controller-timestamp", out, ctx.expectIsoTime)
		err = format.unmarshal(out, &actual)
		c.Assert(err, jc.ErrorIsNil)
		c.Assert(actual, jc.DeepEquals, expected)
	}
}

func (e expect) step(c *gc.C, ctx *context) {
	scopedExpect{e.what, nil, e.output}.step(c, ctx)
}

type setToolsUpgradeAvailable struct{}

func (ua setToolsUpgradeAvailable) step(c *gc.C, ctx *context) {
	model, err := ctx.st.Model()
	c.Assert(err, jc.ErrorIsNil)
	err = model.UpdateLatestToolsVersion(nextVersion)
	c.Assert(err, jc.ErrorIsNil)
}

func (s *StatusSuite) TestStatusAllFormats(c *gc.C) {
	for i, t := range statusTests {
		c.Logf("test %d: %s", i, t.summary)
		func(t testCase) {
			// Prepare context and run all steps to setup.
			ctx := s.newContext(c)
			defer s.resetContext(c, ctx)
			ctx.run(c, t.steps)
		}(t)
	}
}

func (s *StatusSuite) TestMigrationInProgress(c *gc.C) {
	// This test isn't part of statusTests because migrations can't be
	// run on controller models.
	st := s.setupMigrationTest(c)
	defer st.Close()

	expected := M{
		"model": M{
			"name":       "hosted",
			"type":       "iaas",
			"controller": "kontroll",
			"cloud":      "dummy",
			"region":     "dummy-region",
			"version":    "1.2.3",
			"model-status": M{
				"current": "busy",
				"since":   "01 Apr 15 01:23+10:00",
				"message": "migrating: foo bar",
			},
			"sla": "unsupported",
		},
		"machines":             M{},
		"applications":         M{},
		"controller-timestamp": "01 Apr 15 01:23+10:00",
	}

	for _, format := range statusFormats {
		code, stdout, stderr := runStatus(c, "-m", "hosted", "--format", format.name)
		c.Check(code, gc.Equals, 0)
		c.Assert(stderr, gc.HasLen, 0, gc.Commentf("status failed: %s", stderr))

		stdout = substituteFakeTime(c, "since", stdout, false)
		stdout = substituteFakeTime(c, "controller-timestamp", stdout, false)

		// Roundtrip expected through format so that types will match.
		buf, err := format.marshal(expected)
		c.Assert(err, jc.ErrorIsNil)
		var expectedForFormat M
		err = format.unmarshal(buf, &expectedForFormat)
		c.Assert(err, jc.ErrorIsNil)

		var actual M
		c.Assert(format.unmarshal(stdout, &actual), jc.ErrorIsNil)
		c.Check(actual, jc.DeepEquals, expectedForFormat)
	}
}

func (s *StatusSuite) TestMigrationInProgressTabular(c *gc.C) {
	expected := `
Model   Controller  Cloud/Region        Version  Notes               SLA
hosted  kontroll    dummy/dummy-region  1.2.3    migrating: foo bar  unsupported

App  Version  Status  Scale  Charm  Store  Rev  OS  Notes

Unit  Workload  Agent  Machine  Public address  Ports  Message

Machine  State  DNS  Inst id  Series  AZ  Message

Controller Timestamp`[1:]

	st := s.setupMigrationTest(c)
	defer st.Close()
	code, stdout, stderr := runStatus(c, "-m", "hosted", "--format", "tabular")
	c.Check(code, gc.Equals, 0)
	c.Assert(stderr, gc.HasLen, 0, gc.Commentf("status failed: %s", stderr))

	_, output := popControllerTimestamp(c, string(stdout))
	c.Assert(output, gc.Equals, expected)
}

func (s *StatusSuite) TestMigrationInProgressAndUpgradeAvailable(c *gc.C) {
	expected := `
Model   Controller  Cloud/Region        Version  Notes               SLA
hosted  kontroll    dummy/dummy-region  1.2.3    migrating: foo bar  unsupported

App  Version  Status  Scale  Charm  Store  Rev  OS  Notes

Unit  Workload  Agent  Machine  Public address  Ports  Message

Machine  State  DNS  Inst id  Series  AZ  Message

Controller Timestamp`[1:]

	st := s.setupMigrationTest(c)
	defer st.Close()

	model, err := st.Model()
	c.Assert(err, jc.ErrorIsNil)
	err = model.UpdateLatestToolsVersion(nextVersion)
	c.Assert(err, jc.ErrorIsNil)

	code, stdout, stderr := runStatus(c, "-m", "hosted", "--format", "tabular")
	c.Check(code, gc.Equals, 0)
	c.Assert(stderr, gc.HasLen, 0, gc.Commentf("status failed: %s", stderr))

	_, output := popControllerTimestamp(c, string(stdout))
	c.Assert(output, gc.Equals, expected)
}

func (s *StatusSuite) setupMigrationTest(c *gc.C) *state.State {
	const hostedModelName = "hosted"
	const statusText = "foo bar"

	f := factory.NewFactory(s.BackingState)
	hostedSt := f.MakeModel(c, &factory.ModelParams{
		Name: hostedModelName,
	})

	mig, err := hostedSt.CreateMigration(state.MigrationSpec{
		InitiatedBy: names.NewUserTag("admin"),
		TargetInfo: migration.TargetInfo{
			ControllerTag: names.NewControllerTag(utils.MustNewUUID().String()),
			Addrs:         []string{"1.2.3.4:5555", "4.3.2.1:6666"},
			CACert:        "cert",
			AuthTag:       names.NewUserTag("user"),
			Password:      "password",
		},
	})
	c.Assert(err, jc.ErrorIsNil)
	err = mig.SetStatusMessage(statusText)
	c.Assert(err, jc.ErrorIsNil)

	return hostedSt
}

type fakeAPIClient struct {
	statusReturn *params.FullStatus
	patternsUsed []string
	closeCalled  bool
}

func (a *fakeAPIClient) Status(patterns []string) (*params.FullStatus, error) {
	a.patternsUsed = patterns
	return a.statusReturn, nil
}

func (a *fakeAPIClient) Close() error {
	a.closeCalled = true
	return nil
}

func (s *StatusSuite) TestStatusWithFormatSummary(c *gc.C) {
	ctx := s.newContext(c)
	defer s.resetContext(c, ctx)
	steps := []stepper{
		addMachine{machineId: "0", job: state.JobManageModel},
		setAddresses{"0", network.NewAddresses("localhost")},
		startAliveMachine{"0"},
		setMachineStatus{"0", status.Started, ""},
		addCharm{"wordpress"},
		addCharm{"mysql"},
		addCharm{"logging"},
		addCharm{"riak"},
		addRemoteApplication{name: "hosted-riak", url: "me/model.riak", charm: "riak", endpoints: []string{"endpoint"}},
		addService{name: "wordpress", charm: "wordpress"},
		setServiceExposed{"wordpress", true},
		addMachine{machineId: "1", job: state.JobHostUnits},
		setAddresses{"1", network.NewAddresses("localhost")},
		startAliveMachine{"1"},
		setMachineStatus{"1", status.Started, ""},
		addAliveUnit{"wordpress", "1"},
		setAgentStatus{"wordpress/0", status.Idle, "", nil},
		setUnitStatus{"wordpress/0", status.Active, "", nil},
		addService{name: "mysql", charm: "mysql"},
		setServiceExposed{"mysql", true},
		addMachine{machineId: "2", job: state.JobHostUnits},
		setAddresses{"2", network.NewAddresses("10.0.2.1")},
		startAliveMachine{"2"},
		setMachineStatus{"2", status.Started, ""},
		addAliveUnit{"mysql", "2"},
		setAgentStatus{"mysql/0", status.Idle, "", nil},
		setUnitStatus{"mysql/0", status.Active, "", nil},
		addService{name: "logging", charm: "logging"},
		setServiceExposed{"logging", true},
		relateServices{"wordpress", "mysql", ""},
		relateServices{"wordpress", "logging", ""},
		relateServices{"mysql", "logging", ""},
		addSubordinate{"wordpress/0", "logging"},
		addSubordinate{"mysql/0", "logging"},
		setUnitsAlive{"logging"},
		setAgentStatus{"logging/0", status.Idle, "", nil},
		setUnitStatus{"logging/0", status.Active, "", nil},
		setAgentStatus{"logging/1", status.Error, "somehow lost in all those logs", nil},
	}
	for _, s := range steps {
		s.step(c, ctx)
	}
	code, stdout, stderr := runStatus(c, "--format", "summary")
	c.Check(code, gc.Equals, 0)
	c.Check(string(stderr), gc.Equals, "")
	c.Assert(string(stdout), gc.Equals, `
Running on subnets:  127.0.0.1/8, 10.0.2.1/8  
 Utilizing ports:                             
      # Machines:  (3)
         started:   3 
                 
         # Units:  (4)
          active:   3 
           error:   1 
                 
  # Applications:  (3)
          logging  1/1  exposed
            mysql  1/1  exposed
        wordpress  1/1  exposed
                 
        # Remote:  (1)
      hosted-riak       me/model.riak

`[1:])
}
func (s *StatusSuite) TestStatusWithFormatOneline(c *gc.C) {
	ctx := s.newContext(c)
	defer s.resetContext(c, ctx)
	steps := []stepper{
		addMachine{machineId: "0", job: state.JobManageModel},
		setAddresses{"0", network.NewAddresses("10.0.0.1")},
		startAliveMachine{"0"},
		setMachineStatus{"0", status.Started, ""},
		addCharm{"wordpress"},
		addCharm{"mysql"},
		addCharm{"logging"},

		addService{name: "wordpress", charm: "wordpress"},
		setServiceExposed{"wordpress", true},
		addMachine{machineId: "1", job: state.JobHostUnits},
		setAddresses{"1", network.NewAddresses("10.0.1.1")},
		startAliveMachine{"1"},
		setMachineStatus{"1", status.Started, ""},
		addAliveUnit{"wordpress", "1"},
		setAgentStatus{"wordpress/0", status.Idle, "", nil},
		setUnitStatus{"wordpress/0", status.Active, "", nil},

		addService{name: "mysql", charm: "mysql"},
		setServiceExposed{"mysql", true},
		addMachine{machineId: "2", job: state.JobHostUnits},
		setAddresses{"2", network.NewAddresses("10.0.2.1")},
		startAliveMachine{"2"},
		setMachineStatus{"2", status.Started, ""},
		addAliveUnit{"mysql", "2"},
		setAgentStatus{"mysql/0", status.Idle, "", nil},
		setUnitStatus{"mysql/0", status.Active, "", nil},

		addService{name: "logging", charm: "logging"},
		setServiceExposed{"logging", true},

		relateServices{"wordpress", "mysql", ""},
		relateServices{"wordpress", "logging", ""},
		relateServices{"mysql", "logging", ""},

		addSubordinate{"wordpress/0", "logging"},
		addSubordinate{"mysql/0", "logging"},

		setUnitsAlive{"logging"},
		setAgentStatus{"logging/0", status.Idle, "", nil},
		setUnitStatus{"logging/0", status.Active, "", nil},
		setAgentStatus{"logging/1", status.Error, "somehow lost in all those logs", nil},
	}

	ctx.run(c, steps)

	const expected = `
- mysql/0: 10.0.2.1 (agent:idle, workload:active)
  - logging/1: 10.0.2.1 (agent:idle, workload:error)
- wordpress/0: 10.0.1.1 (agent:idle, workload:active)
  - logging/0: 10.0.1.1 (agent:idle, workload:active)
`
	assertOneLineStatus(c, expected)
}

func assertOneLineStatus(c *gc.C, expected string) {
	code, stdout, stderr := runStatus(c, "--format", "oneline")
	c.Check(code, gc.Equals, 0)
	c.Check(string(stderr), gc.Equals, "")
	c.Assert(string(stdout), gc.Equals, expected)

	c.Log(`Check that "short" is an alias for oneline.`)
	code, stdout, stderr = runStatus(c, "--format", "short")
	c.Check(code, gc.Equals, 0)
	c.Check(string(stderr), gc.Equals, "")
	c.Assert(string(stdout), gc.Equals, expected)

	c.Log(`Check that "line" is an alias for oneline.`)
	code, stdout, stderr = runStatus(c, "--format", "line")
	c.Check(code, gc.Equals, 0)
	c.Check(string(stderr), gc.Equals, "")
	c.Assert(string(stdout), gc.Equals, expected)
}

func (s *StatusSuite) prepareTabularData(c *gc.C) *context {
	ctx := s.newContext(c)
	steps := []stepper{
		setToolsUpgradeAvailable{},
		addMachine{machineId: "0", job: state.JobManageModel},
		setAddresses{"0", network.NewAddresses("10.0.0.1")},
		startMachineWithHardware{"0", instance.MustParseHardware("availability-zone=us-east-1a")},
		setMachineStatus{"0", status.Started, ""},
		addCharm{"wordpress"},
		addCharm{"mysql"},
		addCharm{"logging"},
		addCharm{"riak"},
		addRemoteApplication{name: "hosted-riak", url: "me/model.riak", charm: "riak", endpoints: []string{"endpoint"}},
		addService{name: "wordpress", charm: "wordpress"},
		setServiceExposed{"wordpress", true},
		addMachine{machineId: "1", job: state.JobHostUnits},
		setAddresses{"1", network.NewAddresses("10.0.1.1")},
		startAliveMachine{"1"},
		setMachineStatus{"1", status.Started, ""},
		addAliveUnit{"wordpress", "1"},
		setAgentStatus{"wordpress/0", status.Idle, "", nil},
		setUnitStatus{"wordpress/0", status.Active, "", nil},
		setUnitTools{"wordpress/0", version.MustParseBinary("1.2.3-trusty-ppc")},
		addService{name: "mysql", charm: "mysql"},
		setServiceExposed{"mysql", true},
		addMachine{machineId: "2", job: state.JobHostUnits},
		setAddresses{"2", network.NewAddresses("10.0.2.1")},
		startAliveMachine{"2"},
		setMachineStatus{"2", status.Started, ""},
		addAliveUnit{"mysql", "2"},
		setAgentStatus{"mysql/0", status.Idle, "", nil},
		setUnitStatus{
			"mysql/0",
			status.Maintenance,
			"installing all the things", nil},
		setUnitTools{"mysql/0", version.MustParseBinary("1.2.3-trusty-ppc")},
		addService{name: "logging", charm: "logging"},
		setServiceExposed{"logging", true},
		relateServices{"wordpress", "mysql", "suspended"},
		relateServices{"wordpress", "logging", ""},
		relateServices{"mysql", "logging", ""},
		addSubordinate{"wordpress/0", "logging"},
		addSubordinate{"mysql/0", "logging"},
		setUnitsAlive{"logging"},
		setAgentStatus{"logging/0", status.Idle, "", nil},
		setUnitStatus{"logging/0", status.Active, "", nil},
		setAgentStatus{"logging/1", status.Error, "somehow lost in all those logs", nil},
		setUnitWorkloadVersion{"logging/1", "a bit too long, really"},
		setUnitWorkloadVersion{"wordpress/0", "4.5.3"},
		setUnitWorkloadVersion{"mysql/0", "5.7.13"},
		setUnitAsLeader{"mysql/0"},
		setUnitAsLeader{"logging/1"},
		setUnitAsLeader{"wordpress/0"},
		addMachine{machineId: "3", job: state.JobHostUnits},
		setAddresses{"3", network.NewAddresses("10.0.3.1")},
		startAliveMachine{"3"},
		setMachineStatus{"3", status.Started, ""},
		setMachineInstanceStatus{"3", status.Started, "I am number three"},

		addApplicationOffer{name: "hosted-mysql", applicationName: "mysql", owner: "admin", endpoints: []string{"server"}},
		addRemoteApplication{name: "remote-wordpress", charm: "wordpress", endpoints: []string{"db"}, isConsumerProxy: true},
		relateServices{"remote-wordpress", "mysql", ""},
		addOfferConnection{sourceModelUUID: coretesting.ModelTag.Id(), name: "hosted-mysql", username: "fred", relationKey: "remote-wordpress:db mysql:server"},
	}
	for _, s := range steps {
		s.step(c, ctx)
	}
	return ctx
}

func (s *StatusSuite) TestStatusWithFormatTabular(c *gc.C) {
	ctx := s.prepareTabularData(c)
	defer s.resetContext(c, ctx)
	code, stdout, stderr := runStatus(c, "--format", "tabular", "--relations")
	c.Check(code, gc.Equals, 0)
	c.Check(string(stderr), gc.Equals, "")
	expected := `
Model       Controller  Cloud/Region        Version  Notes                     SLA
controller  kontroll    dummy/dummy-region  1.2.3    upgrade available: 1.2.4  unsupported

SAAS         Status   Store  URL
hosted-riak  unknown  local  me/model.riak

App        Version          Status       Scale  Charm      Store       Rev  OS      Notes
logging    a bit too lo...  error            2  logging    jujucharms    1  ubuntu  exposed
mysql      5.7.13           maintenance      1  mysql      jujucharms    1  ubuntu  exposed
wordpress  4.5.3            active           1  wordpress  jujucharms    3  ubuntu  exposed

Unit          Workload     Agent  Machine  Public address  Ports  Message
mysql/0*      maintenance  idle   2        10.0.2.1               installing all the things
  logging/1*  error        idle            10.0.2.1               somehow lost in all those logs
wordpress/0*  active       idle   1        10.0.1.1               
  logging/0   active       idle            10.0.1.1               

Machine  State    DNS       Inst id       Series   AZ          Message
0        started  10.0.0.1  controller-0  quantal  us-east-1a  
1        started  10.0.1.1  controller-1  quantal              
2        started  10.0.2.1  controller-2  quantal              
3        started  10.0.3.1  controller-3  quantal              I am number three

Offer         Application  Charm  Rev  Connected  Endpoint  Interface  Role
hosted-mysql  mysql        mysql  1    1/1        server    mysql      provider

Relation provider      Requirer                   Interface  Type         Message
mysql:juju-info        logging:info               juju-info  subordinate  
mysql:server           wordpress:db               mysql      regular      suspended  
wordpress:logging-dir  logging:logging-directory  logging    subordinate  

Controller Timestamp`[1:]

	// we have to pop the status time as there is no way to reliably know what
	// the time is 100% of the time. To prevent failing tests, we pop the time
	// and parse it against a time layout, to make sure it's valid.
	strControllerTimestamp, output := popControllerTimestamp(c, string(stdout))
	c.Assert(output, gc.Equals, expected)

	controllerTimestamp, err := time.Parse("02 Jan 2006 15:04:05Z07:00", strControllerTimestamp)
	c.Assert(err, gc.IsNil)
	c.Assert(controllerTimestamp, gc.Not(gc.Equals), time.Time{})
}

func (s *StatusSuite) TestFormatTabularHookActionName(c *gc.C) {
	now := time.Now()
	controllerTimestamp := common.FormatTime(&now, false)
	status := formattedStatus{
		Applications: map[string]applicationStatus{
			"foo": {
				Units: map[string]unitStatus{
					"foo/0": {
						JujuStatusInfo: statusInfoContents{
							Current: status.Executing,
							Message: "running config-changed hook",
						},
						WorkloadStatusInfo: statusInfoContents{
							Current: status.Maintenance,
							Message: "doing some work",
						},
					},
					"foo/1": {
						JujuStatusInfo: statusInfoContents{
							Current: status.Executing,
							Message: "running action backup database",
						},
						WorkloadStatusInfo: statusInfoContents{
							Current: status.Maintenance,
							Message: "doing some work",
						},
					},
				},
			},
		},
		ControllerTimestamp: controllerTimestamp,
	}
	out := &bytes.Buffer{}
	err := FormatTabular(out, false, status)
	c.Assert(err, jc.ErrorIsNil)
	c.Assert(out.String(), gc.Equals, fmt.Sprintf(`
Model  Controller  Cloud/Region  Version
                                 

App  Version  Status  Scale  Charm  Store  Rev  OS  Notes
foo                       2                  0      

Unit   Workload     Agent      Machine  Public address  Ports  Message
foo/0  maintenance  executing                                  (config-changed) doing some work
foo/1  maintenance  executing                                  (backup database) doing some work

Machine  State  DNS  Inst id  Series  AZ  Message

Controller Timestamp
%s`[1:], controllerTimestamp))
}

func (s *StatusSuite) TestFormatTabularCAASModel(c *gc.C) {
	now := time.Now()
	controllerTimestamp := common.FormatTime(&now, false)
	status := formattedStatus{
		Model: modelStatus{
			Type: "caas",
		},
		Applications: map[string]applicationStatus{
			"foo": {
				Address: "54.32.1.2",
				Units: map[string]unitStatus{
					"foo/0": {
						JujuStatusInfo: statusInfoContents{
							Current: status.Allocating,
						},
						WorkloadStatusInfo: statusInfoContents{
							Current: status.Active,
						},
					},
					"foo/1": {
						Address:     "10.0.0.1",
						OpenedPorts: []string{"80/TCP"},
						JujuStatusInfo: statusInfoContents{
							Current: status.Running,
						},
						WorkloadStatusInfo: statusInfoContents{
							Current: status.Active,
						},
					},
				},
			},
		},
		ControllerTimestamp: controllerTimestamp,
	}
	out := &bytes.Buffer{}
	err := FormatTabular(out, false, status)
	c.Assert(err, jc.ErrorIsNil)
	c.Assert(out.String(), gc.Equals, fmt.Sprintf(`
Model  Controller  Cloud/Region  Version
                                 

App  Version  Status  Scale  Charm  Store  Rev  OS  Address    Notes
foo                     1/2                  0      54.32.1.2  

Unit   Workload  Agent       Address   Ports   Message
foo/0  active    allocating                    
foo/1  active    running     10.0.0.1  80/TCP  

Controller Timestamp
%s`[1:], controllerTimestamp))
}

func (s *StatusSuite) TestStatusWithNilStatusAPI(c *gc.C) {
	ctx := s.newContext(c)
	defer s.resetContext(c, ctx)
	steps := []stepper{
		addMachine{machineId: "0", job: state.JobManageModel},
		setAddresses{"0", network.NewAddresses("10.0.0.1")},
		startAliveMachine{"0"},
		setMachineStatus{"0", status.Started, ""},
	}

	for _, s := range steps {
		s.step(c, ctx)
	}

	client := fakeAPIClient{}
	var status = client.Status
	s.PatchValue(&status, func(_ []string) (*params.FullStatus, error) {
		return nil, nil
	})
	s.PatchValue(&newAPIClientForStatus, func(_ *statusCommand) (statusAPI, error) {
		return &client, nil
	})

	code, _, stderr := runStatus(c, "--format", "tabular")
	c.Check(code, gc.Equals, 1)
	c.Check(string(stderr), gc.Equals, "ERROR unable to obtain the current status\n")
}

func (s *StatusSuite) TestFormatTabularMetering(c *gc.C) {
	now := time.Now()
	controllerTimestamp := common.FormatTime(&now, false)
	status := formattedStatus{
		Applications: map[string]applicationStatus{
			"foo": {
				Units: map[string]unitStatus{
					"foo/0": {
						MeterStatus: &meterStatus{
							Color:   "strange",
							Message: "warning: stable strangelets",
						},
					},
					"foo/1": {
						MeterStatus: &meterStatus{
							Color:   "up",
							Message: "things are looking up",
						},
					},
				},
			},
		},
		ControllerTimestamp: controllerTimestamp,
	}
	out := &bytes.Buffer{}
	err := FormatTabular(out, false, status)
	c.Assert(err, jc.ErrorIsNil)
	c.Assert(out.String(), gc.Equals, fmt.Sprintf(`
Model  Controller  Cloud/Region  Version
                                 

App  Version  Status  Scale  Charm  Store  Rev  OS  Notes
foo                     0/2                  0      

Unit   Workload  Agent  Machine  Public address  Ports  Message
foo/0                                                   
foo/1                                                   

Entity  Meter status  Message
foo/0   strange       warning: stable strangelets  
foo/1   up            things are looking up        

Machine  State  DNS  Inst id  Series  AZ  Message

Controller Timestamp
%s`[1:], controllerTimestamp))
}

//
// Filtering Feature
//

func (s *StatusSuite) FilteringTestSetup(c *gc.C) *context {
	ctx := s.newContext(c)

	steps := []stepper{
		// Given a machine is started
		// And the machine's ID is "0"
		// And the machine's job is to manage the environment
		addMachine{machineId: "0", job: state.JobManageModel},
		startAliveMachine{"0"},
		setMachineStatus{"0", status.Started, ""},
		// And the machine's address is "10.0.0.1"
		setAddresses{"0", network.NewAddresses("10.0.0.1")},
		// And a container is started
		// And the container's ID is "0/lxd/0"
		addContainer{"0", "0/lxd/0", state.JobHostUnits},

		// And the "wordpress" charm is available
		addCharm{"wordpress"},
		addService{name: "wordpress", charm: "wordpress"},
		// And the "mysql" charm is available
		addCharm{"mysql"},
		addService{name: "mysql", charm: "mysql"},
		// And the "logging" charm is available
		addCharm{"logging"},

		// And a machine is started
		// And the machine's ID is "1"
		// And the machine's job is to host units
		addMachine{machineId: "1", job: state.JobHostUnits},
		startAliveMachine{"1"},
		setMachineStatus{"1", status.Started, ""},
		// And the machine's address is "10.0.1.1"
		setAddresses{"1", network.NewAddresses("10.0.1.1")},
		// And a unit of "wordpress" is deployed to machine "1"
		addAliveUnit{"wordpress", "1"},
		// And the unit is started
		setAgentStatus{"wordpress/0", status.Idle, "", nil},
		setUnitStatus{"wordpress/0", status.Active, "", nil},
		// And a machine is started

		// And the machine's ID is "2"
		// And the machine's job is to host units
		addMachine{machineId: "2", job: state.JobHostUnits},
		startAliveMachine{"2"},
		setMachineStatus{"2", status.Started, ""},
		// And the machine's address is "10.0.2.1"
		setAddresses{"2", network.NewAddresses("10.0.2.1")},
		// And a unit of "mysql" is deployed to machine "2"
		addAliveUnit{"mysql", "2"},
		// And the unit is started
		setAgentStatus{"mysql/0", status.Idle, "", nil},
		setUnitStatus{"mysql/0", status.Active, "", nil},
		// And the "logging" service is added
		addService{name: "logging", charm: "logging"},
		// And the service is exposed
		setServiceExposed{"logging", true},
		// And the "wordpress" service is related to the "mysql" service
		relateServices{"wordpress", "mysql", ""},
		// And the "wordpress" service is related to the "logging" service
		relateServices{"wordpress", "logging", ""},
		// And the "mysql" service is related to the "logging" service
		relateServices{"mysql", "logging", ""},
		// And the "logging" service is a subordinate to unit 0 of the "wordpress" service
		addSubordinate{"wordpress/0", "logging"},
		setAgentStatus{"logging/0", status.Idle, "", nil},
		setUnitStatus{"logging/0", status.Active, "", nil},
		// And the "logging" service is a subordinate to unit 0 of the "mysql" service
		addSubordinate{"mysql/0", "logging"},
		setAgentStatus{"logging/1", status.Idle, "", nil},
		setUnitStatus{"logging/1", status.Active, "", nil},
		setUnitsAlive{"logging"},
	}

	ctx.run(c, steps)
	return ctx
}

// Scenario: One unit is in an errored state and user filters to active
func (s *StatusSuite) TestFilterToActive(c *gc.C) {
	ctx := s.FilteringTestSetup(c)
	defer s.resetContext(c, ctx)

	// Given unit 1 of the "logging" service has an error
	setAgentStatus{"logging/1", status.Error, "mock error", nil}.step(c, ctx)
	// And unit 0 of the "mysql" service has an error
	setAgentStatus{"mysql/0", status.Error, "mock error", nil}.step(c, ctx)
	// When I run juju status --format oneline started
	_, stdout, stderr := runStatus(c, "--format", "oneline", "active")
	c.Assert(string(stderr), gc.Equals, "")
	// Then I should receive output prefixed with:
	const expected = `

- wordpress/0: 10.0.1.1 (agent:idle, workload:active)
  - logging/0: 10.0.1.1 (agent:idle, workload:active)
`
	c.Assert(string(stdout), gc.Equals, expected[1:])
}

// Scenario: user filters to a single machine
func (s *StatusSuite) TestFilterToMachine(c *gc.C) {
	ctx := s.FilteringTestSetup(c)
	defer s.resetContext(c, ctx)

	// When I run juju status --format oneline 1
	_, stdout, stderr := runStatus(c, "--format", "oneline", "1")
	c.Assert(string(stderr), gc.Equals, "")
	// Then I should receive output prefixed with:
	const expected = `

- wordpress/0: 10.0.1.1 (agent:idle, workload:active)
  - logging/0: 10.0.1.1 (agent:idle, workload:active)
`
	c.Assert(string(stdout), gc.Equals, expected[1:])
}

// Scenario: user filters to a machine, shows containers
func (s *StatusSuite) TestFilterToMachineShowsContainer(c *gc.C) {
	ctx := s.FilteringTestSetup(c)
	defer s.resetContext(c, ctx)

	// When I run juju status --format yaml 0
	_, stdout, stderr := runStatus(c, "--format", "yaml", "0")
	c.Assert(string(stderr), gc.Equals, "")
	// Then I should receive output matching:
	const expected = "(.|\n)*machines:(.|\n)*\"0\"(.|\n)*0/lxd/0(.|\n)*"
	c.Assert(string(stdout), gc.Matches, expected)
}

// Scenario: user filters to a container
func (s *StatusSuite) TestFilterToContainer(c *gc.C) {
	ctx := s.FilteringTestSetup(c)
	defer s.resetContext(c, ctx)

	// When I run juju status --format yaml 0/lxd/0
	_, stdout, stderr := runStatus(c, "--format", "yaml", "0/lxd/0")
	c.Assert(string(stderr), gc.Equals, "")
	out := substituteFakeTime(c, "since", stdout, ctx.expectIsoTime)
	out = substituteFakeTime(c, "controller-timestamp", out, ctx.expectIsoTime)
	const expected = "" +
		"model:\n" +
		"  name: controller\n" +
		"  type: iaas\n" +
		"  controller: kontroll\n" +
		"  cloud: dummy\n" +
		"  region: dummy-region\n" +
		"  version: 1.2.3\n" +
		"  model-status:\n" +
		"    current: available\n" +
		"    since: 01 Apr 15 01:23+10:00\n" +
		"  sla: unsupported\n" +
		"machines:\n" +
		"  \"0\":\n" +
		"    juju-status:\n" +
		"      current: started\n" +
		"      since: 01 Apr 15 01:23+10:00\n" +
		"    dns-name: 10.0.0.1\n" +
		"    ip-addresses:\n" +
		"    - 10.0.0.1\n" +
		"    instance-id: controller-0\n" +
		"    machine-status:\n" +
		"      current: pending\n" +
		"      since: 01 Apr 15 01:23+10:00\n" +
		"    series: quantal\n" +
		"    network-interfaces:\n" +
		"      eth0:\n" +
		"        ip-addresses:\n" +
		"        - 10.0.0.1\n" +
		"        mac-address: aa:bb:cc:dd:ee:ff\n" +
		"        is-up: true\n" +
		"    containers:\n" +
		"      0/lxd/0:\n" +
		"        juju-status:\n" +
		"          current: pending\n" +
		"          since: 01 Apr 15 01:23+10:00\n" +
		"        instance-id: pending\n" +
		"        machine-status:\n" +
		"          current: pending\n" +
		"          since: 01 Apr 15 01:23+10:00\n" +
		"        series: quantal\n" +
		"    hardware: arch=amd64 cores=1 mem=1024M root-disk=8192M\n" +
		"    controller-member-status: adding-vote\n" +
		"applications: {}\n" +
		"controller-timestamp: 01 Apr 15 01:23+10:00\n"

	c.Assert(string(out), gc.Equals, expected)
}

// Scenario: One unit is in an errored state and user filters to errored
func (s *StatusSuite) TestFilterToErrored(c *gc.C) {
	ctx := s.FilteringTestSetup(c)
	defer s.resetContext(c, ctx)

	// Given unit 1 of the "logging" service has an error
	setAgentStatus{"logging/1", status.Error, "mock error", nil}.step(c, ctx)
	// When I run juju status --format oneline error
	_, stdout, stderr := runStatus(c, "--format", "oneline", "error")
	c.Assert(stderr, gc.IsNil)
	// Then I should receive output prefixed with:
	const expected = `

- mysql/0: 10.0.2.1 (agent:idle, workload:active)
  - logging/1: 10.0.2.1 (agent:idle, workload:error)
`
	c.Assert(string(stdout), gc.Equals, expected[1:])
}

// Scenario: User filters to mysql service
func (s *StatusSuite) TestFilterToService(c *gc.C) {
	ctx := s.FilteringTestSetup(c)
	defer s.resetContext(c, ctx)

	// When I run juju status --format oneline error
	_, stdout, stderr := runStatus(c, "--format", "oneline", "mysql")
	c.Assert(stderr, gc.IsNil)
	// Then I should receive output prefixed with:
	const expected = `

- mysql/0: 10.0.2.1 (agent:idle, workload:active)
  - logging/1: 10.0.2.1 (agent:idle, workload:active)
`

	c.Assert(string(stdout), gc.Equals, expected[1:])
}

// Scenario: User filters to exposed services
func (s *StatusSuite) TestFilterToExposedService(c *gc.C) {
	ctx := s.FilteringTestSetup(c)
	defer s.resetContext(c, ctx)

	// Given unit 1 of the "mysql" service is exposed
	setServiceExposed{"mysql", true}.step(c, ctx)
	// And the logging service is not exposed
	setServiceExposed{"logging", false}.step(c, ctx)
	// And the wordpress service is not exposed
	setServiceExposed{"wordpress", false}.step(c, ctx)
	// When I run juju status --format oneline exposed
	_, stdout, stderr := runStatus(c, "--format", "oneline", "exposed")
	c.Assert(stderr, gc.IsNil)
	// Then I should receive output prefixed with:
	const expected = `

- mysql/0: 10.0.2.1 (agent:idle, workload:active)
  - logging/1: 10.0.2.1 (agent:idle, workload:active)
`
	c.Assert(string(stdout), gc.Equals, expected[1:])
}

// Scenario: User filters to non-exposed services
func (s *StatusSuite) TestFilterToNotExposedService(c *gc.C) {
	ctx := s.FilteringTestSetup(c)
	defer s.resetContext(c, ctx)

	setServiceExposed{"mysql", true}.step(c, ctx)
	// When I run juju status --format oneline not exposed
	_, stdout, stderr := runStatus(c, "--format", "oneline", "not", "exposed")
	c.Assert(stderr, gc.IsNil)
	// Then I should receive output prefixed with:
	const expected = `

- wordpress/0: 10.0.1.1 (agent:idle, workload:active)
  - logging/0: 10.0.1.1 (agent:idle, workload:active)
`
	c.Assert(string(stdout), gc.Equals, expected[1:])
}

// Scenario: Filtering on Subnets
func (s *StatusSuite) TestFilterOnSubnet(c *gc.C) {
	ctx := s.FilteringTestSetup(c)
	defer s.resetContext(c, ctx)

	// Given the address for machine "1" is "localhost"
	setAddresses{"1", network.NewAddresses("localhost", "127.0.0.1")}.step(c, ctx)
	// And the address for machine "2" is "10.0.2.1"
	setAddresses{"2", network.NewAddresses("10.0.2.1")}.step(c, ctx)
	// When I run juju status --format oneline 127.0.0.1
	_, stdout, stderr := runStatus(c, "--format", "oneline", "127.0.0.1")
	c.Assert(stderr, gc.IsNil)
	// Then I should receive output prefixed with:
	const expected = `

- wordpress/0: localhost (agent:idle, workload:active)
  - logging/0: localhost (agent:idle, workload:active)
`
	c.Assert(string(stdout), gc.Equals, expected[1:])
}

// Scenario: Filtering on Ports
func (s *StatusSuite) TestFilterOnPorts(c *gc.C) {
	ctx := s.FilteringTestSetup(c)
	defer s.resetContext(c, ctx)

	// Given the address for machine "1" is "localhost"
	setAddresses{"1", network.NewAddresses("localhost")}.step(c, ctx)
	// And the address for machine "2" is "10.0.2.1"
	setAddresses{"2", network.NewAddresses("10.0.2.1")}.step(c, ctx)
	openUnitPort{"wordpress/0", "tcp", 80}.step(c, ctx)
	// When I run juju status --format oneline 80/tcp
	_, stdout, stderr := runStatus(c, "--format", "oneline", "80/tcp")
	c.Assert(stderr, gc.IsNil)
	// Then I should receive output prefixed with:
	const expected = `

- wordpress/0: localhost (agent:idle, workload:active) 80/tcp
  - logging/0: localhost (agent:idle, workload:active)
`
	c.Assert(string(stdout), gc.Equals, expected[1:])
}

// Scenario: User filters out a parent, but not its subordinate
func (s *StatusSuite) TestFilterParentButNotSubordinate(c *gc.C) {
	ctx := s.FilteringTestSetup(c)
	defer s.resetContext(c, ctx)

	// When I run juju status --format oneline 80/tcp
	_, stdout, stderr := runStatus(c, "--format", "oneline", "logging")
	c.Assert(stderr, gc.IsNil)
	// Then I should receive output prefixed with:
	const expected = `

- mysql/0: 10.0.2.1 (agent:idle, workload:active)
  - logging/1: 10.0.2.1 (agent:idle, workload:active)
- wordpress/0: 10.0.1.1 (agent:idle, workload:active)
  - logging/0: 10.0.1.1 (agent:idle, workload:active)
`
	c.Assert(string(stdout), gc.Equals, expected[1:])
}

// Scenario: User filters out a subordinate, but not its parent
func (s *StatusSuite) TestFilterSubordinateButNotParent(c *gc.C) {
	ctx := s.FilteringTestSetup(c)
	defer s.resetContext(c, ctx)

	// Given the wordpress service is exposed
	setServiceExposed{"wordpress", true}.step(c, ctx)
	// When I run juju status --format oneline not exposed
	_, stdout, stderr := runStatus(c, "--format", "oneline", "not", "exposed")
	c.Assert(stderr, gc.IsNil)
	// Then I should receive output prefixed with:
	const expected = `

- mysql/0: 10.0.2.1 (agent:idle, workload:active)
  - logging/1: 10.0.2.1 (agent:idle, workload:active)
`
	c.Assert(string(stdout), gc.Equals, expected[1:])
}

func (s *StatusSuite) TestFilterMultipleHomogenousPatterns(c *gc.C) {
	ctx := s.FilteringTestSetup(c)
	defer s.resetContext(c, ctx)

	_, stdout, stderr := runStatus(c, "--format", "oneline", "wordpress/0", "mysql/0")
	c.Assert(stderr, gc.IsNil)
	// Then I should receive output prefixed with:
	const expected = `

- mysql/0: 10.0.2.1 (agent:idle, workload:active)
  - logging/1: 10.0.2.1 (agent:idle, workload:active)
- wordpress/0: 10.0.1.1 (agent:idle, workload:active)
  - logging/0: 10.0.1.1 (agent:idle, workload:active)
`
	c.Assert(string(stdout), gc.Equals, expected[1:])
}

func (s *StatusSuite) TestFilterMultipleHeterogenousPatterns(c *gc.C) {
	ctx := s.FilteringTestSetup(c)
	defer s.resetContext(c, ctx)

	_, stdout, stderr := runStatus(c, "--format", "oneline", "wordpress/0", "active")
	c.Assert(stderr, gc.IsNil)
	// Then I should receive output prefixed with:
	const expected = `

- mysql/0: 10.0.2.1 (agent:idle, workload:active)
  - logging/1: 10.0.2.1 (agent:idle, workload:active)
- wordpress/0: 10.0.1.1 (agent:idle, workload:active)
  - logging/0: 10.0.1.1 (agent:idle, workload:active)
`
	c.Assert(string(stdout), gc.Equals, expected[1:])
}

// TestSummaryStatusWithUnresolvableDns is result of bug# 1410320.
func (s *StatusSuite) TestSummaryStatusWithUnresolvableDns(c *gc.C) {
	formatter := &summaryFormatter{}
	formatter.resolveAndTrackIp("invalidDns")
	// Test should not panic.
}

func initStatusCommand(args ...string) (*statusCommand, error) {
	com := &statusCommand{}
	return com, cmdtesting.InitCommand(modelcmd.Wrap(com), args)
}

var statusInitTests = []struct {
	args    []string
	envVar  string
	isoTime bool
	err     string
}{
	{
		isoTime: false,
	}, {
		args:    []string{"--utc"},
		isoTime: true,
	}, {
		envVar:  "true",
		isoTime: true,
	}, {
		envVar: "foo",
		err:    "invalid JUJU_STATUS_ISO_TIME env var, expected true|false.*",
	},
}

func (*StatusSuite) TestStatusCommandInit(c *gc.C) {
	defer os.Setenv(osenv.JujuStatusIsoTimeEnvKey, os.Getenv(osenv.JujuStatusIsoTimeEnvKey))

	for i, t := range statusInitTests {
		c.Logf("test %d", i)
		os.Setenv(osenv.JujuStatusIsoTimeEnvKey, t.envVar)
		com, err := initStatusCommand(t.args...)
		if t.err != "" {
			c.Check(err, gc.ErrorMatches, t.err)
		} else {
			c.Check(err, jc.ErrorIsNil)
		}
		c.Check(com.isoTime, gc.DeepEquals, t.isoTime)
	}
}

var statusTimeTest = test(
	"status generates timestamps as UTC in ISO format",
	addMachine{machineId: "0", job: state.JobManageModel},
	setAddresses{"0", network.NewAddresses("10.0.0.1")},
	startAliveMachine{"0"},
	setMachineStatus{"0", status.Started, ""},
	addCharm{"dummy"},
	addService{name: "dummy-application", charm: "dummy"},

	addMachine{machineId: "1", job: state.JobHostUnits},
	startAliveMachine{"1"},
	setAddresses{"1", network.NewAddresses("10.0.1.1")},
	setMachineStatus{"1", status.Started, ""},

	addAliveUnit{"dummy-application", "1"},
	expect{
		"add two units, one alive (in error state), one started",
		M{
			"model": M{
				"name":       "controller",
				"type":       "iaas",
				"controller": "kontroll",
				"cloud":      "dummy",
				"region":     "dummy-region",
				"version":    "1.2.3",
				"model-status": M{
					"current": "available",
					"since":   "01 Apr 15 01:23+10:00",
				},
				"sla": "unsupported",
			},
			"machines": M{
				"0": machine0,
				"1": machine1,
			},
			"applications": M{
				"dummy-application": dummyCharm(M{
					"application-status": M{
						"current": "waiting",
						"message": "waiting for machine",
						"since":   "01 Apr 15 01:23+10:00",
					},
					"units": M{
						"dummy-application/0": M{
							"machine": "1",
							"workload-status": M{
								"current": "waiting",
								"message": "waiting for machine",
								"since":   "01 Apr 15 01:23+10:00",
							},
							"juju-status": M{
								"current": "allocating",
								"since":   "01 Apr 15 01:23+10:00",
							},
							"public-address": "10.0.1.1",
						},
					},
				}),
			},
			"controller-timestamp": "01 Apr 15 01:23+10:00",
		},
	},
)

func (s *StatusSuite) TestIsoTimeFormat(c *gc.C) {
	func(t testCase) {
		// Prepare context and run all steps to setup.
		ctx := s.newContext(c)
		ctx.expectIsoTime = true
		defer s.resetContext(c, ctx)
		ctx.run(c, t.steps)
	}(statusTimeTest)
}

func (s *StatusSuite) TestFormatProvisioningError(c *gc.C) {
	now := time.Now()
	status := &params.FullStatus{
		Model: params.ModelStatusInfo{
			CloudTag: "cloud-dummy",
		},
		Machines: map[string]params.MachineStatus{
			"1": {
				AgentStatus: params.DetailedStatus{
					Status: "error",
					Info:   "<error while provisioning>",
				},
				InstanceId:     "pending",
				InstanceStatus: params.DetailedStatus{},
				Series:         "trusty",
				Id:             "1",
				Jobs:           []multiwatcher.MachineJob{"JobHostUnits"},
			},
		},
		ControllerTimestamp: &now,
	}
	isoTime := true
	formatter := NewStatusFormatter(status, isoTime)
	formatted, err := formatter.format()
	c.Assert(err, jc.ErrorIsNil)

	c.Check(formatted, jc.DeepEquals, formattedStatus{
		Model: modelStatus{
			Cloud: "dummy",
		},
		Machines: map[string]machineStatus{
			"1": {
				JujuStatus:        statusInfoContents{Current: "error", Message: "<error while provisioning>"},
				InstanceId:        "pending",
				Series:            "trusty",
				Id:                "1",
				Containers:        map[string]machineStatus{},
				NetworkInterfaces: map[string]networkInterface{},
			},
		},
		Applications:        map[string]applicationStatus{},
		RemoteApplications:  map[string]remoteApplicationStatus{},
		Offers:              map[string]offerStatus{},
		ControllerTimestamp: common.FormatTime(&now, isoTime),
	})
}

func (s *StatusSuite) TestMissingControllerTimestampInFullStatus(c *gc.C) {
	status := &params.FullStatus{
		Model: params.ModelStatusInfo{
			CloudTag: "cloud-dummy",
		},
		Machines: map[string]params.MachineStatus{
			"1": {
				AgentStatus: params.DetailedStatus{
					Status: "error",
					Info:   "<error while provisioning>",
				},
				InstanceId:     "pending",
				InstanceStatus: params.DetailedStatus{},
				Series:         "trusty",
				Id:             "1",
				Jobs:           []multiwatcher.MachineJob{"JobHostUnits"},
			},
		},
	}
	isoTime := true
	formatter := NewStatusFormatter(status, isoTime)
	formatted, err := formatter.format()
	c.Assert(err, jc.ErrorIsNil)

	c.Check(formatted, jc.DeepEquals, formattedStatus{
		Model: modelStatus{
			Cloud: "dummy",
		},
		Machines: map[string]machineStatus{
			"1": {
				JujuStatus:        statusInfoContents{Current: "error", Message: "<error while provisioning>"},
				InstanceId:        "pending",
				Series:            "trusty",
				Id:                "1",
				Containers:        map[string]machineStatus{},
				NetworkInterfaces: map[string]networkInterface{},
			},
		},
		Applications:       map[string]applicationStatus{},
		RemoteApplications: map[string]remoteApplicationStatus{},
		Offers:             map[string]offerStatus{},
	})
}
<<<<<<< HEAD
=======

>>>>>>> aea97602
func (s *StatusSuite) TestTabularNoRelations(c *gc.C) {
	ctx := s.FilteringTestSetup(c)
	defer s.resetContext(c, ctx)

	_, stdout, stderr := runStatus(c)
	c.Assert(stderr, gc.IsNil)
	c.Assert(strings.Contains(string(stdout), "Relation provider"), jc.IsFalse)
}

func (s *StatusSuite) TestTabularDisplayRelations(c *gc.C) {
	ctx := s.FilteringTestSetup(c)
	defer s.resetContext(c, ctx)

	_, stdout, stderr := runStatus(c, "--relations")
	c.Assert(stderr, gc.IsNil)
	c.Assert(strings.Contains(string(stdout), "Relation provider"), jc.IsTrue)
}

func (s *StatusSuite) TestNonTabularDisplayRelations(c *gc.C) {
	ctx := s.FilteringTestSetup(c)
	defer s.resetContext(c, ctx)

	_, stdout, stderr := runStatus(c, "--format=yaml", "--relations")
	c.Assert(string(stderr), gc.Equals, "provided --relations option is ignored\n")
	c.Assert(strings.Contains(string(stdout), "    relations:"), jc.IsTrue)
}

func (s *StatusSuite) TestNonTabularRelations(c *gc.C) {
	ctx := s.FilteringTestSetup(c)
	defer s.resetContext(c, ctx)

	_, stdout, stderr := runStatus(c, "--format=yaml")
	c.Assert(stderr, gc.IsNil)
	c.Assert(strings.Contains(string(stdout), "    relations:"), jc.IsTrue)
}<|MERGE_RESOLUTION|>--- conflicted
+++ resolved
@@ -4971,10 +4971,7 @@
 		Offers:             map[string]offerStatus{},
 	})
 }
-<<<<<<< HEAD
-=======
-
->>>>>>> aea97602
+
 func (s *StatusSuite) TestTabularNoRelations(c *gc.C) {
 	ctx := s.FilteringTestSetup(c)
 	defer s.resetContext(c, ctx)
