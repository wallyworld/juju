// Copyright 2015 Canonical Ltd.
// Licensed under the AGPLv3, see LICENCE file for details.

package controller

import (
	"time"

	"github.com/juju/cmd"
	"github.com/juju/errors"
	"github.com/juju/utils/clock"
	"launchpad.net/gnuflag"

	"github.com/juju/juju/apiserver/common"
	"github.com/juju/juju/cmd/modelcmd"
	"github.com/juju/juju/environs"
)

const killDoc = `
Forcibly destroy the specified controller.  If the API server is accessible,
this command will attempt to destroy the controller model and all
hosted models and their resources.

If the API server is unreachable, the machines of the controller model
will be destroyed through the cloud provisioner.  If there are additional
machines, including machines within hosted models, these machines will
not be destroyed and will never be reconnected to the Juju controller being
destroyed. 
`

// NewKillCommand returns a command to kill a controller. Killing is a forceful
// destroy.
func NewKillCommand() cmd.Command {
	// Even though this command is all about killing a controller we end up
	// needing environment endpoints so we can fall back to the client destroy
	// environment method. This shouldn't really matter in practice as the
	// user trying to take down the controller will need to have access to the
	// controller environment anyway.
	return wrapKillCommand(&killCommand{}, nil, clock.WallClock)
}

// wrapKillCommand provides the common wrapping used by tests and
// the default NewKillCommand above.
func wrapKillCommand(kill *killCommand, apiOpen modelcmd.APIOpener, clock clock.Clock) cmd.Command {
	if apiOpen == nil {
		apiOpen = modelcmd.OpenFunc(kill.JujuCommandBase.NewAPIRoot)
	}
	openStrategy := modelcmd.NewTimeoutOpener(apiOpen, clock, 10*time.Second)
	return modelcmd.WrapController(
		kill,
		modelcmd.ControllerSkipFlags,
		modelcmd.ControllerSkipDefault,
		modelcmd.ControllerAPIOpener(openStrategy),
	)
}

// killCommand kills the specified controller.
type killCommand struct {
	destroyCommandBase
}

// Info implements Command.Info.
func (c *killCommand) Info() *cmd.Info {
	return &cmd.Info{
		Name:    "kill-controller",
		Args:    "<controller name>",
		Purpose: "forcibly terminate all machines and other associated resources for a juju controller",
		Doc:     killDoc,
	}
}

// SetFlags implements Command.SetFlags.
func (c *killCommand) SetFlags(f *gnuflag.FlagSet) {
	f.BoolVar(&c.assumeYes, "y", false, "do not ask for confirmation")
	f.BoolVar(&c.assumeYes, "yes", false, "")
}

// Init implements Command.Init.
func (c *killCommand) Init(args []string) error {
	return c.destroyCommandBase.Init(args)
}

// Run implements Command.Run
func (c *killCommand) Run(ctx *cmd.Context) error {
	controllerName := c.ControllerName()
	store := c.ClientStore()
	controllerDetails, err := store.ControllerByName(controllerName)
	if err != nil {
<<<<<<< HEAD
		return errors.Trace(err)
=======
		return errors.Annotate(err, "cannot read controller info")
	}

	// Verify that we're destroying a controller
	apiEndpoint := cfgInfo.APIEndpoint()
	if apiEndpoint.ServerUUID != "" && apiEndpoint.ModelUUID != apiEndpoint.ServerUUID {
		return errors.Errorf("%q is not a controller; use juju destroy-model to destroy it", c.ControllerName())
>>>>>>> 172f057b
	}

	if !c.assumeYes {
		if err = confirmDestruction(ctx, controllerName); err != nil {
			return err
		}
	}

	// Attempt to connect to the API.
	api, err := c.getControllerAPI()
	switch {
	case err == nil:
		defer api.Close()
	case errors.Cause(err) == common.ErrPerm:
		return errors.Annotate(err, "cannot destroy controller")
	default:
		if errors.Cause(err) != modelcmd.ErrConnTimedOut {
			logger.Debugf("unable to open api: %s", err)
		}
		ctx.Infof("Unable to open API: %s\n", err)
		api = nil
	}

<<<<<<< HEAD
	// Obtain controller environ so we can clean up afterwards.
	controllerEnviron, err := c.getControllerEnviron(store, controllerName, api)
=======
	// Obtain bootstrap / controller environ information
	controllerEnviron, err := c.getControllerModel(cfgInfo, api)
>>>>>>> 172f057b
	if err != nil {
		return errors.Annotate(err, "getting controller environ")
	}

	// If we were unable to connect to the API, just destroy the controller through
	// the environs interface.
	if api == nil {
		ctx.Infof("Unable to connect to the API server. Destroying through provider.")
		return environs.Destroy(controllerName, controllerEnviron, store)
	}

	// Attempt to destroy the controller and all environments.
	err = api.DestroyController(true)
	if err != nil {
		ctx.Infof("Unable to destroy controller through the API: %s.  Destroying through provider.", err)
		return environs.Destroy(controllerName, controllerEnviron, store)
	}

	ctx.Infof("Destroying controller %q\nWaiting for resources to be reclaimed", controllerName)

<<<<<<< HEAD
	updateStatus := newTimedStatusUpdater(ctx, api, controllerDetails.ControllerUUID)
	for ctrStatus, envsStatus := updateStatus(0); hasUnDeadModels(envsStatus); ctrStatus, envsStatus = updateStatus(2 * time.Second) {
		ctx.Infof(fmtCtrStatus(ctrStatus))
		for _, envStatus := range envsStatus {
			ctx.Verbosef(fmtModelStatus(envStatus))
=======
	updateStatus := newTimedStatusUpdater(ctx, api, apiEndpoint.ModelUUID)
	for ctrStatus, modelsStatus := updateStatus(0); hasUnDeadModels(modelsStatus); ctrStatus, modelsStatus = updateStatus(2 * time.Second) {
		ctx.Infof(fmtCtrStatus(ctrStatus))
		for _, modelStatus := range modelsStatus {
			ctx.Verbosef(fmtModelStatus(modelStatus))
>>>>>>> 172f057b
		}
	}

	ctx.Infof("All hosted models reclaimed, cleaning up controller machines")

	return environs.Destroy(controllerName, controllerEnviron, store)
}<|MERGE_RESOLUTION|>--- conflicted
+++ resolved
@@ -86,17 +86,7 @@
 	store := c.ClientStore()
 	controllerDetails, err := store.ControllerByName(controllerName)
 	if err != nil {
-<<<<<<< HEAD
-		return errors.Trace(err)
-=======
 		return errors.Annotate(err, "cannot read controller info")
-	}
-
-	// Verify that we're destroying a controller
-	apiEndpoint := cfgInfo.APIEndpoint()
-	if apiEndpoint.ServerUUID != "" && apiEndpoint.ModelUUID != apiEndpoint.ServerUUID {
-		return errors.Errorf("%q is not a controller; use juju destroy-model to destroy it", c.ControllerName())
->>>>>>> 172f057b
 	}
 
 	if !c.assumeYes {
@@ -120,13 +110,8 @@
 		api = nil
 	}
 
-<<<<<<< HEAD
 	// Obtain controller environ so we can clean up afterwards.
 	controllerEnviron, err := c.getControllerEnviron(store, controllerName, api)
-=======
-	// Obtain bootstrap / controller environ information
-	controllerEnviron, err := c.getControllerModel(cfgInfo, api)
->>>>>>> 172f057b
 	if err != nil {
 		return errors.Annotate(err, "getting controller environ")
 	}
@@ -147,19 +132,11 @@
 
 	ctx.Infof("Destroying controller %q\nWaiting for resources to be reclaimed", controllerName)
 
-<<<<<<< HEAD
 	updateStatus := newTimedStatusUpdater(ctx, api, controllerDetails.ControllerUUID)
 	for ctrStatus, envsStatus := updateStatus(0); hasUnDeadModels(envsStatus); ctrStatus, envsStatus = updateStatus(2 * time.Second) {
 		ctx.Infof(fmtCtrStatus(ctrStatus))
 		for _, envStatus := range envsStatus {
 			ctx.Verbosef(fmtModelStatus(envStatus))
-=======
-	updateStatus := newTimedStatusUpdater(ctx, api, apiEndpoint.ModelUUID)
-	for ctrStatus, modelsStatus := updateStatus(0); hasUnDeadModels(modelsStatus); ctrStatus, modelsStatus = updateStatus(2 * time.Second) {
-		ctx.Infof(fmtCtrStatus(ctrStatus))
-		for _, modelStatus := range modelsStatus {
-			ctx.Verbosef(fmtModelStatus(modelStatus))
->>>>>>> 172f057b
 		}
 	}
 
