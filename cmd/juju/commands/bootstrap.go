--- conflicted
+++ resolved
@@ -25,6 +25,7 @@
 	"github.com/juju/juju/cmd/modelcmd"
 	"github.com/juju/juju/constraints"
 	"github.com/juju/juju/controller"
+	"github.com/juju/juju/core/model"
 	"github.com/juju/juju/environs"
 	"github.com/juju/juju/environs/bootstrap"
 	"github.com/juju/juju/environs/config"
@@ -34,6 +35,7 @@
 	"github.com/juju/juju/instance"
 	"github.com/juju/juju/juju"
 	"github.com/juju/juju/juju/osenv"
+	"github.com/juju/juju/jujuclient"
 	"github.com/juju/juju/network"
 	"github.com/juju/juju/provider/lxd/lxdnames"
 	jujuversion "github.com/juju/juju/version"
@@ -516,27 +518,6 @@
 		},
 	}
 
-<<<<<<< HEAD
-	// hostedModelUUID, err := utils.NewUUID()
-	// if err != nil {
-	// 	return errors.Trace(err)
-	// }
-
-	// // Set the current model to the initial hosted model.
-	// if err := store.UpdateModel(
-	// 	c.controllerName,
-	// 	c.hostedModelName,
-	// 	jujuclient.ModelDetails{ModelUUID: hostedModelUUID.String(), ModelType: model.IAAS},
-	// ); err != nil {
-	// 	return errors.Trace(err)
-	// }
-
-	if !c.noSwitch {
-		// if err := store.SetCurrentModel(c.controllerName, c.hostedModelName); err != nil {
-		// 	return errors.Trace(err)
-		// }
-		if err := store.SetCurrentController(c.controllerName); err != nil {
-=======
 	environ, err := bootstrapPrepareController(
 		isCAASController, bootstrapCtx, store, bootstrapPrepareParams,
 	)
@@ -564,7 +545,6 @@
 			c.hostedModelName,
 			jujuclient.ModelDetails{ModelUUID: hostedModelUUID.String(), ModelType: model.IAAS},
 		); err != nil {
->>>>>>> d81eeeed
 			return errors.Trace(err)
 		}
 
@@ -657,12 +637,7 @@
 	}
 	logger.Infof("combined bootstrap constraints: %v", bootstrapParams.BootstrapConstraints)
 
-<<<<<<< HEAD
-	// hostedModelConfig := c.hostedModelConfig(
-	// 	hostedModelUUID, config.inheritedControllerAttrs, config.userConfigAttrs, environ)
-=======
 	bootstrapParams.ModelConstraints = c.Constraints
->>>>>>> d81eeeed
 
 	// Check whether the Juju GUI must be installed in the controller.
 	// Leaving this value empty means no GUI will be installed.
@@ -684,39 +659,8 @@
 		modelcmd.BootstrapContext(ctx),
 		environ,
 		cloudCallCtx,
-<<<<<<< HEAD
-		bootstrap.BootstrapParams{
-			ModelConstraints:          c.Constraints,
-			BootstrapConstraints:      bootstrapConstraints,
-			BootstrapSeries:           c.BootstrapSeries,
-			BootstrapImage:            c.BootstrapImage,
-			Placement:                 c.Placement,
-			BuildAgent:                c.BuildAgent,
-			BuildAgentTarball:         sync.BuildAgentTarball,
-			AgentVersion:              c.AgentVersion,
-			MetadataDir:               metadataDir,
-			Cloud:                     cloud,
-			CloudRegion:               region.Name,
-			CloudCredential:           credentials.credential,
-			CloudCredentialName:       credentials.name,
-			ControllerConfig:          config.controller,
-			ControllerInheritedConfig: config.inheritedControllerAttrs,
-			RegionInheritedConfig:     cloud.RegionConfig,
-			// HostedModelConfig:         hostedModelConfig,
-			GUIDataSourceBaseURL: guiDataSourceBaseURL,
-			AdminSecret:          config.bootstrap.AdminSecret,
-			CAPrivateKey:         config.bootstrap.CAPrivateKey,
-			DialOpts: environs.BootstrapDialOpts{
-				Timeout:        config.bootstrap.BootstrapTimeout,
-				RetryDelay:     config.bootstrap.BootstrapRetryDelay,
-				AddressesDelay: config.bootstrap.BootstrapAddressesDelay,
-			},
-		})
-	if err != nil {
-=======
 		bootstrapParams,
 	); err != nil {
->>>>>>> d81eeeed
 		return errors.Annotate(err, "failed to bootstrap model")
 	}
 
@@ -733,14 +677,6 @@
 	if c.AgentVersion != nil {
 		agentVersion = *c.AgentVersion
 	}
-<<<<<<< HEAD
-	// addrs, err := common.BootstrapEndpointAddresses(environ, cloudCallCtx)
-	// if err != nil {
-	// 	return errors.Trace(err)
-	// }
-	addrs := []network.Address{{Value: "127.0.0.1"}}
-	logger.Criticalf("common.BootstrapEndpointAddresses addrs  -> %#v", addrs)
-=======
 	var addrs []network.Address
 	if env, ok := environ.(environs.InstanceBroker); ok {
 		addrs, err = common.BootstrapEndpointAddresses(env, cloudCallCtx)
@@ -751,7 +687,6 @@
 		// TODO(caas): this should never happen. but we need enhance here with the above TODO solved together
 		return errors.NewNotValid(nil, "unexpected error happened, IAAS mode should have environs.Environ implemented.")
 	}
->>>>>>> d81eeeed
 	if err := juju.UpdateControllerDetailsFromLogin(
 		c.ClientStore(),
 		c.controllerName,
@@ -765,11 +700,10 @@
 		return errors.Annotate(err, "saving bootstrap endpoint address")
 	}
 
-	// // To avoid race conditions when running scripted bootstraps, wait
-	// // for the controller's machine agent to be ready to accept commands
-	// // before exiting this bootstrap command.
-	// return waitForAgentInitialisation(ctx, &c.ModelCommandBase, c.controllerName, c.hostedModelName)
-	return nil
+	// To avoid race conditions when running scripted bootstraps, wait
+	// for the controller's machine agent to be ready to accept commands
+	// before exiting this bootstrap command.
+	return waitForAgentInitialisation(ctx, &c.ModelCommandBase, c.controllerName, c.hostedModelName)
 }
 
 func (c *bootstrapCommand) handleCommandLineErrorsAndInfoRequests(ctx *cmd.Context) (bool, error) {
