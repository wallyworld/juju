// Copyright 2012, 2013 Canonical Ltd.
// Licensed under the AGPLv3, see LICENCE file for details.

package commands

import (
	"bufio"
	stderrors "errors"
	"fmt"
	"io"
	"os"
	"path"
	"strings"
	"time"

	"github.com/juju/cmd/v3"
	"github.com/juju/errors"
	"github.com/juju/gnuflag"
	"github.com/juju/names/v4"
	"github.com/juju/naturalsort"
	"github.com/juju/version/v2"

	"github.com/juju/juju/api/client/modelconfig"
	apicontroller "github.com/juju/juju/api/controller/controller"
	jujucmd "github.com/juju/juju/cmd"
	"github.com/juju/juju/cmd/juju/block"
	"github.com/juju/juju/cmd/modelcmd"
	"github.com/juju/juju/controller"
	"github.com/juju/juju/core/model"
	environscloudspec "github.com/juju/juju/environs/cloudspec"
	"github.com/juju/juju/environs/config"
	"github.com/juju/juju/environs/sync"
	"github.com/juju/juju/environs/tools"
	"github.com/juju/juju/rpc/params"
	coretools "github.com/juju/juju/tools"
	jujuversion "github.com/juju/juju/version"
)

var usageUpgradeJujuSummary = `
Upgrades Juju on all machines in a model.`[1:]

var usageUpgradeJujuDetails = `
Juju provides agent software to every machine it creates. This command
upgrades that software across an entire model, which is, by default, the
current model.
A model's agent version can be shown with `[1:] + "`juju model-config agent-\nversion`" + `.
A version is denoted by: major.minor.patch
The upgrade candidate will be auto-selected if '--agent-version' is not
specified:
 - If the server major version matches the client major version, the
 version selected is minor+1. If such a minor version is not available then
 the next patch version is chosen.
 - If the server major version does not match the client major version,
 the version selected is that of the client version.
If the controller is without internet access, the client must first supply
the software to the controller's cache via the ` + "`juju sync-agent-binary`" + ` command.
The command will abort if an upgrade is in progress. It will also abort if
a previous upgrade was not fully completed (e.g.: if one of the
controllers in a high availability model failed to upgrade).
When looking for an agent to upgrade to Juju will check the currently
configured agent stream for that model. It's possible to overwrite this for
the lifetime of this upgrade using --agent-stream
If a failed upgrade has been resolved, '--reset-previous-upgrade' can be
used to allow the upgrade to proceed.
Backups are recommended prior to upgrading.

Examples:
    juju upgrade-model --dry-run
    juju upgrade-model --agent-version 2.0.1
    juju upgrade-model --agent-stream proposed
    
See also: 
    sync-agent-binary`

func newUpgradeJujuCommand() cmd.Command {
	command := &upgradeJujuCommand{}
	return modelcmd.Wrap(command)
}

// baseUpgradeCommand is used by both the
// upgradeJujuCommand and upgradeControllerCommand
// to hold flags common to both.
type baseUpgradeCommand struct {
	vers          string
	Version       version.Number
	BuildAgent    bool
	DryRun        bool
	ResetPrevious bool
	AssumeYes     bool
	AgentStream   string
	timeout       time.Duration
	// IgnoreAgentVersions is used to allow an admin to request an agent
	// version without waiting for all agents to be at the right version.
	IgnoreAgentVersions bool

	rawArgs        []string
	upgradeMessage string

	modelConfigAPI   ModelConfigAPI
	modelUpgraderAPI ModelUpgraderAPI
	controllerAPI    ControllerAPI
}

func (c *baseUpgradeCommand) SetFlags(f *gnuflag.FlagSet) {
	f.StringVar(&c.vers, "agent-version", "", "Upgrade to specific version")
	f.StringVar(&c.AgentStream, "agent-stream", "", "Check this agent stream for upgrades")
	f.BoolVar(&c.BuildAgent, "build-agent", false, "Build a local version of the agent binary; for development use only")
	f.BoolVar(&c.DryRun, "dry-run", false, "Don't change anything, just report what would be changed")
	f.BoolVar(&c.ResetPrevious, "reset-previous-upgrade", false, "Clear the previous (incomplete) upgrade status (use with care)")
	f.BoolVar(&c.AssumeYes, "y", false, "Answer 'yes' to confirmation prompts")
	f.BoolVar(&c.AssumeYes, "yes", false, "")
	f.BoolVar(&c.IgnoreAgentVersions, "ignore-agent-versions", false,
		"Don't check if all agents have already reached the current version")
	f.DurationVar(&c.timeout, "timeout", 10*time.Minute, "Timeout before upgrade is aborted")
}

func (c *baseUpgradeCommand) Init(args []string) error {
	c.rawArgs = args
	if c.upgradeMessage == "" {
		c.upgradeMessage = "upgrade to this version by running\n    juju upgrade-model"
	}
	if c.vers != "" {
		vers, err := version.Parse(c.vers)
		if err != nil {
			return err
		}
		if c.BuildAgent && vers.Build != 0 {
			// TODO(fwereade): when we start taking versions from actual built
			// code, we should disable --agent-version when used with --build-agent.
			// For now, it's the only way to experiment with version upgrade
			// behaviour live, so the only restriction is that Build cannot
			// be used (because its value needs to be chosen internally so as
			// not to collide with existing tools).
			return errors.New("cannot specify build number when building an agent")
		}
		c.Version = vers
	}
	return cmd.CheckEmpty(args)
}

// upgradeJujuCommand upgrades the agents in a juju installation.
type upgradeJujuCommand struct {
	modelcmd.ModelCommandBase
	baseUpgradeCommand
}

func (c *upgradeJujuCommand) Info() *cmd.Info {
	return jujucmd.Info(&cmd.Info{
		Name:    "upgrade-model",
		Purpose: usageUpgradeJujuSummary,
		Doc:     usageUpgradeJujuDetails,
		Aliases: []string{"upgrade-juju"},
	})
}

func (c *upgradeJujuCommand) SetFlags(f *gnuflag.FlagSet) {
	c.ModelCommandBase.SetFlags(f)
	c.baseUpgradeCommand.SetFlags(f)
}

var (
	errUpToDate = stderrors.New("no upgrades available")
)

<<<<<<< HEAD
=======
// canUpgradeRunningVersion determines if the version of the running
// environment can be upgraded using this version of the
// upgrade-model command.  Only versions with a minor version
// of 0 are expected to be able to upgrade environments running
// the previous major version.
//
// This check is needed because we do not guarantee API
// compatibility across major versions.  For example, a 3.3.0
// version of the upgrade-model command may not know how to upgrade
// an environment running juju 4.0.0.
//
// The exception is that a N.*.* client must be able to upgrade
// an environment one major version prior (N-1.*.*) so that
// it can be used to upgrade the environment to N.0.*.  For
// example, the 3.*.* upgrade-model command must be able to upgrade
// environments running 2.* since it must be able to upgrade
// environments from 2.8.7 -> 3.*.*.
// We used to require that the minor version of a newer client had
// to be 0 but with snap auto update, the client can be any minor
// version so need to ensure that all N.*.* clients can upgrade
// N-1.*.* controllers.
func canUpgradeRunningVersion(runningAgentVer version.Number) bool {
	if runningAgentVer.Major == jujuversion.Current.Major {
		return true
	}
	if runningAgentVer.Major == (jujuversion.Current.Major - 1) {
		return true
	}
	return false
}

func formatVersions(agents coretools.Versions) string {
	formatted := set.NewStrings()
	for _, agent := range agents {
		formatted.Add(fmt.Sprintf("    %s", agent.AgentVersion().String()))
	}
	return strings.Join(naturalsort.Sort(formatted.Values()), "\n")
}

type toolsAPI interface {
	FindTools(majorVersion, minorVersion int, osType, arch, agentStream string) (result params.FindToolsResult, err error)
	UploadTools(r io.ReadSeeker, vers version.Binary, additionalSeries ...string) (coretools.List, error)
}

type upgradeJujuAPI interface {
	BestAPIVersion() int
	AbortCurrentUpgrade() error
	SetModelAgentVersion(version version.Number, stream string, ignoreAgentVersion bool) error
	Close() error
}

type statusAPI interface {
	Status(patterns []string) (*params.FullStatus, error)
}

// ClientAPI defines the client API methods.
type ClientAPI interface {
	toolsAPI
	upgradeJujuAPI
	statusAPI
}

>>>>>>> 031d11dc
// ModelConfigAPI defines the model config API methods.
type ModelConfigAPI interface {
	ModelGet() (map[string]interface{}, error)
	Close() error
}

// ModelUpgraderAPI defines model upgrader API methods.
type ModelUpgraderAPI interface {
	UpgradeModel(
		modelUUID string, targetVersion version.Number, stream string, ignoreAgentVersions, druRun bool,
	) (version.Number, error)
	AbortModelUpgrade(modelUUID string) error
	UploadTools(r io.ReadSeeker, vers version.Binary) (coretools.List, error)

	Close() error
}

// ControllerAPI defines the controller API methods.
type ControllerAPI interface {
	CloudSpec(modelTag names.ModelTag) (environscloudspec.CloudSpec, error)
	ControllerConfig() (controller.Config, error)
	ModelConfig() (map[string]interface{}, error)
	Close() error
}

func (c *upgradeJujuCommand) getModelUpgraderAPI() (ModelUpgraderAPI, error) {
	if c.modelUpgraderAPI != nil {
		return c.modelUpgraderAPI, nil
	}

	return c.NewModelUpgraderAPIClient()
}

func (c *upgradeJujuCommand) getModelConfigAPI() (ModelConfigAPI, error) {
	if c.modelConfigAPI != nil {
		return c.modelConfigAPI, nil
	}

	api, err := c.NewAPIRoot()
	if err != nil {
		return nil, errors.Trace(err)
	}
	return modelconfig.NewClient(api), nil
}

func (c *upgradeJujuCommand) getControllerAPI() (ControllerAPI, error) {
	if c.controllerAPI != nil {
		return c.controllerAPI, nil
	}

	api, err := c.NewControllerAPIRoot()
	if err != nil {
		return nil, errors.Trace(err)
	}
	return apicontroller.NewClient(api), nil
}

// Run changes the version proposed for the juju envtools.
func (c *upgradeJujuCommand) Run(ctx *cmd.Context) (err error) {
	modelType, err := c.ModelType()
	if err != nil {
		return errors.Trace(err)
	}
	if modelType == model.CAAS {
		if c.BuildAgent {
			return errors.NotSupportedf("--build-agent for k8s model upgrades")
		}
	}
	return c.upgradeModel(ctx, c.timeout, modelType)
}

func uploadTools(
	modelUpgrader ModelUpgraderAPI, buildAgent bool, agentVersion version.Number, dryRun bool,
) (targetVersion version.Number, err error) {
	builtTools, err := sync.BuildAgentTarball(
		buildAgent, "upgrade",
		func(builtVersion version.Number) version.Number {
			builtVersion.Build++
			if agentVersion.Build >= builtVersion.Build {
				builtVersion.Build = agentVersion.Build + 1
			}
			targetVersion = builtVersion
			return builtVersion
		},
	)
	if err != nil {
		return targetVersion, errors.Trace(err)
	}
	defer os.RemoveAll(builtTools.Dir)

	if dryRun {
		logger.Debugf("dryrun, skipping upload agent binary")
		return targetVersion, nil
	}

	uploadToolsVersion := builtTools.Version
	uploadToolsVersion.Number = targetVersion

	toolsPath := path.Join(builtTools.Dir, builtTools.StorageName)
	logger.Infof("uploading agent binary %v (%dkB) to Juju controller", targetVersion, (builtTools.Size+512)/1024)
	f, err := os.Open(toolsPath)
	if err != nil {
		return targetVersion, errors.Trace(err)
	}
	defer f.Close()

	_, err = modelUpgrader.UploadTools(f, uploadToolsVersion)
	if err != nil {
		return targetVersion, errors.Trace(err)
	}
	return targetVersion, nil
}

func (c *upgradeJujuCommand) upgradeWithTargetVersion(
	ctx *cmd.Context, modelUpgrader ModelUpgraderAPI, isControllerModel, dryRun bool,
	modelType model.ModelType, targetVersion, agentVersion version.Number,
) (chosenVersion version.Number, err error) {
	chosenVersion = targetVersion
	// juju upgrade-controller --agent-version 3.x.x
	_, err = c.notifyControllerUpgrade(ctx, modelUpgrader, targetVersion, dryRun)
	if err == nil {
		// All good!
		// Upgraded to the provided target version.
		logger.Debugf("upgraded to the provided target version %q", targetVersion)
		return chosenVersion, nil
	}
	if !errors.Is(err, errors.NotFound) {
		return chosenVersion, err
	}

	// If target version is the current local binary version, then try to upload.
	canImplicitUpload := CheckCanImplicitUpload(
		modelType, isOfficialClient(), jujuversion.Current, agentVersion,
	)
	if !canImplicitUpload || !isControllerModel {
		// expecting to upload a local binary but we are not allowed to upload, so pretend there
		// is no more recent version available.
		logger.Debugf("no available binary found, and we are not allowed to upload, err %v", err)
		return chosenVersion, errUpToDate
	}

	if targetVersion.Compare(jujuversion.Current.ToPatch()) != 0 {
		logger.Warningf(
			"try again with --agent-version=%s if you want to upgrade using the local packaged jujud from the snap",
			jujuversion.Current.ToPatch(),
		)
		return chosenVersion, errUpToDate
	}

	// found a best target version but a local binary is required to be uploaded.
	if chosenVersion, err = uploadTools(modelUpgrader, false, agentVersion, dryRun); err != nil {
		return chosenVersion, block.ProcessBlockedError(err, block.BlockChange)
	}
	fmt.Fprintf(ctx.Stdout,
		"no prepackaged agent binaries available, using the local snap jujud %v%s\n",
		chosenVersion, "",
	)

	chosenVersion, err = c.notifyControllerUpgrade(ctx, modelUpgrader, chosenVersion, dryRun)
	if err != nil {
		return chosenVersion, err
	}
	return chosenVersion, nil
}

func (c *upgradeJujuCommand) upgradeModel(
	ctx *cmd.Context, fetchTimeout time.Duration,
	modelType model.ModelType,
) (err error) {
	targetVersion := c.Version
	defer func() {
		if err == nil {
			fmt.Fprintf(ctx.Stderr, "best version:\n    %v\n", targetVersion)
			if c.DryRun {
				if c.BuildAgent {
					fmt.Fprintf(ctx.Stderr, "%s --build-agent\n", c.upgradeMessage)
				} else {
					fmt.Fprintf(ctx.Stderr, "%s\n", c.upgradeMessage)
				}
			} else {
				fmt.Fprintf(ctx.Stdout, "started upgrade to %s\n", targetVersion)
			}
		}

		if err == errUpToDate {
			ctx.Infof(err.Error())
			err = nil
		}
		if err != nil {
			logger.Debugf("upgradeModel failed %v", err)
		}
	}()

	modelUpgrader, err := c.getModelUpgraderAPI()
	if err != nil {
		return errors.Trace(err)
	}
	defer modelUpgrader.Close()

	controllerClient, err := c.getControllerAPI()
	if err != nil {
		return err
	}
	defer controllerClient.Close()

	modelConfigClient, err := c.getModelConfigAPI()
	if err != nil {
		return errors.Trace(err)
	}
	defer modelConfigClient.Close()

	attrs, err := modelConfigClient.ModelGet()
	if err != nil {
		return errors.Trace(err)
	}
	cfg, err := config.New(config.NoDefaults, attrs)
	if err != nil {
		return errors.Trace(err)
	}

	agentVersion, ok := cfg.AgentVersion()
	if !ok {
		// Can't happen. In theory.
		return errors.New("incomplete model configuration")
	}

	if c.Version == agentVersion {
		return errUpToDate
	}

	controllerModelConfig, err := controllerClient.ModelConfig()
	if err != nil && !params.IsCodeUnauthorized(err) {
		return err
	}
	haveControllerModelPermission := err == nil
	isControllerModel := haveControllerModelPermission && cfg.UUID() == controllerModelConfig[config.UUIDKey]

	if c.BuildAgent {
		// For UploadTools, model must be the "controller" model,
		// that is, modelUUID == controllerUUID
		if !haveControllerModelPermission {
			return errors.New("--build-agent can only be used with the controller model but you don't have permission to access that model")
		}
		if !isControllerModel {
			return errors.Errorf("--build-agent can only be used with the controller model")
		}
		if targetVersion != version.Zero {
			return errors.Errorf("--build-agent cannot be used with --agent-version together")
		}
	}

	// Decide the target version to upgrade.
	if targetVersion != version.Zero {
		targetVersion, err = c.upgradeWithTargetVersion(
			ctx, modelUpgrader, isControllerModel, c.DryRun,
			modelType, targetVersion, agentVersion,
		)
		return err
	}
	if c.BuildAgent {
		if targetVersion, err = uploadTools(modelUpgrader, c.BuildAgent, agentVersion, c.DryRun); err != nil {
			return block.ProcessBlockedError(err, block.BlockChange)
		}
		builtMsg := " (built from source)"
		fmt.Fprintf(ctx.Stdout,
			"no prepackaged agent binaries available, using local agent binary %v%s\n",
			targetVersion, builtMsg,
		)
		targetVersion, err = c.notifyControllerUpgrade(ctx, modelUpgrader, targetVersion, c.DryRun)
		return err
	}
	// juju upgrade-controller without --build-agent or --agent-version
	// or juju upgrade-model without --agent-version
	targetVersion, err = c.notifyControllerUpgrade(
		ctx, modelUpgrader,
		version.Zero, // no target version provided, we figure it out on the server side.
		c.DryRun,
	)
	if err == nil {
		// All good!
		// Upgraded to a next stable version or the newest stable version.
		logger.Debugf("upgraded to a next version or latest stable version")
		return nil
	}
	if errors.Is(err, errors.NotFound) {
		return errUpToDate
	}
	return err
}

// For test.
var CheckCanImplicitUpload = checkCanImplicitUpload

func checkCanImplicitUpload(
	modelType model.ModelType, isOfficialClient bool,
	clientVersion, agentVersion version.Number,
) bool {
	if modelType != model.IAAS {
		logger.Tracef("the model is not IAAS model")
		return false
	}

	if !isOfficialClient {
		logger.Tracef("the client is not an official client")
		// For non official (under $GOPATH) client, always use --build-agent explicitly.
		return false
	}
	newerClient := clientVersion.Compare(agentVersion.ToPatch()) >= 0
	if !newerClient {
		logger.Tracef(
			"the client version(%s) is not newer than agent version(%s)",
			clientVersion, agentVersion.ToPatch(),
		)
		return false
	}

	if agentVersion.Build > 0 || clientVersion.Build > 0 {
		return true
	}
	return false
}

func isOfficialClient() bool {
	// If there's an error getting jujud version, play it safe.
	// We pretend it's not official and don't do an implicit upload.
	jujudPath, err := tools.ExistingJujuLocation()
	if err != nil {
		return false
	}
	_, official, err := tools.JujudVersion(jujudPath)
	if err != nil {
		return false
	}
	// For non official (under $GOPATH) client, always use --build-agent explicitly.
	// For official (under /snap/juju/bin) client, upload only if the client is not a published version.
	return official
}

func (c *upgradeJujuCommand) notifyControllerUpgrade(
	ctx *cmd.Context, modelUpgrader ModelUpgraderAPI, targetVersion version.Number, dryRun bool,
) (chosenVersion version.Number, err error) {
	_, details, err := c.ModelCommandBase.ModelDetails()
	if err != nil {
		return chosenVersion, errors.Trace(err)
	}
	modelTag := names.NewModelTag(details.ModelUUID)

	if c.ResetPrevious {
		if ok, err := c.confirmResetPreviousUpgrade(ctx); !ok || err != nil {
			const message = "previous upgrade not reset and no new upgrade triggered"
			if err != nil {
				return chosenVersion, errors.Annotate(err, message)
			}
			return chosenVersion, errors.New(message)
		}
		if err := modelUpgrader.AbortModelUpgrade(modelTag.Id()); err != nil {
			return chosenVersion, block.ProcessBlockedError(err, block.BlockChange)
		}
	}
	if chosenVersion, err = modelUpgrader.UpgradeModel(
		modelTag.Id(), targetVersion, c.AgentStream, c.IgnoreAgentVersions, dryRun,
	); err != nil {
		if params.IsCodeUpgradeInProgress(err) {
			return chosenVersion, errors.Errorf("%s\n\n"+
				"Please wait for the upgrade to complete or if there was a problem with\n"+
				"the last upgrade that has been resolved, consider running the\n"+
				"upgrade-model command with the --reset-previous-upgrade option.", err,
			)
		}
		if errors.Is(err, errors.AlreadyExists) {
			err = errUpToDate
		}
		return chosenVersion, block.ProcessBlockedError(err, block.BlockChange)
	}
	return chosenVersion, nil
}

const resetPreviousUpgradeMessage = `
WARNING! using --reset-previous-upgrade when an upgrade is in progress
will cause the upgrade to fail. Only use this option to clear an
incomplete upgrade where the root cause has been resolved.

Continue [y/N]? `

func (c *baseUpgradeCommand) confirmResetPreviousUpgrade(ctx *cmd.Context) (bool, error) {
	if c.AssumeYes {
		return true, nil
	}
	fmt.Fprint(ctx.Stdout, resetPreviousUpgradeMessage)
	scanner := bufio.NewScanner(ctx.Stdin)
	scanner.Scan()
	err := scanner.Err()
	if err != nil && err != io.EOF {
		return false, err
	}
	answer := strings.ToLower(scanner.Text())
	return answer == "y" || answer == "yes", nil
}<|MERGE_RESOLUTION|>--- conflicted
+++ resolved
@@ -162,71 +162,6 @@
 	errUpToDate = stderrors.New("no upgrades available")
 )
 
-<<<<<<< HEAD
-=======
-// canUpgradeRunningVersion determines if the version of the running
-// environment can be upgraded using this version of the
-// upgrade-model command.  Only versions with a minor version
-// of 0 are expected to be able to upgrade environments running
-// the previous major version.
-//
-// This check is needed because we do not guarantee API
-// compatibility across major versions.  For example, a 3.3.0
-// version of the upgrade-model command may not know how to upgrade
-// an environment running juju 4.0.0.
-//
-// The exception is that a N.*.* client must be able to upgrade
-// an environment one major version prior (N-1.*.*) so that
-// it can be used to upgrade the environment to N.0.*.  For
-// example, the 3.*.* upgrade-model command must be able to upgrade
-// environments running 2.* since it must be able to upgrade
-// environments from 2.8.7 -> 3.*.*.
-// We used to require that the minor version of a newer client had
-// to be 0 but with snap auto update, the client can be any minor
-// version so need to ensure that all N.*.* clients can upgrade
-// N-1.*.* controllers.
-func canUpgradeRunningVersion(runningAgentVer version.Number) bool {
-	if runningAgentVer.Major == jujuversion.Current.Major {
-		return true
-	}
-	if runningAgentVer.Major == (jujuversion.Current.Major - 1) {
-		return true
-	}
-	return false
-}
-
-func formatVersions(agents coretools.Versions) string {
-	formatted := set.NewStrings()
-	for _, agent := range agents {
-		formatted.Add(fmt.Sprintf("    %s", agent.AgentVersion().String()))
-	}
-	return strings.Join(naturalsort.Sort(formatted.Values()), "\n")
-}
-
-type toolsAPI interface {
-	FindTools(majorVersion, minorVersion int, osType, arch, agentStream string) (result params.FindToolsResult, err error)
-	UploadTools(r io.ReadSeeker, vers version.Binary, additionalSeries ...string) (coretools.List, error)
-}
-
-type upgradeJujuAPI interface {
-	BestAPIVersion() int
-	AbortCurrentUpgrade() error
-	SetModelAgentVersion(version version.Number, stream string, ignoreAgentVersion bool) error
-	Close() error
-}
-
-type statusAPI interface {
-	Status(patterns []string) (*params.FullStatus, error)
-}
-
-// ClientAPI defines the client API methods.
-type ClientAPI interface {
-	toolsAPI
-	upgradeJujuAPI
-	statusAPI
-}
-
->>>>>>> 031d11dc
 // ModelConfigAPI defines the model config API methods.
 type ModelConfigAPI interface {
 	ModelGet() (map[string]interface{}, error)
