// Copyright 2012, 2013 Canonical Ltd.
// Licensed under the AGPLv3, see LICENCE file for details.

package commands

import (
	"encoding/base64"
	"fmt"
	"strings"

<<<<<<< HEAD
	"github.com/juju/charm/v9/hooks"
=======
	"github.com/juju/charm/v8"
	"github.com/juju/charm/v8/hooks"
>>>>>>> bf28a2db
	"github.com/juju/cmd"
	"github.com/juju/collections/set"
	"github.com/juju/errors"
	"github.com/juju/names/v4"

	"github.com/juju/juju/api/application"
	"github.com/juju/juju/api/charms"
	charmscommon "github.com/juju/juju/api/common/charms"
	jujucmd "github.com/juju/juju/cmd"
	"github.com/juju/juju/cmd/modelcmd"
	"github.com/juju/juju/core/model"
	"github.com/juju/juju/network/ssh"
	unitdebug "github.com/juju/juju/worker/uniter/runner/debug"
)

func newDebugHooksCommand(hostChecker ssh.ReachableChecker) cmd.Command {
	c := new(debugHooksCommand)
	c.hostChecker = hostChecker
	return modelcmd.Wrap(c)
}

// debugHooksCommand is responsible for launching a ssh shell on a given unit or machine.
type debugHooksCommand struct {
	sshCommand
	hooks []string

	applicationAPI
	charmAPI
}

const debugHooksDoc = `
Interactively debug hooks or actions remotely on an application unit.

Valid unit identifiers are:
  a standard unit ID, such as mysql/0 or;
  leader syntax of the form <application>/leader, such as mysql/leader.

See the "juju help ssh" for information about SSH related options
accepted by the debug-hooks command.
`

func (c *debugHooksCommand) Info() *cmd.Info {
	return jujucmd.Info(&cmd.Info{
		Name:    "debug-hooks",
		Args:    "<unit name> [hook or action names]",
		Purpose: "Launch a tmux session to debug hooks and/or actions.",
		Doc:     debugHooksDoc,
		Aliases: []string{"debug-hook"},
	})
}

func (c *debugHooksCommand) Init(args []string) error {
	if len(args) < 1 {
		return errors.Errorf("no unit name specified")
	}
	if err := c.sshCommand.Init(args); err != nil {
		return err
	}

	c.provider.setTarget(args[0])
	if target := c.provider.getTarget(); !(names.IsValidUnit(target) || strings.HasSuffix(target, "/leader")) {
		return errors.Errorf("%q is not a valid unit name", c.provider.getTarget())
	}

	// If any of the hooks is "*", then debug all hooks.
	c.hooks = append([]string{}, args[1:]...)
	for _, h := range c.hooks {
		if h == "*" {
			c.hooks = nil
			break
		}
	}
	return nil
}

type applicationAPI interface {
	GetCharmURL(branchName, applicationName string) (*charm.URL, error)
	Close() error
}

type charmAPI interface {
	CharmInfo(charmURL string) (*charmscommon.CharmInfo, error)
	Close() error
}

func (c *debugHooksCommand) initAPIs() (err error) {
	if c.charmAPI != nil && c.applicationAPI != nil {
		return nil
	}

	root, err := c.NewAPIRoot()
	if err != nil {
		return errors.Trace(err)
	}

	if c.applicationAPI == nil {
		c.applicationAPI = application.NewClient(root)
	}
	if c.charmAPI == nil {
		c.charmAPI = charms.NewClient(root)
	}
	return nil
}

func (c *debugHooksCommand) closeAPIs() {
	if c.applicationAPI != nil {
		_ = c.applicationAPI.Close()
		c.applicationAPI = nil
	}
	if c.charmAPI != nil {
		_ = c.charmAPI.Close()
		c.charmAPI = nil
	}
}

func (c *debugHooksCommand) validateHooksOrActions() error {
	if len(c.hooks) == 0 {
		return nil
	}

	var (
		appName string
		err     error
	)

	// If the unit/leader syntax is used, we need to manually extract the
	// application name from the target parameter.
	target := c.provider.getTarget()
	if strings.HasSuffix(target, "/leader") {
		appName = strings.TrimSuffix(target, "/leader")
	} else {
		appName, err = names.UnitApplication(target)
	}

	if err != nil {
		return err
	}

	curl, err := c.applicationAPI.GetCharmURL("", appName)
	if err != nil {
		return err
	}

	charmInfo, err := c.charmAPI.CharmInfo(curl.String())
	if err != nil {
		return err
	}

	// Get a set of valid hooks.
	validHooks, err := c.getValidHooks(charmInfo.Charm())
	if err != nil {
		return err
	}

	// Get a set of valid actions.
	validActions, err := c.getValidActions(charmInfo.Charm())
	if err != nil {
		return err
	}

	// Is passed argument a valid hook or action name?
	// If not valid, err out.
	allValid := validHooks.Union(validActions)
	for _, hook := range c.hooks {
		if !allValid.Contains(hook) {
			return errors.Errorf("unit %q contains neither hook nor action %q, valid actions are %v and valid hooks are %v",
				c.provider.getTarget(),
				hook,
				validActions.SortedValues(),
				validHooks.SortedValues(),
			)
		}
	}
	return nil
}

func (c *debugHooksCommand) getValidActions(ch charm.Charm) (set.Strings, error) {
	validActions := set.NewStrings()
	for name := range ch.Actions().ActionSpecs {
		validActions.Add(name)
	}
	return validActions, nil
}

func (c *debugHooksCommand) getValidHooks(ch charm.Charm) (set.Strings, error) {
	validHooks := set.NewStrings()
	for _, hook := range hooks.RelationHooks() {
		hook := fmt.Sprintf("juju-info-%s", hook)
		validHooks.Add(hook)
	}
	return validHooks.Union(set.Strings(ch.Meta().Hooks())), nil
}

func (c *debugHooksCommand) decideEntryPoint(ctx *cmd.Context) string {
	if c.modelType == model.CAAS {
		c.provider.setArgs([]string{"which", "sudo"})
		if err := c.sshCommand.Run(ctx); err != nil {
			return "/bin/bash -c '%s'"
		}
	}
	return "sudo /bin/bash -c '%s'"
}

// commonRun is shared between debugHooks and debugCode
func (c *debugHooksCommand) commonRun(
	ctx *cmd.Context,
	target string,
	hooks []string,
	debugAt string,
) (err error) {
	err = c.validateHooksOrActions()
	if err != nil {
		return err
	}

	// If the unit/leader syntax is used, we first need to resolve it into
	// the unit name that corresponds to the current leader.
	resolvedTargetName, err := maybeResolveLeaderUnit(func() (StatusAPI, error) {
		return c.ModelCommandBase.NewAPIClient()
	}, target)
	if err != nil {
		return errors.Trace(err)
	}

	debugctx := unitdebug.NewHooksContext(resolvedTargetName)
	clientScript := unitdebug.ClientScript(debugctx, hooks, debugAt)
	b64Script := base64.StdEncoding.EncodeToString([]byte(clientScript))
	innercmd := fmt.Sprintf(`F=$(mktemp); echo %s | base64 -d > $F; . $F`, b64Script)
	args := []string{fmt.Sprintf(c.decideEntryPoint(ctx), innercmd)}
	c.provider.setArgs(args)
	return c.sshCommand.Run(ctx)
}

// Run ensures Target is a unit, and resolves its address,
// and connects to it via SSH to execute the debug-hooks
// script.
func (c *debugHooksCommand) Run(ctx *cmd.Context) error {
	if err := c.initAPIs(); err != nil {
		return err
	}
	defer c.closeAPIs()
	return c.commonRun(ctx, c.provider.getTarget(), c.hooks, "")
}<|MERGE_RESOLUTION|>--- conflicted
+++ resolved
@@ -8,12 +8,8 @@
 	"fmt"
 	"strings"
 
-<<<<<<< HEAD
+	"github.com/juju/charm/v9"
 	"github.com/juju/charm/v9/hooks"
-=======
-	"github.com/juju/charm/v8"
-	"github.com/juju/charm/v8/hooks"
->>>>>>> bf28a2db
 	"github.com/juju/cmd"
 	"github.com/juju/collections/set"
 	"github.com/juju/errors"
@@ -21,6 +17,7 @@
 
 	"github.com/juju/juju/api/application"
 	"github.com/juju/juju/api/charms"
+	apicharm "github.com/juju/juju/api/common/charm"
 	charmscommon "github.com/juju/juju/api/common/charms"
 	jujucmd "github.com/juju/juju/cmd"
 	"github.com/juju/juju/cmd/modelcmd"
@@ -90,7 +87,7 @@
 }
 
 type applicationAPI interface {
-	GetCharmURL(branchName, applicationName string) (*charm.URL, error)
+	GetCharmURLOrigin(branchName, applicationName string) (*charm.URL, apicharm.Origin, error)
 	Close() error
 }
 
@@ -152,7 +149,7 @@
 		return err
 	}
 
-	curl, err := c.applicationAPI.GetCharmURL("", appName)
+	curl, _, err := c.applicationAPI.GetCharmURLOrigin("", appName)
 	if err != nil {
 		return err
 	}
