--- conflicted
+++ resolved
@@ -33,64 +33,24 @@
 		architecture = arch.DefaultArchitecture
 	}
 
-<<<<<<< HEAD
-=======
-	var (
-		origin commoncharm.Origin
-		series string
-		err    error
-	)
-	if platform.OS != "" && platform.Channel != "" {
-		// Legacy k8s charms - assume ubuntu focal.
-		if platform.OS == "kubernetes" || platform.Channel == "kubernetes" {
-			series = "kubernetes"
-			platform.OS = "ubuntu"
-			platform.Channel = "20.04"
-		} else {
-			series, err = coreseries.GetSeriesFromChannel(platform.OS, platform.Channel)
-			if err != nil {
-				return commoncharm.Origin{}, errors.Trace(err)
-			}
-		}
-	} else if platform.OS == "" && platform.Channel != "" {
-		// If there is a series, ensure there is an OS.
-		series, err = coreseries.VersionSeries(platform.Channel)
-		if err != nil {
-			return commoncharm.Origin{}, err
-		}
-		os, err := coreseries.GetOSFromSeries(series)
-		if err != nil {
-			return commoncharm.Origin{}, err
-		}
-		platform.OS = strings.ToLower(os.String())
+	var origin commoncharm.Origin
+	// Legacy k8s charms - assume ubuntu focal.
+	if platform.OS == "kubernetes" || platform.Channel == "kubernetes" {
+		platform.OS = "ubuntu"
+		platform.Channel = "20.04"
 	}
->>>>>>> da341600
 	switch url.Schema {
 	case "cs":
-		return commoncharm.Origin{
+		origin = commoncharm.Origin{
 			Source:       commoncharm.OriginCharmStore,
 			Risk:         string(channel.Risk),
 			Architecture: architecture,
-<<<<<<< HEAD
-			OS:           platform.OS,
-			Channel:      platform.Channel,
-		}, nil
-=======
-			Series:       series,
 		}
->>>>>>> da341600
 	case "local":
-		return commoncharm.Origin{
+		origin = commoncharm.Origin{
 			Source:       commoncharm.OriginLocal,
 			Architecture: architecture,
-<<<<<<< HEAD
-			OS:           platform.OS,
-			Channel:      platform.Channel,
-		}, nil
-=======
-			Series:       series,
 		}
->>>>>>> da341600
 	default:
 		var track *string
 		if channel.Track != "" {
@@ -104,20 +64,13 @@
 		if url.Revision != -1 {
 			revision = &url.Revision
 		}
-		return commoncharm.Origin{
+		origin = commoncharm.Origin{
 			Source:       commoncharm.OriginCharmHub,
 			Revision:     revision,
 			Risk:         string(channel.Risk),
 			Track:        track,
 			Branch:       branch,
 			Architecture: architecture,
-<<<<<<< HEAD
-			OS:           platform.OS,
-			Channel:      platform.Channel,
-		}, nil
-	}
-=======
-			Series:       series,
 		}
 	}
 	if platform.OS != "" && platform.Channel != "" {
@@ -128,7 +81,6 @@
 		origin.Base = base
 	}
 	return origin, nil
->>>>>>> da341600
 }
 
 // DeducePlatform attempts to create a Platform (architecture, os and series)
