--- conflicted
+++ resolved
@@ -4,13 +4,7 @@
 package application
 
 import (
-<<<<<<< HEAD
-	"github.com/juju/cmd"
-=======
-	"fmt"
-
 	"github.com/juju/cmd/v3"
->>>>>>> fdd07079
 	"github.com/juju/errors"
 	"github.com/juju/gnuflag"
 	"github.com/juju/names/v4"
