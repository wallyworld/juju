--- conflicted
+++ resolved
@@ -68,58 +68,6 @@
 	c.Assert(err, jc.ErrorIsNil)
 }
 
-<<<<<<< HEAD
-=======
-func (s *charmSuite) TestRepositoryCharmDeployDryRunCompatibility(c *gc.C) {
-	ctrl := s.setupMocks(c)
-	defer ctrl.Finish()
-	s.deployerAPI.EXPECT().BestFacadeVersion("Application").Return(17).AnyTimes()
-	s.resolver = mocks.NewMockResolver(ctrl)
-	s.expectResolveChannel()
-	s.expectDeployerAPIModelGet(c, corebase.Base{})
-
-	dCharm := s.newDeployCharm()
-	dCharm.dryRun = true
-	dCharm.validateCharmBaseWithName = func(corebase.Base, string, string) error {
-		return nil
-	}
-	repoCharm := &repositoryCharm{
-		deployCharm:      *dCharm,
-		userRequestedURL: s.url,
-		clock:            clock.WallClock,
-	}
-
-	err := repoCharm.PrepareAndDeploy(s.ctx, s.deployerAPI, s.resolver)
-	c.Assert(err, jc.ErrorIsNil)
-}
-
-func (s *charmSuite) TestRepositoryCharmDeployDryRunImageIdNoBase(c *gc.C) {
-	ctrl := s.setupMocks(c)
-	defer ctrl.Finish()
-	s.deployerAPI.EXPECT().BestFacadeVersion("Application").Return(17).AnyTimes()
-	s.resolver = mocks.NewMockResolver(ctrl)
-	s.expectResolveChannel()
-	s.expectDeployerAPIModelGet(c, corebase.Base{})
-
-	dCharm := s.newDeployCharm()
-	dCharm.dryRun = true
-	dCharm.validateCharmBaseWithName = func(_ corebase.Base, _ string, _ string) error {
-		return nil
-	}
-	dCharm.constraints = constraints.Value{
-		ImageID: strptr("ubuntu-bf2"),
-	}
-	repoCharm := &repositoryCharm{
-		deployCharm:      *dCharm,
-		userRequestedURL: s.url,
-		clock:            clock.WallClock,
-	}
-
-	err := repoCharm.PrepareAndDeploy(s.ctx, s.deployerAPI, s.resolver)
-	c.Assert(err, gc.ErrorMatches, "base must be explicitly provided when image-id constraint is used")
-}
-
->>>>>>> 3456f91a
 func (s *charmSuite) TestRepositoryCharmDeployDryRunDefaultSeriesForce(c *gc.C) {
 	ctrl := s.setupMocks(c)
 	defer ctrl.Finish()
