// Copyright 2020 Canonical Ltd.
// Licensed under the AGPLv3, see LICENCE file for details.

package deployer

import (
	"github.com/go-macaroon-bakery/macaroon-bakery/v3/httpbakery"
	"github.com/juju/charm/v9"
	"github.com/juju/cmd/v3"
	"github.com/juju/gnuflag"
	"github.com/juju/names/v4"

	"github.com/juju/juju/api"
	"github.com/juju/juju/api/base"
	"github.com/juju/juju/api/client/application"
	commoncharm "github.com/juju/juju/api/common/charm"
	apicharms "github.com/juju/juju/api/common/charms"
	"github.com/juju/juju/cmd/juju/application/store"
	"github.com/juju/juju/cmd/modelcmd"
	"github.com/juju/juju/core/constraints"
	"github.com/juju/juju/core/crossmodel"
	"github.com/juju/juju/core/model"
	"github.com/juju/juju/core/series"
	"github.com/juju/juju/jujuclient"
	apiparams "github.com/juju/juju/rpc/params"
)

// DeployerFactory contains a method to get a deployer.
type DeployerFactory interface {
	GetDeployer(DeployerConfig, ModelConfigGetter, Resolver) (Deployer, error)
}

// Deployer defines the functionality of a deployer returned by the
// factory.
type Deployer interface {
	// PrepareAndDeploy finishes preparing to deploy a charm or bundle,
	// then deploys it.  This is done as one step to accommodate the
	// call being wrapped by block.ProcessBlockedError.
	PrepareAndDeploy(*cmd.Context, DeployerAPI, Resolver, store.MacaroonGetter) error

	// String returns a string description of the deployer.
	String() string
}

// DeployStepAPI represents a API required for deploying using the step
// deployment code.
type DeployStepAPI interface {
	MeteredDeployAPI
}

// DeployStep is an action that needs to be taken during charm deployment.
type DeployStep interface {
	// SetFlags sets flags necessary for the deploy step.
	SetFlags(*gnuflag.FlagSet)

	// SetPlanURL sets the plan URL prefix.
	SetPlanURL(planURL string)

	// RunPre runs before the call is made to add the charm to the environment.
	RunPre(DeployStepAPI, *httpbakery.Client, *cmd.Context, DeploymentInfo) error

	// RunPost runs after the call is made to add the charm to the environment.
	// The error parameter is used to notify the step of a previously occurred error.
	RunPost(DeployStepAPI, *httpbakery.Client, *cmd.Context, DeploymentInfo, error) error
}

type ModelAPI interface {
	ModelUUID() (string, bool)
	ModelGet() (map[string]interface{}, error)
	Sequences() (map[string]int, error)
	GetModelConstraints() (constraints.Value, error)
}

// MeteredDeployAPI represents the methods of the API the deploy
// command needs for metered charms.
type MeteredDeployAPI interface {
	IsMetered(charmURL string) (bool, error)
	SetMetricCredentials(application string, credentials []byte) error
}

// CharmDeployAPI represents the methods of the API the deploy
// command needs for charms.
type CharmDeployAPI interface {
	CharmInfo(string) (*apicharms.CharmInfo, error)
}

// OfferAPI represents the methods of the API the deploy command needs
// for creating offers.
type OfferAPI interface {
	Offer(modelUUID, application string, endpoints []string, owner, offerName, descr string) ([]apiparams.ErrorResult, error)
	GrantOffer(user, access string, offerURLs ...string) error
}

// ConsumeDetails
type ConsumeDetails interface {
	GetConsumeDetails(url string) (apiparams.ConsumeOfferDetails, error)
	Close() error
}

var supportedJujuSeries = series.WorkloadSeries

type DeployerAPI interface {
<<<<<<< HEAD
	// Needed for the DeployResourcesFunc.
=======
	// APICallCloser is needed for BestFacadeVersion and for the DeployResourcesFunc.
>>>>>>> 1943edc6
	base.APICallCloser

	ApplicationAPI
	store.CharmAdder
	DeployStepAPI
	CharmDeployAPI
	ModelAPI
	OfferAPI

	Deploy(application.DeployArgs) error
	Status(patterns []string) (*apiparams.FullStatus, error)
	WatchAll() (api.AllWatch, error)
}

type ApplicationAPI interface {
	AddMachines(machineParams []apiparams.AddMachineParams) ([]apiparams.AddMachinesResult, error)
	AddRelation(endpoints, viaCIDRs []string) (*apiparams.AddRelationResults, error)
	AddUnits(application.AddUnitsParams) ([]string, error)
	Expose(application string, exposedEndpoints map[string]apiparams.ExposedEndpoint) error

	GetAnnotations(tags []string) ([]apiparams.AnnotationsGetResult, error)
	SetAnnotation(annotations map[string]map[string]string) ([]apiparams.ErrorResult, error)

	GetCharmURLOrigin(string, string) (*charm.URL, commoncharm.Origin, error)
	SetCharm(string, application.SetCharmConfig) error

	GetConfig(branchName string, appNames ...string) ([]map[string]interface{}, error)
	SetConfig(branchName string, application, configYAML string, config map[string]string) error

	GetConstraints(appNames ...string) ([]constraints.Value, error)
	SetConstraints(application string, constraints constraints.Value) error

	ScaleApplication(application.ScaleApplicationParams) (apiparams.ScaleApplicationResult, error)
	Consume(arg crossmodel.ConsumeApplicationArgs) (string, error)

	ApplicationsInfo([]names.ApplicationTag) ([]apiparams.ApplicationInfoResult, error)
}

// Bundle is a local version of the charm.Bundle interface, for test
// with the Resolver interface.
type Bundle interface {
	// Data returns the contents of the bundle's bundle.yaml file.
	Data() *charm.BundleData // yes
	// ReadMe returns the contents of the bundle's README.md file.
	ReadMe() string
	// ContainsOverlays returns true if the bundle contains any overlays.
	ContainsOverlays() bool
}

// Resolver defines what we need to resolve a charm or bundle and
// read the bundle data.
type Resolver interface {
	GetBundle(*charm.URL, commoncharm.Origin, string) (charm.Bundle, error)
	ResolveBundleURL(*charm.URL, commoncharm.Origin) (*charm.URL, commoncharm.Origin, error)
	ResolveCharm(url *charm.URL, preferredOrigin commoncharm.Origin, switchCharm bool) (*charm.URL, commoncharm.Origin, []string, error)
}

type ModelConfigGetter interface {
	ModelGet() (map[string]interface{}, error)
}

type ModelCommand interface {
	// BakeryClient returns a macaroon bakery client that
	// uses the same HTTP client returned by HTTPClient.
	BakeryClient() (*httpbakery.Client, error)

	// ControllerName returns the name of the controller that contains
	// the model returned by ModelName().
	ControllerName() (string, error)

	// CurrentAccountDetails returns details of the account associated with
	// the current controller.
	CurrentAccountDetails() (*jujuclient.AccountDetails, error)

	// ModelDetails returns details from the file store for the model indicated by
	// the currently set controller name and model identifier.
	ModelDetails() (string, *jujuclient.ModelDetails, error)

	// ModelType returns the type of the model.
	ModelType() (model.ModelType, error)

	// Filesystem returns an instance that provides access to
	// the filesystem, either delegating to calling os functions
	// or functions which always return an error.
	Filesystem() modelcmd.Filesystem
}

// CharmReader aims to read a charm from the filesystem.
type CharmReader interface {
	// ReadCharm reads a given charm from the filesystem.
	ReadCharm(string) (charm.Charm, error)
}

// DeployConfigFlag defines methods required for charm config when deploying a charm.
type DeployConfigFlag interface {
	// AbsoluteFileNames returns the absolute path of any file names specified.
	AbsoluteFileNames(ctx *cmd.Context) ([]string, error)

	// ReadConfigPairs returns just the k=v attributes
	ReadConfigPairs(ctx *cmd.Context) (map[string]interface{}, error)
}<|MERGE_RESOLUTION|>--- conflicted
+++ resolved
@@ -100,11 +100,7 @@
 var supportedJujuSeries = series.WorkloadSeries
 
 type DeployerAPI interface {
-<<<<<<< HEAD
-	// Needed for the DeployResourcesFunc.
-=======
-	// APICallCloser is needed for BestFacadeVersion and for the DeployResourcesFunc.
->>>>>>> 1943edc6
+	// APICallCloser is needed for the DeployResourcesFunc.
 	base.APICallCloser
 
 	ApplicationAPI
