// Copyright 2012, 2013 Canonical Ltd.
// Licensed under the AGPLv3, see LICENCE file for details.

package application

import (
	"archive/zip"
	"os"
	"path/filepath"
	"strings"

	"github.com/juju/cmd"
	"github.com/juju/errors"
	"github.com/juju/gnuflag"
	"gopkg.in/juju/charm.v6-unstable"
	"gopkg.in/juju/charmrepo.v2-unstable"
	"gopkg.in/juju/charmrepo.v2-unstable/csclient"
	"gopkg.in/juju/charmrepo.v2-unstable/csclient/params"
	"gopkg.in/juju/names.v2"
	"gopkg.in/macaroon-bakery.v1/httpbakery"
	"gopkg.in/macaroon.v1"

	"github.com/juju/juju/api"
	"github.com/juju/juju/api/annotations"
	"github.com/juju/juju/api/application"
	apicharms "github.com/juju/juju/api/charms"
	"github.com/juju/juju/api/modelconfig"
	apiparams "github.com/juju/juju/apiserver/params"
	"github.com/juju/juju/charmstore"
	"github.com/juju/juju/cmd/juju/block"
	"github.com/juju/juju/cmd/juju/common"
	"github.com/juju/juju/cmd/modelcmd"
	"github.com/juju/juju/constraints"
	"github.com/juju/juju/environs/config"
	"github.com/juju/juju/instance"
	"github.com/juju/juju/resource/resourceadapters"
	"github.com/juju/juju/storage"
)

var planURL = "https://api.jujucharms.com/omnibus/v2"

type CharmAdder interface {
	AddLocalCharm(*charm.URL, charm.Charm) (*charm.URL, error)
	AddCharm(*charm.URL, params.Channel) error
	AddCharmWithAuthorization(*charm.URL, params.Channel, *macaroon.Macaroon) error
	AuthorizeCharmstoreEntity(*charm.URL) (*macaroon.Macaroon, error)
}

type ApplicationAPI interface {
	AddMachines(machineParams []apiparams.AddMachineParams) ([]apiparams.AddMachinesResult, error)
	AddRelation(endpoints ...string) (*apiparams.AddRelationResults, error)
	AddUnits(application string, numUnits int, placement []*instance.Placement) ([]string, error)
	Expose(application string) error
	GetCharmURL(serviceName string) (*charm.URL, error)
	SetAnnotation(annotations map[string]map[string]string) ([]apiparams.ErrorResult, error)
	SetCharm(application.SetCharmConfig) error
	SetConstraints(application string, constraints constraints.Value) error
	Update(apiparams.ApplicationUpdate) error
}

type ModelAPI interface {
	ModelUUID() (string, bool)
	ModelGet() (map[string]interface{}, error)
}

// MeteredDeployAPI represents the methods of the API the deploy
// command needs for metered charms.
type MeteredDeployAPI interface {
	IsMetered(charmURL string) (bool, error)
	SetMetricCredentials(service string, credentials []byte) error
}

// DeployAPI represents the methods of the API the deploy
// command needs.
type DeployAPI interface {
	// TODO(katco): Pair DeployAPI down to only the methods required
	// by the deploy command.
	api.Connection
	CharmAdder
	MeteredDeployAPI
	ApplicationAPI
	ModelAPI

	// ApplicationClient
	CharmInfo(string) (*apicharms.CharmInfo, error)
	Deploy(application.DeployArgs) error
	Status(patterns []string) (*apiparams.FullStatus, error)

	Resolve(*config.Config, *charm.URL) (*charm.URL, params.Channel, []string, error)

	GetBundle(*charm.URL) (charm.Bundle, error)

	WatchAll() (*api.AllWatcher, error)
}

// The following structs exist purely because Go cannot create a
// struct with a field named the same as a method name. The DeployAPI
// needs to both embed a *<package>.Client and provide the
// api.Connection Client method.
//
// Once we pair down DeployAPI, this will not longer be a problem.

type apiClient struct {
	*api.Client
}

type charmsClient struct {
	*apicharms.Client
}

type applicationClient struct {
	*application.Client
}

type modelConfigClient struct {
	*modelconfig.Client
}

type charmRepoClient struct {
	*charmrepo.CharmStore
}

type charmstoreClient struct {
	*csclient.Client
}

type annotationsClient struct {
	*annotations.Client
}

func (a *charmstoreClient) AuthorizeCharmstoreEntity(url *charm.URL) (*macaroon.Macaroon, error) {
	return authorizeCharmStoreEntity(a.Client, url)
}

type deployAPIAdapter struct {
	api.Connection
	*apiClient
	*charmsClient
	*applicationClient
	*modelConfigClient
	*charmRepoClient
	*charmstoreClient
	*annotationsClient
}

func (a *deployAPIAdapter) Client() *api.Client {
	return a.apiClient.Client
}

func (a *deployAPIAdapter) ModelUUID() (string, bool) {
	return a.apiClient.ModelUUID()
}

func (a *deployAPIAdapter) Deploy(args application.DeployArgs) error {
	for i, p := range args.Placement {
		if p.Scope == "model-uuid" {
			p.Scope = a.applicationClient.ModelUUID()
		}
		args.Placement[i] = p
	}

	return errors.Trace(a.applicationClient.Deploy(args))
}

func (a *deployAPIAdapter) Resolve(cfg *config.Config, url *charm.URL) (
	*charm.URL,
	params.Channel,
	[]string,
	error,
) {
	return resolveCharm(a.charmRepoClient.ResolveWithChannel, cfg, url)
}

func (a *deployAPIAdapter) Get(url *charm.URL) (charm.Charm, error) {
	return a.charmRepoClient.Get(url)
}

func (a *deployAPIAdapter) SetAnnotation(annotations map[string]map[string]string) ([]apiparams.ErrorResult, error) {
	return a.annotationsClient.Set(annotations)
}

// NewDeployCommandForTest returns a command to deploy services inteded to be used only in tests.
func NewDeployCommandForTest(newAPIRoot func() (DeployAPI, error), steps []DeployStep) modelcmd.ModelCommand {
	deployCmd := &DeployCommand{
		Steps:      steps,
		NewAPIRoot: newAPIRoot,
	}
	if newAPIRoot == nil {
		deployCmd.NewAPIRoot = func() (DeployAPI, error) {
			apiRoot, err := deployCmd.ModelCommandBase.NewAPIRoot()
			if err != nil {
				return nil, errors.Trace(err)
			}
			bakeryClient, err := deployCmd.BakeryClient()
			if err != nil {
				return nil, errors.Trace(err)
			}
			cstoreClient := newCharmStoreClient(bakeryClient).WithChannel(deployCmd.Channel)

			return &deployAPIAdapter{
				Connection:        apiRoot,
				apiClient:         &apiClient{Client: apiRoot.Client()},
				charmsClient:      &charmsClient{Client: apicharms.NewClient(apiRoot)},
				applicationClient: &applicationClient{Client: application.NewClient(apiRoot)},
				modelConfigClient: &modelConfigClient{Client: modelconfig.NewClient(apiRoot)},
				charmstoreClient:  &charmstoreClient{Client: cstoreClient},
				annotationsClient: &annotationsClient{Client: annotations.NewClient(apiRoot)},
				charmRepoClient:   &charmRepoClient{CharmStore: charmrepo.NewCharmStoreFromClient(cstoreClient)},
			}, nil
		}
	}
	return modelcmd.Wrap(deployCmd)
}

// NewDeployCommand returns a command to deploy services.
func NewDeployCommand() modelcmd.ModelCommand {
	steps := []DeployStep{
		&RegisterMeteredCharm{
			RegisterURL: planURL + "/plan/authorize",
			QueryURL:    planURL + "/charm",
		},
	}
	deployCmd := &DeployCommand{
		Steps: steps,
	}
	deployCmd.NewAPIRoot = func() (DeployAPI, error) {
		apiRoot, err := deployCmd.ModelCommandBase.NewAPIRoot()
		if err != nil {
			return nil, errors.Trace(err)
		}
		bakeryClient, err := deployCmd.BakeryClient()
		if err != nil {
			return nil, errors.Trace(err)
		}
		cstoreClient := newCharmStoreClient(bakeryClient).WithChannel(deployCmd.Channel)

		return &deployAPIAdapter{
			Connection:        apiRoot,
			apiClient:         &apiClient{Client: apiRoot.Client()},
			charmsClient:      &charmsClient{Client: apicharms.NewClient(apiRoot)},
			applicationClient: &applicationClient{Client: application.NewClient(apiRoot)},
			modelConfigClient: &modelConfigClient{Client: modelconfig.NewClient(apiRoot)},
			charmstoreClient:  &charmstoreClient{Client: cstoreClient},
			annotationsClient: &annotationsClient{Client: annotations.NewClient(apiRoot)},
			charmRepoClient:   &charmRepoClient{CharmStore: charmrepo.NewCharmStoreFromClient(cstoreClient)},
		}, nil
	}

	return modelcmd.Wrap(deployCmd)
}

type DeployCommand struct {
	modelcmd.ModelCommandBase
	UnitCommandBase

	// CharmOrBundle is either a charm URL, a path where a charm can be found,
	// or a bundle name.
	CharmOrBundle string

	// Channel holds the charmstore channel to use when obtaining
	// the charm to be deployed.
	Channel params.Channel

	// Series is the series of the charm to deploy.
	Series string

	// Force is used to allow a charm to be deployed onto a machine
	// running an unsupported series.
	Force bool

	ApplicationName string
	Config          cmd.FileVar
	ConstraintsStr  string
	Constraints     constraints.Value
	BindToSpaces    string

	// TODO(axw) move this to UnitCommandBase once we support --storage
	// on add-unit too.
	//
	// Storage is a map of storage constraints, keyed on the storage name
	// defined in charm storage metadata.
	Storage map[string]storage.Constraints

	// BundleStorage maps application names to maps of storage constraints keyed on
	// the storage name defined in that application's charm storage metadata.
	BundleStorage map[string]map[string]storage.Constraints

	// TODO(axw) move this to UnitCommandBase once we support --attach-storage
	// on add-unit too.
	//
	// AttachStorage is a list of storage IDs, identifying storage to
	// attach to the unit created by deploy.
	AttachStorage []string

	// Resources is a map of resource name to filename to be uploaded on deploy.
	Resources map[string]string

	Bindings map[string]string
	Steps    []DeployStep

	// NewAPIRoot stores a function which returns a new API root.
	NewAPIRoot func() (DeployAPI, error)

	flagSet *gnuflag.FlagSet
}

const deployDoc = `
<charm or bundle> can be a charm/bundle URL, or an unambiguously condensed
form of it; assuming a current series of "trusty", the following forms will be
accepted:

For cs:trusty/mysql
  mysql
  trusty/mysql

For cs:~user/trusty/mysql
  ~user/mysql

For cs:bundle/mediawiki-single
  mediawiki-single
  bundle/mediawiki-single

The current series for charms is determined first by the 'default-series' model
setting, followed by the preferred series for the charm in the charm store.

In these cases, a versioned charm URL will be expanded as expected (for
example, mysql-33 becomes cs:precise/mysql-33).

Charms may also be deployed from a user specified path. In this case, the path
to the charm is specified along with an optional series.

  juju deploy /path/to/charm --series trusty

If '--series' is not specified, the charm's default series is used. The default
series for a charm is the first one specified in the charm metadata. If the
specified series is not supported by the charm, this results in an error,
unless '--force' is used.

  juju deploy /path/to/charm --series wily --force

Local bundles are specified with a direct path to a bundle.yaml file.
For example:

  juju deploy /path/to/bundle/openstack/bundle.yaml

If an 'application name' is not provided, the application name used is the
'charm or bundle' name.

Constraints can be specified by specifying the '--constraints' option. If the
application is later scaled out with ` + "`juju add-unit`" + `, provisioned machines
will use the same constraints (unless changed by ` + "`juju set-constraints`" + `).

Resources may be uploaded by specifying the '--resource' option followed by a
name=filepath pair. This option may be repeated more than once to upload more
than one resource.

  juju deploy foo --resource bar=/some/file.tgz --resource baz=./docs/cfg.xml

Where 'bar' and 'baz' are resources named in the metadata for the 'foo' charm.

When using a placement directive to deploy to an existing machine or container
('--to' option), the ` + "`juju status`" + ` command should be used for guidance. A few
placement directives are provider-dependent (e.g.: 'zone').

In more complex scenarios, Juju's network spaces are used to partition the
cloud networking layer into sets of subnets. Instances hosting units inside the
same space can communicate with each other without any firewalls. Traffic
crossing space boundaries could be subject to firewall and access restrictions.
Using spaces as deployment targets, rather than their individual subnets,
allows Juju to perform automatic distribution of units across availability zones
to support high availability for applications. Spaces help isolate applications
and their units, both for security purposes and to manage both traffic
segregation and congestion.

When deploying an application or adding machines, the 'spaces' constraint can
be used to define a comma-delimited list of required and forbidden spaces (the
latter prefixed with "^", similar to the 'tags' constraint).


Examples:
    juju deploy mysql               (deploy to a new machine)
    juju deploy mysql --to 23       (deploy to preexisting machine 23)
    juju deploy mysql --to lxd      (deploy to a new LXD container on a new machine)
    juju deploy mysql --to lxd:25   (deploy to a new LXD container on machine 25)
    juju deploy mysql --to 24/lxd/3 (deploy to LXD container 3 on machine 24)

    juju deploy mysql -n 2 --to 3,lxd:5
    (deploy 2 units, one on machine 3 & one to a new LXD container on machine 5)

    juju deploy mysql -n 3 --to 3
    (deploy 3 units, one on machine 3 & the remaining two on new machines)

    juju deploy mysql -n 5 --constraints mem=8G
    (deploy 5 units to machines with at least 8 GB of memory)

    juju deploy mysql --to zone=us-east-1a
    (provider-dependent; deploy to a specific AZ)

    juju deploy mysql --to host.maas
    (deploy to a specific MAAS node)

    juju deploy haproxy -n 2 --constraints spaces=dmz,^cms,^database
    (deploy 2 units to machines that are in the 'dmz' space but not of
    the 'cmd' or the 'database' spaces)

See also:
    spaces
    constraints
    add-unit
    set-config
    get-config
    set-constraints
    get-constraints
`

// DeployStep is an action that needs to be taken during charm deployment.
type DeployStep interface {

	// Set flags necessary for the deploy step.
	SetFlags(*gnuflag.FlagSet)

	// RunPre runs before the call is made to add the charm to the environment.
	RunPre(MeteredDeployAPI, *httpbakery.Client, *cmd.Context, DeploymentInfo) error

	// RunPost runs after the call is made to add the charm to the environment.
	// The error parameter is used to notify the step of a previously occurred error.
	RunPost(MeteredDeployAPI, *httpbakery.Client, *cmd.Context, DeploymentInfo, error) error
}

// DeploymentInfo is used to maintain all deployment information for
// deployment steps.
type DeploymentInfo struct {
	CharmID         charmstore.CharmID
	ApplicationName string
	ModelUUID       string
	CharmInfo       *apicharms.CharmInfo
}

func (c *DeployCommand) Info() *cmd.Info {
	return &cmd.Info{
		Name:    "deploy",
		Args:    "<charm or bundle> [<application name>]",
		Purpose: "Deploy a new application or bundle.",
		Doc:     deployDoc,
	}
}

var (
	// charmOnlyFlags and bundleOnlyFlags are used to validate flags based on
	// whether we are deploying a charm or a bundle.
<<<<<<< HEAD
	charmOnlyFlags = []string{
		"bind", "config", "constraints", "force", "n", "num-units",
		"series", "to", "resource", "attach-storage",
	}
	bundleOnlyFlags       = []string{}
	modelCommandBaseFlags = []string{"B", "no-browser-login"}
=======
	charmOnlyFlags  = []string{"bind", "config", "constraints", "force", "n", "num-units", "series", "to", "resource"}
	bundleOnlyFlags = []string{}
>>>>>>> f0344dfb
)

func (c *DeployCommand) SetFlags(f *gnuflag.FlagSet) {
	// Keep above charmOnlyFlags and bundleOnlyFlags lists updated when adding
	// new flags.
	c.UnitCommandBase.SetFlags(f)
	c.ModelCommandBase.SetFlags(f)
	f.IntVar(&c.NumUnits, "n", 1, "Number of application units to deploy for principal charms")
	f.StringVar((*string)(&c.Channel), "channel", "", "Channel to use when getting the charm or bundle from the charm store")
	f.Var(&c.Config, "config", "Path to yaml-formatted application config")
	f.StringVar(&c.ConstraintsStr, "constraints", "", "Set application constraints")
	f.StringVar(&c.Series, "series", "", "The series on which to deploy")
	f.BoolVar(&c.Force, "force", false, "Allow a charm to be deployed to a machine running an unsupported series")
	f.Var(storageFlag{&c.Storage, &c.BundleStorage}, "storage", "Charm storage constraints")
	f.Var(attachStorageFlag{&c.AttachStorage}, "attach-storage", "Existing storage to attach to the deployed unit")
	f.Var(stringMap{&c.Resources}, "resource", "Resource to be uploaded to the controller")
	f.StringVar(&c.BindToSpaces, "bind", "", "Configure application endpoint bindings to spaces")

	for _, step := range c.Steps {
		step.SetFlags(f)
	}
	c.flagSet = f
}

func (c *DeployCommand) Init(args []string) error {
	if c.Force && c.Series == "" && c.PlacementSpec == "" {
		return errors.New("--force is only used with --series")
	}
	if len(c.AttachStorage) > 0 && c.NumUnits != 1 {
		return errors.New("--attach-storage cannot be used with -n")
	}
	switch len(args) {
	case 2:
		if !names.IsValidApplication(args[1]) {
			return errors.Errorf("invalid application name %q", args[1])
		}
		c.ApplicationName = args[1]
		fallthrough
	case 1:
		c.CharmOrBundle = args[0]
	case 0:
		return errors.New("no charm or bundle specified")
	default:
		return cmd.CheckEmpty(args[2:])
	}

	if err := c.parseBind(); err != nil {
		return err
	}
	return c.UnitCommandBase.Init(args)
}

type ModelConfigGetter interface {
	ModelGet() (map[string]interface{}, error)
}

var getModelConfig = func(api ModelConfigGetter) (*config.Config, error) {
	// Separated into a variable for easy overrides
	attrs, err := api.ModelGet()
	if err != nil {
		return nil, errors.Wrap(err, errors.New("cannot fetch model settings"))
	}

	return config.New(config.NoDefaults, attrs)
}

func (c *DeployCommand) deployBundle(
	ctx *cmd.Context,
	filePath string,
	data *charm.BundleData,
	channel params.Channel,
	apiRoot DeployAPI,
	bundleStorage map[string]map[string]storage.Constraints,
) error {
	// TODO(ericsnow) Do something with the CS macaroons that were returned?
	if _, err := deployBundle(
		filePath,
		data,
		channel,
		apiRoot,
		ctx,
		bundleStorage,
	); err != nil {
		return errors.Trace(err)
	}
	ctx.Infof("Deploy of bundle completed.")
	return nil
}

func (c *DeployCommand) deployCharm(
	id charmstore.CharmID,
	csMac *macaroon.Macaroon,
	series string,
	ctx *cmd.Context,
	apiRoot DeployAPI,
) (rErr error) {
	charmInfo, err := apiRoot.CharmInfo(id.URL.String())
	if err != nil {
		return err
	}

	numUnits := c.NumUnits
	if charmInfo.Meta.Subordinate {
		if !constraints.IsEmpty(&c.Constraints) {
			return errors.New("cannot use --constraints with subordinate application")
		}
		if numUnits == 1 && c.PlacementSpec == "" {
			numUnits = 0
		} else {
			return errors.New("cannot use --num-units or --to with subordinate application")
		}
	}
	serviceName := c.ApplicationName
	if serviceName == "" {
		serviceName = charmInfo.Meta.Name
	}
	var configYAML []byte
	if c.Config.Path != "" {
		configYAML, err = c.Config.Read(ctx)
		if err != nil {
			return errors.Trace(err)
		}
	}

	bakeryClient, err := c.BakeryClient()
	if err != nil {
		return errors.Trace(err)
	}

	uuid, ok := apiRoot.ModelUUID()
	if !ok {
		return errors.New("API connection is controller-only (should never happen)")
	}

	deployInfo := DeploymentInfo{
		CharmID:         id,
		ApplicationName: serviceName,
		ModelUUID:       uuid,
		CharmInfo:       charmInfo,
	}

	for _, step := range c.Steps {
		err = step.RunPre(apiRoot, bakeryClient, ctx, deployInfo)
		if err != nil {
			return errors.Trace(err)
		}
	}

	defer func() {
		for _, step := range c.Steps {
			err = errors.Trace(step.RunPost(apiRoot, bakeryClient, ctx, deployInfo, rErr))
			if err != nil {
				rErr = err
			}
		}
	}()

	if id.URL != nil && id.URL.Schema != "local" && len(charmInfo.Meta.Terms) > 0 {
		ctx.Infof("Deployment under prior agreement to terms: %s",
			strings.Join(charmInfo.Meta.Terms, " "))
	}

	ids, err := resourceadapters.DeployResources(
		serviceName,
		id,
		csMac,
		c.Resources,
		charmInfo.Meta.Resources,
		apiRoot,
	)
	if err != nil {
		return errors.Trace(err)
	}

	return errors.Trace(apiRoot.Deploy(application.DeployArgs{
		CharmID:          id,
		Cons:             c.Constraints,
		ApplicationName:  serviceName,
		Series:           series,
		NumUnits:         numUnits,
		ConfigYAML:       string(configYAML),
		Placement:        c.Placement,
		Storage:          c.Storage,
		AttachStorage:    c.AttachStorage,
		Resources:        ids,
		EndpointBindings: c.Bindings,
	}))
}

const parseBindErrorPrefix = "--bind must be in the form '[<default-space>] [<endpoint-name>=<space> ...]'. "

// parseBind parses the --bind option. Valid forms are:
// * relation-name=space-name
// * extra-binding-name=space-name
// * space-name (equivalent to binding all endpoints to the same space, i.e. application-default)
// * The above in a space separated list to specify multiple bindings,
//   e.g. "rel1=space1 ext1=space2 space3"
func (c *DeployCommand) parseBind() error {
	bindings := make(map[string]string)
	if c.BindToSpaces == "" {
		return nil
	}

	for _, s := range strings.Split(c.BindToSpaces, " ") {
		s = strings.TrimSpace(s)
		if s == "" {
			continue
		}

		v := strings.Split(s, "=")
		var endpoint, space string
		switch len(v) {
		case 1:
			endpoint = ""
			space = v[0]
		case 2:
			if v[0] == "" {
				return errors.New(parseBindErrorPrefix + "Found = without endpoint name. Use a lone space name to set the default.")
			}
			endpoint = v[0]
			space = v[1]
		default:
			return errors.New(parseBindErrorPrefix + "Found multiple = in binding. Did you forget to space-separate the binding list?")
		}

		if !names.IsValidSpace(space) {
			return errors.New(parseBindErrorPrefix + "Space name invalid.")
		}
		bindings[endpoint] = space
	}
	c.Bindings = bindings
	return nil
}

func (c *DeployCommand) Run(ctx *cmd.Context) error {
	var err error
	c.Constraints, err = common.ParseConstraints(ctx, c.ConstraintsStr)
	if err != nil {
		return err
	}
	apiRoot, err := c.NewAPIRoot()
	if err != nil {
		return errors.Trace(err)
	}
	defer apiRoot.Close()

	deploy, err := findDeployerFIFO(
		c.maybeReadLocalBundle,
		func() (deployFn, error) { return c.maybeReadLocalCharm(apiRoot) },
		c.maybePredeployedLocalCharm,
		c.maybeReadCharmstoreBundleFn(apiRoot),
		c.charmStoreCharm, // This always returns a deployer
	)
	if err != nil {
		return errors.Trace(err)
	}

	return block.ProcessBlockedError(deploy(ctx, apiRoot), block.BlockChange)
}

func findDeployerFIFO(maybeDeployers ...func() (deployFn, error)) (deployFn, error) {
	for _, d := range maybeDeployers {
		if deploy, err := d(); err != nil {
			return nil, errors.Trace(err)
		} else if deploy != nil {
			return deploy, nil
		}
	}
	return nil, errors.NotFoundf("suitable deployer")
}

type deployFn func(*cmd.Context, DeployAPI) error

func (c *DeployCommand) validateBundleFlags() error {
	if flags := getFlags(c.flagSet, charmOnlyFlags); len(flags) > 0 {
		return errors.Errorf("Flags provided but not supported when deploying a bundle: %s.", strings.Join(flags, ", "))
	}
	return nil
}

func (c *DeployCommand) validateCharmFlags() error {
	if flags := getFlags(c.flagSet, bundleOnlyFlags); len(flags) > 0 {
		return errors.Errorf("Flags provided but not supported when deploying a charm: %s.", strings.Join(flags, ", "))
	}
	return nil
}

func (c *DeployCommand) maybePredeployedLocalCharm() (deployFn, error) {
	// If the charm's schema is local, we should definitively attempt
	// to deploy a charm that's already deployed in the
	// environment.
	userCharmURL, err := charm.ParseURL(c.CharmOrBundle)
	if err != nil {
		return nil, errors.Trace(err)
	} else if userCharmURL.Schema != "local" {
		logger.Debugf("cannot interpret as a redeployment of a local charm from the controller")
		return nil, nil
	}

	return func(ctx *cmd.Context, api DeployAPI) error {
		formattedCharmURL := userCharmURL.String()
		ctx.Infof("Located charm %q.", formattedCharmURL)
		ctx.Infof("Deploying charm %q.", formattedCharmURL)
		return errors.Trace(c.deployCharm(
			charmstore.CharmID{URL: userCharmURL},
			(*macaroon.Macaroon)(nil),
			userCharmURL.Series,
			ctx,
			api,
		))
	}, nil
}

func (c *DeployCommand) maybeReadLocalBundle() (deployFn, error) {
	bundleFile := c.CharmOrBundle
	var (
		bundleFilePath                string
		resolveRelativeBundleFilePath bool
	)

	bundleData, err := charmrepo.ReadBundleFile(bundleFile)
	if err != nil {
		// We may have been given a local bundle archive or exploded directory.
		bundle, url, pathErr := charmrepo.NewBundleAtPath(bundleFile)
		if charmrepo.IsInvalidPathError(pathErr) {
			return nil, errors.Errorf(""+
				"The charm or bundle %q is ambiguous.\n"+
				"To deploy a local charm or bundle, run `juju deploy ./%[1]s`.\n"+
				"To deploy a charm or bundle from the store, run `juju deploy cs:%[1]s`.",
				c.CharmOrBundle,
			)
		}
		if pathErr != nil {
			// If the bundle files existed but we couldn't read them,
			// then return that error rather than trying to interpret
			// as a charm.
			if info, statErr := os.Stat(c.CharmOrBundle); statErr == nil {
				if info.IsDir() {
					if _, ok := pathErr.(*charmrepo.NotFoundError); !ok {
						return nil, pathErr
					}
				}
			}

			logger.Debugf("cannot interpret as local bundle: %v", err)
			return nil, nil
		}

		bundleData = bundle.Data()
		bundleFile = url.String()
		if info, err := os.Stat(bundleFile); err == nil && info.IsDir() {
			bundleFilePath = bundleFile
		}
	} else {
		resolveRelativeBundleFilePath = true
	}

	if err := c.validateBundleFlags(); err != nil {
		return nil, errors.Trace(err)
	}

	return func(ctx *cmd.Context, apiRoot DeployAPI) error {
		// For local bundles, we extract the local path of the bundle
		// directory.
		if resolveRelativeBundleFilePath {
			bundleFilePath = filepath.Dir(ctx.AbsPath(bundleFile))
		}

		return errors.Trace(c.deployBundle(
			ctx,
			bundleFilePath,
			bundleData,
			c.Channel,
			apiRoot,
			c.BundleStorage,
		))
	}, nil
}

func (c *DeployCommand) maybeReadLocalCharm(apiRoot DeployAPI) (deployFn, error) {
	// NOTE: Here we select the series using the algorithm defined by
	// `seriesSelector.CharmSeries`. This serves to override the algorithm found in
	// `charmrepo.NewCharmAtPath` which is outdated (but must still be
	// called since the code is coupled with path interpretation logic which
	// cannot easily be factored out).

	// NOTE: Reading the charm here is only meant to aid in inferring the correct
	// series, if this fails we fall back to the argument series. If reading
	// the charm fails here it will also fail below (the charm is read again
	// below) where it is handled properly. This is just an expedient to get
	// the correct series. A proper refactoring of the charmrepo package is
	// needed for a more elegant fix.

	ch, err := charm.ReadCharm(c.CharmOrBundle)
	series := c.Series
	if err == nil {
		modelCfg, err := getModelConfig(apiRoot)
		if err != nil {
			return nil, errors.Trace(err)
		}

		seriesSelector := seriesSelector{
			seriesFlag:      series,
			supportedSeries: ch.Meta().Series,
			force:           c.Force,
			conf:            modelCfg,
			fromBundle:      false,
		}

		series, err = seriesSelector.charmSeries()
		if err != nil {
			return nil, errors.Trace(err)
		}
	}

	// Charm may have been supplied via a path reference.
	ch, curl, err := charmrepo.NewCharmAtPathForceSeries(c.CharmOrBundle, series, c.Force)
	// We check for several types of known error which indicate
	// that the supplied reference was indeed a path but there was
	// an issue reading the charm located there.
	if charm.IsMissingSeriesError(err) {
		return nil, err
	} else if charm.IsUnsupportedSeriesError(err) {
		return nil, errors.Trace(err)
	} else if errors.Cause(err) == zip.ErrFormat {
		return nil, errors.Errorf("invalid charm or bundle provided at %q", c.CharmOrBundle)
	} else if _, ok := err.(*charmrepo.NotFoundError); ok {
		return nil, errors.Wrap(err, errors.NotFoundf("charm or bundle at %q", c.CharmOrBundle))
	} else if err != nil && err != os.ErrNotExist {
		// If we get a "not exists" error then we attempt to interpret
		// the supplied charm reference as a URL elsewhere, otherwise
		// we return the error.
		return nil, errors.Trace(err)
	} else if err != nil {
		logger.Debugf("cannot interpret as local charm: %v", err)
		return nil, nil
	}

	return func(ctx *cmd.Context, apiRoot DeployAPI) error {
		if curl, err = apiRoot.AddLocalCharm(curl, ch); err != nil {
			return errors.Trace(err)
		}

		id := charmstore.CharmID{
			URL: curl,
			// Local charms don't need a channel.
		}

		ctx.Infof("Deploying charm %q.", curl.String())
		return errors.Trace(c.deployCharm(
			id,
			(*macaroon.Macaroon)(nil), // local charms don't need one.
			curl.Series,
			ctx,
			apiRoot,
		))
	}, nil
}

func (c *DeployCommand) maybeReadCharmstoreBundleFn(apiRoot DeployAPI) func() (deployFn, error) {
	return func() (deployFn, error) {
		userRequestedURL, err := charm.ParseURL(c.CharmOrBundle)
		if err != nil {
			return nil, errors.Trace(err)
		}

		modelCfg, err := getModelConfig(apiRoot)
		if err != nil {
			return nil, errors.Trace(err)
		}

		// Charm or bundle has been supplied as a URL so we resolve and
		// deploy using the store.
		storeCharmOrBundleURL, channel, _, err := apiRoot.Resolve(modelCfg, userRequestedURL)
		if charm.IsUnsupportedSeriesError(err) {
			return nil, errors.Errorf("%v. Use --force to deploy the charm anyway.", err)
		} else if err != nil {
			return nil, errors.Trace(err)
		} else if storeCharmOrBundleURL.Series != "bundle" {
			logger.Debugf(
				`cannot interpret as charmstore bundle: %v (series) != "bundle"`,
				storeCharmOrBundleURL.Series,
			)
			return nil, nil
		}

		if err := c.validateBundleFlags(); err != nil {
			return nil, errors.Trace(err)
		}

		return func(ctx *cmd.Context, apiRoot DeployAPI) error {
			bundle, err := apiRoot.GetBundle(storeCharmOrBundleURL)
			if err != nil {
				return errors.Trace(err)
			}
			ctx.Infof("Located bundle %q", storeCharmOrBundleURL)
			data := bundle.Data()

			return errors.Trace(c.deployBundle(
				ctx,
				"", // filepath
				data,
				channel,
				apiRoot,
				c.BundleStorage,
			))
		}, nil
	}
}

func (c *DeployCommand) charmStoreCharm() (deployFn, error) {
	userRequestedURL, err := charm.ParseURL(c.CharmOrBundle)
	if err != nil {
		return nil, errors.Trace(err)
	}

	return func(ctx *cmd.Context, apiRoot DeployAPI) error {
		// resolver.resolve potentially updates the series of anything
		// passed in. Store this for use in seriesSelector.
		userRequestedSeries := userRequestedURL.Series

		modelCfg, err := getModelConfig(apiRoot)
		if err != nil {
			return errors.Trace(err)
		}

		// Charm or bundle has been supplied as a URL so we resolve and deploy using the store.
		storeCharmOrBundleURL, channel, supportedSeries, err := apiRoot.Resolve(modelCfg, userRequestedURL)
		if charm.IsUnsupportedSeriesError(err) {
			return errors.Errorf("%v. Use --force to deploy the charm anyway.", err)
		} else if err != nil {
			return errors.Trace(err)
		}

		if err := c.validateCharmFlags(); err != nil {
			return errors.Trace(err)
		}

		selector := seriesSelector{
			charmURLSeries:  userRequestedSeries,
			seriesFlag:      c.Series,
			supportedSeries: supportedSeries,
			force:           c.Force,
			conf:            modelCfg,
			fromBundle:      false,
		}

		// Get the series to use.
		series, err := selector.charmSeries()
		if charm.IsUnsupportedSeriesError(err) {
			return errors.Errorf("%v. Use --force to deploy the charm anyway.", err)
		}

		// Store the charm in the controller
		curl, csMac, err := addCharmFromURL(apiRoot, storeCharmOrBundleURL, channel)
		if err != nil {
			if termErr, ok := errors.Cause(err).(*common.TermsRequiredError); ok {
				return errors.Trace(termErr.UserErr())
			}
			return errors.Annotatef(err, "storing charm for URL %q", storeCharmOrBundleURL)
		}

		formattedCharmURL := curl.String()
		ctx.Infof("Located charm %q.", formattedCharmURL)
		ctx.Infof("Deploying charm %q.", formattedCharmURL)
		id := charmstore.CharmID{
			URL:     curl,
			Channel: channel,
		}
		return errors.Trace(c.deployCharm(
			id,
			csMac,
			series,
			ctx,
			apiRoot,
		))
	}, nil
}

// getFlags returns the flags with the given names. Only flags that are set and
// whose name is included in flagNames are included.
func getFlags(flagSet *gnuflag.FlagSet, flagNames []string) []string {
	flags := make([]string, 0, flagSet.NFlag())
	flagSet.Visit(func(flag *gnuflag.Flag) {
		for _, name := range flagNames {
			if flag.Name == name {
				flags = append(flags, flagWithMinus(name))
			}
		}
	})
	return flags
}

func flagWithMinus(name string) string {
	if len(name) > 1 {
		return "--" + name
	}
	return "-" + name
}<|MERGE_RESOLUTION|>--- conflicted
+++ resolved
@@ -448,17 +448,11 @@
 var (
 	// charmOnlyFlags and bundleOnlyFlags are used to validate flags based on
 	// whether we are deploying a charm or a bundle.
-<<<<<<< HEAD
 	charmOnlyFlags = []string{
 		"bind", "config", "constraints", "force", "n", "num-units",
 		"series", "to", "resource", "attach-storage",
 	}
-	bundleOnlyFlags       = []string{}
-	modelCommandBaseFlags = []string{"B", "no-browser-login"}
-=======
-	charmOnlyFlags  = []string{"bind", "config", "constraints", "force", "n", "num-units", "series", "to", "resource"}
 	bundleOnlyFlags = []string{}
->>>>>>> f0344dfb
 )
 
 func (c *DeployCommand) SetFlags(f *gnuflag.FlagSet) {
