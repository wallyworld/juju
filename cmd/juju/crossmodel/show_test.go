--- conflicted
+++ resolved
@@ -4,13 +4,9 @@
 package crossmodel
 
 import (
-<<<<<<< HEAD
+	"os"
+
 	"github.com/juju/charm/v9"
-=======
-	"os"
-
-	"github.com/juju/charm/v8"
->>>>>>> 82265be1
 	"github.com/juju/cmd/v3"
 	"github.com/juju/cmd/v3/cmdtesting"
 	"github.com/juju/errors"
