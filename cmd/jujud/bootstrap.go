// Copyright 2012, 2013 Canonical Ltd.
// Licensed under the AGPLv3, see LICENCE file for details.

package main

import (
	"encoding/base64"
	"fmt"
	"net"

	"launchpad.net/gnuflag"
	"launchpad.net/goyaml"

	"launchpad.net/juju-core/agent"
	"launchpad.net/juju-core/agent/mongo"
	"launchpad.net/juju-core/cmd"
	"launchpad.net/juju-core/constraints"
	"launchpad.net/juju-core/environs"
	"launchpad.net/juju-core/environs/config"
	"launchpad.net/juju-core/instance"
	"launchpad.net/juju-core/provider"
	"launchpad.net/juju-core/state"
	"launchpad.net/juju-core/state/api/params"
	"launchpad.net/juju-core/worker/peergrouper"
)

type BootstrapCommand struct {
	cmd.CommandBase
	AgentConf
	EnvConfig   map[string]interface{}
	Constraints constraints.Value
	Hardware    instance.HardwareCharacteristics
	InstanceId  string
}

// Info returns a decription of the command.
func (c *BootstrapCommand) Info() *cmd.Info {
	return &cmd.Info{
		Name:    "bootstrap-state",
		Purpose: "initialize juju state",
	}
}

func (c *BootstrapCommand) SetFlags(f *gnuflag.FlagSet) {
	c.AgentConf.AddFlags(f)
	yamlBase64Var(f, &c.EnvConfig, "env-config", "", "initial environment configuration (yaml, base64 encoded)")
	f.Var(constraints.ConstraintsValue{Target: &c.Constraints}, "constraints", "initial environment constraints (space-separated strings)")
	f.Var(&c.Hardware, "hardware", "hardware characteristics (space-separated strings)")
	f.StringVar(&c.InstanceId, "instance-id", "", "unique instance-id for bootstrap machine")
}

// Init initializes the command for running.
func (c *BootstrapCommand) Init(args []string) error {
	if len(c.EnvConfig) == 0 {
		return requiredError("env-config")
	}
	if c.InstanceId == "" {
		return requiredError("instance-id")
	}
	return c.AgentConf.CheckArgs(args)
}

// Run initializes state for an environment.
func (c *BootstrapCommand) Run(_ *cmd.Context) error {
	envCfg, err := config.New(config.NoDefaults, c.EnvConfig)
	if err != nil {
		return err
	}
	err = c.ReadConfig("machine-0")
	if err != nil {
		return err
	}
	agentConfig := c.CurrentConfig()

	// agent.Jobs is an optional field in the agent config, and was
	// introduced after 1.17.2. We default to allowing units on
	// machine-0 if missing.
	jobs := agentConfig.Jobs()
	if len(jobs) == 0 {
		jobs = []params.MachineJob{
			params.JobManageEnviron,
			params.JobHostUnits,
		}
	}

	// Get the bootstrap machine's addresses from the provider.
	env, err := environs.New(envCfg)
	if err != nil {
		return err
	}
	instanceId := instance.Id(c.InstanceId)
	instances, err := env.Instances([]instance.Id{instanceId})
	if err != nil {
		return err
	}
	addrs, err := instances[0].Addresses()
	if err != nil {
		return err
	}

	// Generate a shared secret for the Mongo replica set, and write it out.
	sharedSecret, err := mongo.GenerateSharedSecret()
	if err != nil {
		return err
	}
	info, ok := agentConfig.StateServingInfo()
	if !ok {
		return fmt.Errorf("bootstrap machine config has no state serving info")
	}
	info.SharedSecret = sharedSecret
	err = c.ChangeConfig(func(agentConfig agent.ConfigSetter) {
		agentConfig.SetStateServingInfo(info)
	})
	if err != nil {
		return fmt.Errorf("cannot write agent config: %v", err)
	}
	agentConfig = c.CurrentConfig()

<<<<<<< HEAD
	namespace := agentConfig.Value(agent.Namespace)

	if err := c.startMongo(addrs, agentConfig, namespace); err != nil {
=======
	if err := c.startMongo(addrs, agentConfig); err != nil {
>>>>>>> c9841f22
		return err
	}

	logger.Infof("started mongo")
	// Initialise state, and store any agent config (e.g. password) changes.
	var st *state.State
	err = nil
	writeErr := c.ChangeConfig(func(agentConfig agent.ConfigSetter) {
		st, _, err = agent.InitializeState(
			agentConfig,
			envCfg,
			agent.BootstrapMachineConfig{
				Addresses:       addrs,
				Constraints:     c.Constraints,
				Jobs:            jobs,
				InstanceId:      instanceId,
				Characteristics: c.Hardware,
				SharedSecret:    sharedSecret,
			},
			state.DefaultDialOpts(),
			environs.NewStatePolicy(),
		)
	})
	if writeErr != nil {
		return fmt.Errorf("cannot write initial configuration: %v", err)
	}
	if err != nil {
		return err
	}
	st.Close()
	return nil
}

<<<<<<< HEAD
func (c *BootstrapCommand) startMongo(addrs []instance.Address, agentConfig agent.Config, namespace string) error {
	logger.Debugf("starting mongo")

	info, ok := agentConfig.StateInfo()
	if !ok {
		return fmt.Errorf("no state info available")
	}
	dialInfo, err := state.DialInfo(info, state.DefaultDialOpts())
=======
func (c *BootstrapCommand) startMongo(addrs []instance.Address, agentConfig agent.Config) error {
	logger.Debugf("starting mongo")

	dialInfo, err := state.DialInfo(agentConfig.StateInfo(), state.DefaultDialOpts())
>>>>>>> c9841f22
	if err != nil {
		return err
	}
	servingInfo, ok := agentConfig.StateServingInfo()
	if !ok {
<<<<<<< HEAD
		return fmt.Errorf("No state serving info available")
	}

=======
		return fmt.Errorf("agent config has no state serving info")
	}
>>>>>>> c9841f22
	// Use localhost to dial the mongo server, because it's running in
	// auth mode and will refuse to perform any operations unless
	// we dial that address.
	dialInfo.Addrs = []string{
		net.JoinHostPort("127.0.0.1", fmt.Sprint(servingInfo.StatePort)),
	}
<<<<<<< HEAD

	if err := ensureMongoServer(agentConfig.DataDir(), servingInfo.StatePort, namespace); err != nil {
=======
	logger.Debugf("calling ensureMongoServer")
	providerType := agentConfig.Value(agent.ProviderType)
	withHA := providerType != provider.Local
	err = ensureMongoServer(
		agentConfig.DataDir(),
		agentConfig.Value(agent.Namespace),
		servingInfo,
		withHA)
	if err != nil {
>>>>>>> c9841f22
		return err
	}
	// If we are not doing HA, there is no need to set up replica set.
	if !withHA {
		return nil
	}

	peerAddr := mongo.SelectPeerAddress(addrs)
	if peerAddr == "" {
		return fmt.Errorf("no appropriate peer address found in %q", addrs)
	}
	peerHostPort := net.JoinHostPort(peerAddr, fmt.Sprint(servingInfo.StatePort))

	return maybeInitiateMongoServer(peergrouper.InitiateMongoParams{
		DialInfo:       dialInfo,
		MemberHostPort: peerHostPort,
	})
}

// yamlBase64Value implements gnuflag.Value on a map[string]interface{}.
type yamlBase64Value map[string]interface{}

// Set decodes the base64 value into yaml then expands that into a map.
func (v *yamlBase64Value) Set(value string) error {
	decoded, err := base64.StdEncoding.DecodeString(value)
	if err != nil {
		return err
	}
	return goyaml.Unmarshal(decoded, v)
}

func (v *yamlBase64Value) String() string {
	return fmt.Sprintf("%v", *v)
}

// yamlBase64Var sets up a gnuflag flag analogous to the FlagSet.*Var methods.
func yamlBase64Var(fs *gnuflag.FlagSet, target *map[string]interface{}, name string, value string, usage string) {
	fs.Var((*yamlBase64Value)(target), name, usage)
}<|MERGE_RESOLUTION|>--- conflicted
+++ resolved
@@ -116,13 +116,7 @@
 	}
 	agentConfig = c.CurrentConfig()
 
-<<<<<<< HEAD
-	namespace := agentConfig.Value(agent.Namespace)
-
-	if err := c.startMongo(addrs, agentConfig, namespace); err != nil {
-=======
 	if err := c.startMongo(addrs, agentConfig); err != nil {
->>>>>>> c9841f22
 		return err
 	}
 
@@ -156,8 +150,7 @@
 	return nil
 }
 
-<<<<<<< HEAD
-func (c *BootstrapCommand) startMongo(addrs []instance.Address, agentConfig agent.Config, namespace string) error {
+func (c *BootstrapCommand) startMongo(addrs []instance.Address, agentConfig agent.Config) error {
 	logger.Debugf("starting mongo")
 
 	info, ok := agentConfig.StateInfo()
@@ -165,35 +158,19 @@
 		return fmt.Errorf("no state info available")
 	}
 	dialInfo, err := state.DialInfo(info, state.DefaultDialOpts())
-=======
-func (c *BootstrapCommand) startMongo(addrs []instance.Address, agentConfig agent.Config) error {
-	logger.Debugf("starting mongo")
-
-	dialInfo, err := state.DialInfo(agentConfig.StateInfo(), state.DefaultDialOpts())
->>>>>>> c9841f22
 	if err != nil {
 		return err
 	}
 	servingInfo, ok := agentConfig.StateServingInfo()
 	if !ok {
-<<<<<<< HEAD
-		return fmt.Errorf("No state serving info available")
-	}
-
-=======
 		return fmt.Errorf("agent config has no state serving info")
 	}
->>>>>>> c9841f22
 	// Use localhost to dial the mongo server, because it's running in
 	// auth mode and will refuse to perform any operations unless
 	// we dial that address.
 	dialInfo.Addrs = []string{
 		net.JoinHostPort("127.0.0.1", fmt.Sprint(servingInfo.StatePort)),
 	}
-<<<<<<< HEAD
-
-	if err := ensureMongoServer(agentConfig.DataDir(), servingInfo.StatePort, namespace); err != nil {
-=======
 	logger.Debugf("calling ensureMongoServer")
 	providerType := agentConfig.Value(agent.ProviderType)
 	withHA := providerType != provider.Local
@@ -203,7 +180,6 @@
 		servingInfo,
 		withHA)
 	if err != nil {
->>>>>>> c9841f22
 		return err
 	}
 	// If we are not doing HA, there is no need to set up replica set.
