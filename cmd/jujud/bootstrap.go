// Copyright 2012, 2013 Canonical Ltd.
// Licensed under the AGPLv3, see LICENCE file for details.

package main

import (
	"encoding/base64"
	"fmt"
	"io/ioutil"
	"strings"

	"launchpad.net/gnuflag"
	"launchpad.net/goyaml"

	"launchpad.net/juju-core/agent"
	"launchpad.net/juju-core/cmd"
	"launchpad.net/juju-core/constraints"
	"launchpad.net/juju-core/environs"
	"launchpad.net/juju-core/environs/bootstrap"
	"launchpad.net/juju-core/environs/cloudinit"
	"launchpad.net/juju-core/environs/config"
	"launchpad.net/juju-core/instance"
	"launchpad.net/juju-core/state"
)

// Cloud-init write the URL to be used to load the bootstrap state into this file.
// A variable is used here to allow tests to override.
var providerStateURLFile = cloudinit.BootstrapStateURLFile

type BootstrapCommand struct {
	cmd.CommandBase
	Conf        AgentConf
	EnvConfig   map[string]interface{}
	Constraints constraints.Value
}

// Info returns a decription of the command.
func (c *BootstrapCommand) Info() *cmd.Info {
	return &cmd.Info{
		Name:    "bootstrap-state",
		Purpose: "initialize juju state",
	}
}

func (c *BootstrapCommand) SetFlags(f *gnuflag.FlagSet) {
	c.Conf.addFlags(f)
	yamlBase64Var(f, &c.EnvConfig, "env-config", "", "initial environment configuration (yaml, base64 encoded)")
	f.Var(constraints.ConstraintsValue{&c.Constraints}, "constraints", "initial environment constraints (space-separated strings)")
}

// Init initializes the command for running.
func (c *BootstrapCommand) Init(args []string) error {
	if len(c.EnvConfig) == 0 {
		return requiredError("env-config")
	}
	return c.Conf.checkArgs(args)
}

// Run initializes state for an environment.
func (c *BootstrapCommand) Run(_ *cmd.Context) error {
	data, err := ioutil.ReadFile(providerStateURLFile)
	if err != nil {
		return fmt.Errorf("cannot read provider-state-url file: %v", err)
	}
	envCfg, err := config.New(config.NoDefaults, c.EnvConfig)
	if err != nil {
		return err
	}
	stateInfoURL := strings.Split(string(data), "\n")[0]
	bsState, err := bootstrap.LoadStateFromURL(stateInfoURL, !envCfg.SSLHostnameVerification())
	if err != nil {
		return fmt.Errorf("cannot load state from URL %q (read from %q): %v", stateInfoURL, providerStateURLFile, err)
	}
	err = c.Conf.read("machine-0")
	if err != nil {
		return err
	}
<<<<<<< HEAD
	envCfg, err := config.New(config.NoDefaults, c.EnvConfig)
	if err != nil {
		return err
	}
	// agent.Jobs is an optional field in the agent config, and was
	// introduced after 1.17.2. We default to allowing units on
	// machine-0 if missing.
	jobs := c.Conf.config.Jobs()
	if len(jobs) == 0 {
		jobs = []state.MachineJob{
			state.JobManageEnviron,
			state.JobHostUnits,
=======
	// agent.BootstrapJobs is an optional field in the agent
	// config, and was introduced after 1.17.2. We default to
	// allowing units on machine-0 if missing.
	jobs := []state.MachineJob{
		state.JobManageEnviron,
		state.JobHostUnits,
	}
	if bootstrapJobs := c.Conf.config.Value(agent.BootstrapJobs); bootstrapJobs != "" {
		jobs, err = agent.UnmarshalBootstrapJobs(bootstrapJobs)
		if err != nil {
			return err
>>>>>>> 31e3a6f9
		}
	}
	var characteristics instance.HardwareCharacteristics
	if len(bsState.Characteristics) > 0 {
		characteristics = bsState.Characteristics[0]
	}
	st, _, err := c.Conf.config.InitializeState(envCfg, agent.BootstrapMachineConfig{
		Constraints:     c.Constraints,
		Jobs:            jobs,
		InstanceId:      bsState.StateInstances[0],
		Characteristics: characteristics,
	}, state.DefaultDialOpts(), environs.NewStatePolicy())
	if err != nil {
		return err
	}
	st.Close()
	return nil
}

// yamlBase64Value implements gnuflag.Value on a map[string]interface{}.
type yamlBase64Value map[string]interface{}

// Set decodes the base64 value into yaml then expands that into a map.
func (v *yamlBase64Value) Set(value string) error {
	decoded, err := base64.StdEncoding.DecodeString(value)
	if err != nil {
		return err
	}
	return goyaml.Unmarshal(decoded, v)
}

func (v *yamlBase64Value) String() string {
	return fmt.Sprintf("%v", *v)
}

// yamlBase64Var sets up a gnuflag flag analogous to the FlagSet.*Var methods.
func yamlBase64Var(fs *gnuflag.FlagSet, target *map[string]interface{}, name string, value string, usage string) {
	fs.Var((*yamlBase64Value)(target), name, usage)
}<|MERGE_RESOLUTION|>--- conflicted
+++ resolved
@@ -75,7 +75,6 @@
 	if err != nil {
 		return err
 	}
-<<<<<<< HEAD
 	envCfg, err := config.New(config.NoDefaults, c.EnvConfig)
 	if err != nil {
 		return err
@@ -88,19 +87,6 @@
 		jobs = []state.MachineJob{
 			state.JobManageEnviron,
 			state.JobHostUnits,
-=======
-	// agent.BootstrapJobs is an optional field in the agent
-	// config, and was introduced after 1.17.2. We default to
-	// allowing units on machine-0 if missing.
-	jobs := []state.MachineJob{
-		state.JobManageEnviron,
-		state.JobHostUnits,
-	}
-	if bootstrapJobs := c.Conf.config.Value(agent.BootstrapJobs); bootstrapJobs != "" {
-		jobs, err = agent.UnmarshalBootstrapJobs(bootstrapJobs)
-		if err != nil {
-			return err
->>>>>>> 31e3a6f9
 		}
 	}
 	var characteristics instance.HardwareCharacteristics
