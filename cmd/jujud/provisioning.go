package main

import (
	"fmt"

	"launchpad.net/gnuflag"
	"launchpad.net/juju-core/juju/cmd"
	"launchpad.net/juju-core/juju/environs"
	"launchpad.net/juju-core/juju/log"
	"launchpad.net/juju-core/juju/state"
	"launchpad.net/tomb"

	// register providers
	_ "launchpad.net/juju-core/juju/environs/dummy"
	_ "launchpad.net/juju-core/juju/environs/ec2"
)

// ProvisioningAgent is a cmd.Command responsible for running a provisioning agent.
type ProvisioningAgent struct {
	Conf AgentConf
}

// Info returns usage information for the command.
func (a *ProvisioningAgent) Info() *cmd.Info {
	return &cmd.Info{"provisioning", "", "run a juju provisioning agent", ""}
}

// Init initializes the command for running.
func (a *ProvisioningAgent) Init(f *gnuflag.FlagSet, args []string) error {
	a.Conf.addFlags(f)
	if err := f.Parse(true, args); err != nil {
		return err
	}
	return a.Conf.checkArgs(f.Args())
}

// Run runs a provisioning agent.
func (a *ProvisioningAgent) Run(_ *cmd.Context) error {
	// TODO(dfc) place the logic in a loop with a suitable delay
	p, err := NewProvisioner(&a.Conf.StateInfo)
	if err != nil {
		return err
	}
	return p.Wait()
}

type Provisioner struct {
	st      *state.State
	info    *state.Info
	environ environs.Environ
	tomb    tomb.Tomb

	environWatcher  *state.ConfigWatcher
	machinesWatcher *state.MachinesWatcher

<<<<<<< HEAD
	// TODO(dfc) machineId should be a uint
	machineIdToInstance map[int]environs.Instance
=======
	// machine.Id => environs.Instance
	instances map[int]environs.Instance
	// instance.Id() => *state.Machine
	machines map[string]*state.Machine
>>>>>>> df16fd9a
}

// NewProvisioner returns a Provisioner.
func NewProvisioner(info *state.Info) (*Provisioner, error) {
	st, err := state.Open(info)
	if err != nil {
		return nil, err
	}
	p := &Provisioner{
<<<<<<< HEAD
		st:                  st,
		info:                info,
		machineIdToInstance: make(map[int]environs.Instance),
=======
		st:        st,
		info:      info,
		instances: make(map[int]environs.Instance),
		machines:  make(map[string]*state.Machine),
>>>>>>> df16fd9a
	}
	go p.loop()
	return p, nil
}

func (p *Provisioner) loop() {
	defer p.tomb.Done()
	defer p.st.Close()
	p.environWatcher = p.st.WatchEnvironConfig()
	for {
		select {
		case <-p.tomb.Dying():
			return
		case config, ok := <-p.environWatcher.Changes():
			if !ok {
				err := p.environWatcher.Stop()
				if err != nil {
					p.tomb.Kill(err)
				}
				return
			}
			var err error
			p.environ, err = environs.NewEnviron(config.Map())
			if err != nil {
				log.Printf("provisioner loaded invalid environment configuration: %v", err)
				continue
			}
			log.Printf("provisioner loaded new environment configuration")
			p.innerLoop()
		}
	}
}

func (p *Provisioner) innerLoop() {
	p.machinesWatcher = p.st.WatchMachines()
	for {
		select {
		case <-p.tomb.Dying():
			return
		case change, ok := <-p.environWatcher.Changes():
			if !ok {
				err := p.environWatcher.Stop()
				if err != nil {
					p.tomb.Kill(err)
				}
				return
			}
			config, err := environs.NewConfig(change.Map())
			if err != nil {
				log.Printf("provisioner loaded invalid environment configuration: %v", err)
				continue
			}
			p.environ.SetConfig(config)
			log.Printf("provisioner loaded new environment configuration")
		case machines, ok := <-p.machinesWatcher.Changes():
			if !ok {
				err := p.machinesWatcher.Stop()
				if err != nil {
					p.tomb.Kill(err)
				}
				return
			}
			if err := p.processMachines(machines); err != nil {
				p.tomb.Kill(err)
			}
		}
	}
}

// Wait waits for the Provisioner to exit.
func (p *Provisioner) Wait() error {
	return p.tomb.Wait()
}

// Stop stops the Provisioner and returns any error encountered while
// provisioning.
func (p *Provisioner) Stop() error {
	p.tomb.Kill(nil)
	return p.tomb.Wait()
}

func (p *Provisioner) processMachines(changes *state.MachinesChange) error {
	// step 1. find which of the added machines have not
<<<<<<< HEAD
	// yet been allocated a running instance.
	running, notrunning, err := p.findNotRunning(changes.Added)
=======
	// yet been allocated a started instance.
	notstarted, err := p.findNotStarted(changes.Added)
>>>>>>> df16fd9a
	if err != nil {
		return err
	}

	// step 2. start an instance for any machines we found.
<<<<<<< HEAD
	if _, err := p.startMachines(notrunning); err != nil {
		return err
	}

	running = append(running, notrunning...)

	// step 3. lookup all the machines that were removed from the state.
=======
	if _, err := p.startMachines(notstarted); err != nil {
		return err
	}

	// step 3. stop all machines that were removed from the state.
>>>>>>> df16fd9a
	stopping, err := p.instancesForMachines(changes.Deleted)
	if err != nil {
		return err
	}

<<<<<<< HEAD
	// step 4. find instances which are running but have no machine 
	// associated with them.
	unknown, err := p.findUnknownInstances(running)
	fmt.Println(unknown)
	// although calling StopInstance with an empty slice should produce no change in the 
	// provider, environs like dummy do not consider this a noop.
	if len(stopping) > 0 {
		return p.environ.StopInstances(append(stopping, unknown...))
	}
	return nil
}

// findUnknownInstances finds instances which are not associated with supplied list of machines.
func (p *Provisioner) findUnknownInstances(machines []*state.Machine) ([]environs.Instance, error) {
	all, err := p.environ.AllInstances()
	if err != nil {
		return nil, err
	}
	instances := make(map[string]environs.Instance)
	for _, i := range all {
		instances[i.Id()] = i
	}
	for _, m := range machines {
		id, err := m.InstanceId()
		if err != nil { return nil, err }
		if _, ok := instances[id]; ok { delete(instances, id) }
	}
	var unknown []environs.Instance
	for _, i := range instances {
		unknown = append(unknown, i)
	}
	return unknown, nil
}

// findNotRunning finds machines without an InstanceId set, these are defined as not running.
func (p *Provisioner) findNotRunning(machines []*state.Machine) ([]*state.Machine, []*state.Machine, error) {
	var running, notrunning []*state.Machine
	for _, m := range machines {
		id, err := m.InstanceId()
		if err != nil {
			return nil, nil, err
		}
		if id == "" {
			notrunning = append(notrunning, m)
		} else {
			running = append(running, m)
			log.Printf("machine %s already running as instance %q", m, id)
		}
	}
	return running, notrunning, nil
=======
	// TODO(dfc) obtain a list of started instances from the Environ and compare that
	// with the known instances stored in the machine.InstanceId() config.

	return p.stopInstances(stopping)
}

// findNotStarted finds machines without an InstanceId set, these are defined as not started.
func (p *Provisioner) findNotStarted(machines []*state.Machine) ([]*state.Machine, error) {
	var notstarted []*state.Machine
	for _, m := range machines {
		id, err := m.InstanceId()
		if err != nil {
			return nil, err
		}
		if id == "" {
			notstarted = append(notstarted, m)
		} else {
			log.Printf("machine %s already started as instance %q", m, id)
		}
	}
	return notstarted, nil
>>>>>>> df16fd9a
}

func (p *Provisioner) startMachines(machines []*state.Machine) ([]*state.Machine, error) {
	var started []*state.Machine
	for _, m := range machines {
		if err := p.startMachine(m); err != nil {
			return nil, err
		}
<<<<<<< HEAD
		log.Printf("starting machine %v", m)
=======
>>>>>>> df16fd9a
		started = append(started, m)
	}
	return started, nil
}

func (p *Provisioner) startMachine(m *state.Machine) error {
	// TODO(dfc) the state.Info passed to environ.StartInstance remains contentious
	// however as the PA only knows one state.Info, and that info is used by MAs and 
	// UAs to locate the ZK for this environment, it is logical to use the same 
	// state.Info as the PA. 
	inst, err := p.environ.StartInstance(m.Id(), p.info)
	if err != nil {
<<<<<<< HEAD
=======
		log.Printf("provisioner can't start machine %s: %v", m, err)
>>>>>>> df16fd9a
		return err
	}

	// assign the instance id to the machine
	if err := m.SetInstanceId(inst.Id()); err != nil {
<<<<<<< HEAD
		return fmt.Errorf("unable to store instance id for machine %v: %v", m, err)
	}

	// populate the local caches
	p.machineIdToInstance[m.Id()] = inst
	return nil
}

// instanceForMachine returns the environs.Instance that represents this machines' running
// instance.
func (p *Provisioner) instanceForMachine(m *state.Machine) (environs.Instance, error) {
	inst, ok := p.machineIdToInstance[m.Id()]
=======
		return err
	}

	// populate the local cache
	p.instances[m.Id()] = inst
	p.machines[inst.Id()] = m
	log.Printf("provisioner started machine %s as instance %s", m, inst.Id())
	return nil
}

func (p *Provisioner) stopInstances(instances []environs.Instance) error {
	// although calling StopInstance with an empty slice should produce no change in the 
	// provider, environs like dummy do not consider this a noop.
	if len(instances) == 0 {
		return nil
	}
	if err := p.environ.StopInstances(instances); err != nil {
		return err
	}

	// cleanup cache
	for _, i := range instances {
		if m, ok := p.machines[i.Id()]; ok {
			delete(p.machines, i.Id())
			delete(p.instances, m.Id())
		}
	}
	return nil
}

// instanceForMachine returns the environs.Instance that represents this machine's instance.
func (p *Provisioner) instanceForMachine(m *state.Machine) (environs.Instance, error) {
	inst, ok := p.instances[m.Id()]
>>>>>>> df16fd9a
	if !ok {
		// not cached locally, ask the environ.
		id, err := m.InstanceId()
		if err != nil {
			return nil, err
		}
		if id == "" {
<<<<<<< HEAD
			// nobody knows about this machine, give up.
			return nil, fmt.Errorf("machine %s not found", m)
		}
=======
			// TODO(dfc) InstanceId should return an error if the id isn't set.
			return nil, fmt.Errorf("machine %s not found", m)
		}
		// TODO(dfc) this should be batched, or the cache preloaded at startup to
		// avoid N calls to the envirion.
>>>>>>> df16fd9a
		insts, err := p.environ.Instances([]string{id})
		if err != nil {
			// the provider doesn't know about this instance, give up.
			return nil, err
		}
		inst = insts[0]
	}
	return inst, nil
}

<<<<<<< HEAD
// instancesForMachines returns a list of environs.Instance that represent the list of machines running
// in the provider.
=======
>>>>>>> df16fd9a
func (p *Provisioner) instancesForMachines(machines []*state.Machine) ([]environs.Instance, error) {
	var insts []environs.Instance
	for _, m := range machines {
		inst, err := p.instanceForMachine(m)
		if err != nil {
			return nil, err
		}
		insts = append(insts, inst)
	}
	return insts, nil
}<|MERGE_RESOLUTION|>--- conflicted
+++ resolved
@@ -53,15 +53,10 @@
 	environWatcher  *state.ConfigWatcher
 	machinesWatcher *state.MachinesWatcher
 
-<<<<<<< HEAD
-	// TODO(dfc) machineId should be a uint
-	machineIdToInstance map[int]environs.Instance
-=======
 	// machine.Id => environs.Instance
 	instances map[int]environs.Instance
 	// instance.Id() => *state.Machine
 	machines map[string]*state.Machine
->>>>>>> df16fd9a
 }
 
 // NewProvisioner returns a Provisioner.
@@ -71,16 +66,10 @@
 		return nil, err
 	}
 	p := &Provisioner{
-<<<<<<< HEAD
-		st:                  st,
-		info:                info,
-		machineIdToInstance: make(map[int]environs.Instance),
-=======
 		st:        st,
 		info:      info,
 		instances: make(map[int]environs.Instance),
 		machines:  make(map[string]*state.Machine),
->>>>>>> df16fd9a
 	}
 	go p.loop()
 	return p, nil
@@ -164,43 +153,27 @@
 
 func (p *Provisioner) processMachines(changes *state.MachinesChange) error {
 	// step 1. find which of the added machines have not
-<<<<<<< HEAD
-	// yet been allocated a running instance.
-	running, notrunning, err := p.findNotRunning(changes.Added)
-=======
 	// yet been allocated a started instance.
 	notstarted, err := p.findNotStarted(changes.Added)
->>>>>>> df16fd9a
 	if err != nil {
 		return err
 	}
 
 	// step 2. start an instance for any machines we found.
-<<<<<<< HEAD
-	if _, err := p.startMachines(notrunning); err != nil {
-		return err
-	}
-
-	running = append(running, notrunning...)
-
-	// step 3. lookup all the machines that were removed from the state.
-=======
 	if _, err := p.startMachines(notstarted); err != nil {
 		return err
 	}
 
 	// step 3. stop all machines that were removed from the state.
->>>>>>> df16fd9a
 	stopping, err := p.instancesForMachines(changes.Deleted)
 	if err != nil {
 		return err
 	}
 
-<<<<<<< HEAD
 	// step 4. find instances which are running but have no machine 
 	// associated with them.
-	unknown, err := p.findUnknownInstances(running)
-	fmt.Println(unknown)
+	unknown, err := p.findUnknownInstances()
+
 	// although calling StopInstance with an empty slice should produce no change in the 
 	// provider, environs like dummy do not consider this a noop.
 	if len(stopping) > 0 {
@@ -210,7 +183,7 @@
 }
 
 // findUnknownInstances finds instances which are not associated with supplied list of machines.
-func (p *Provisioner) findUnknownInstances(machines []*state.Machine) ([]environs.Instance, error) {
+func (p *Provisioner) findUnknownInstances() ([]environs.Instance, error) {
 	all, err := p.environ.AllInstances()
 	if err != nil {
 		return nil, err
@@ -219,6 +192,8 @@
 	for _, i := range all {
 		instances[i.Id()] = i
 	}
+	machines, err := p.st.AllMachines()
+	if err != nil { return nil, err }
 	for _, m := range machines {
 		id, err := m.InstanceId()
 		if err != nil { return nil, err }
@@ -229,29 +204,6 @@
 		unknown = append(unknown, i)
 	}
 	return unknown, nil
-}
-
-// findNotRunning finds machines without an InstanceId set, these are defined as not running.
-func (p *Provisioner) findNotRunning(machines []*state.Machine) ([]*state.Machine, []*state.Machine, error) {
-	var running, notrunning []*state.Machine
-	for _, m := range machines {
-		id, err := m.InstanceId()
-		if err != nil {
-			return nil, nil, err
-		}
-		if id == "" {
-			notrunning = append(notrunning, m)
-		} else {
-			running = append(running, m)
-			log.Printf("machine %s already running as instance %q", m, id)
-		}
-	}
-	return running, notrunning, nil
-=======
-	// TODO(dfc) obtain a list of started instances from the Environ and compare that
-	// with the known instances stored in the machine.InstanceId() config.
-
-	return p.stopInstances(stopping)
 }
 
 // findNotStarted finds machines without an InstanceId set, these are defined as not started.
@@ -269,7 +221,6 @@
 		}
 	}
 	return notstarted, nil
->>>>>>> df16fd9a
 }
 
 func (p *Provisioner) startMachines(machines []*state.Machine) ([]*state.Machine, error) {
@@ -278,10 +229,6 @@
 		if err := p.startMachine(m); err != nil {
 			return nil, err
 		}
-<<<<<<< HEAD
-		log.Printf("starting machine %v", m)
-=======
->>>>>>> df16fd9a
 		started = append(started, m)
 	}
 	return started, nil
@@ -294,29 +241,12 @@
 	// state.Info as the PA. 
 	inst, err := p.environ.StartInstance(m.Id(), p.info)
 	if err != nil {
-<<<<<<< HEAD
-=======
 		log.Printf("provisioner can't start machine %s: %v", m, err)
->>>>>>> df16fd9a
 		return err
 	}
 
 	// assign the instance id to the machine
 	if err := m.SetInstanceId(inst.Id()); err != nil {
-<<<<<<< HEAD
-		return fmt.Errorf("unable to store instance id for machine %v: %v", m, err)
-	}
-
-	// populate the local caches
-	p.machineIdToInstance[m.Id()] = inst
-	return nil
-}
-
-// instanceForMachine returns the environs.Instance that represents this machines' running
-// instance.
-func (p *Provisioner) instanceForMachine(m *state.Machine) (environs.Instance, error) {
-	inst, ok := p.machineIdToInstance[m.Id()]
-=======
 		return err
 	}
 
@@ -350,7 +280,6 @@
 // instanceForMachine returns the environs.Instance that represents this machine's instance.
 func (p *Provisioner) instanceForMachine(m *state.Machine) (environs.Instance, error) {
 	inst, ok := p.instances[m.Id()]
->>>>>>> df16fd9a
 	if !ok {
 		// not cached locally, ask the environ.
 		id, err := m.InstanceId()
@@ -358,17 +287,11 @@
 			return nil, err
 		}
 		if id == "" {
-<<<<<<< HEAD
-			// nobody knows about this machine, give up.
-			return nil, fmt.Errorf("machine %s not found", m)
-		}
-=======
 			// TODO(dfc) InstanceId should return an error if the id isn't set.
 			return nil, fmt.Errorf("machine %s not found", m)
 		}
 		// TODO(dfc) this should be batched, or the cache preloaded at startup to
 		// avoid N calls to the envirion.
->>>>>>> df16fd9a
 		insts, err := p.environ.Instances([]string{id})
 		if err != nil {
 			// the provider doesn't know about this instance, give up.
@@ -379,11 +302,8 @@
 	return inst, nil
 }
 
-<<<<<<< HEAD
 // instancesForMachines returns a list of environs.Instance that represent the list of machines running
 // in the provider.
-=======
->>>>>>> df16fd9a
 func (p *Provisioner) instancesForMachines(machines []*state.Machine) ([]environs.Instance, error) {
 	var insts []environs.Instance
 	for _, m := range machines {
