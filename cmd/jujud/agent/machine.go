--- conflicted
+++ resolved
@@ -42,7 +42,6 @@
 	apideployer "github.com/juju/juju/api/deployer"
 	apimachiner "github.com/juju/juju/api/machiner"
 	apiprovisioner "github.com/juju/juju/api/provisioner"
-	"github.com/juju/juju/apiserver"
 	"github.com/juju/juju/apiserver/params"
 	"github.com/juju/juju/caas/kubernetes/provider"
 	"github.com/juju/juju/cert"
@@ -79,11 +78,6 @@
 	"github.com/juju/juju/worker/logsender"
 	"github.com/juju/juju/worker/logsender/logsendermetrics"
 	"github.com/juju/juju/worker/migrationmaster"
-<<<<<<< HEAD
-=======
-	"github.com/juju/juju/worker/modelworkermanager"
-	"github.com/juju/juju/worker/peergrouper"
->>>>>>> 6c170a30
 	"github.com/juju/juju/worker/provisioner"
 	psworker "github.com/juju/juju/worker/pubsub"
 	"github.com/juju/juju/worker/upgradesteps"
@@ -101,7 +95,6 @@
 	// be expressed as explicit dependencies, but nobody has yet had
 	// the intestinal fortitude to untangle this package. Be that
 	// person! Juju Needs You.
-<<<<<<< HEAD
 	useMultipleCPUs    = utils.UseMultipleCPUs
 	newMetadataUpdater = imagemetadataworker.NewWorker
 	reportOpenedState  = func(*state.State) {}
@@ -109,16 +102,6 @@
 	caasModelManifolds = model.CAASManifolds
 	iaasModelManifolds = model.IAASManifolds
 	machineManifolds   = machine.Manifolds
-=======
-	useMultipleCPUs       = utils.UseMultipleCPUs
-	peergrouperNew        = peergrouper.New
-	newCertificateUpdater = certupdater.NewCertificateUpdater
-	newMetadataUpdater    = imagemetadataworker.NewWorker
-	reportOpenedState     = func(*state.State) {}
-
-	modelManifolds   = model.Manifolds
-	machineManifolds = machine.Manifolds
->>>>>>> 6c170a30
 )
 
 // Variable to override in tests, default is true
@@ -312,11 +295,7 @@
 		mongoTxnCollector:           mongometrics.NewTxnCollector(),
 		mongoDialCollector:          mongometrics.NewDialCollector(),
 		preUpgradeSteps:             preUpgradeSteps,
-<<<<<<< HEAD
-=======
-		statePool:                   &statePoolHolder{},
 		restoreStatus:               state.RestoreNotActive,
->>>>>>> 6c170a30
 	}
 	if err := a.registerPrometheusCollectors(); err != nil {
 		return nil, errors.Trace(err)
@@ -644,90 +623,14 @@
 	return errors.Trace(err)
 }
 
-<<<<<<< HEAD
-// PrepareRestore will flag the agent to allow only a limited set
-// of commands defined in
-// "github.com/juju/juju/apiserver".allowedMethodsAboutToRestore
-// the most noteworthy is:
-// Backups.Restore: this will ensure that we can do all the file movements
-// required for restore and no one will do changes while we do that.
-// it will return error if the machine is already in this state.
-func (a *MachineAgent) PrepareRestore() {
-	a.restoreMode = true
-}
-
-// BeginRestore will flag the agent to disallow all commands since
-// restore should be running and therefore making changes that
-// would override anything done.
-func (a *MachineAgent) BeginRestore() {
-	if a.restoreMode {
-		a.restoring = true
-	}
-}
-
-// EndRestore will flag the agent to allow all commands
-// This being invoked means that restore process failed
-// since success restarts the agent.
-func (a *MachineAgent) EndRestore() {
-	a.restoreMode = false
-	a.restoring = false
-}
-
-// restoreChanged will be called whenever the restore status changes.
-func (a *MachineAgent) restoreStatusChanged(status state.RestoreStatus) error {
-	switch status {
-	case state.RestorePending:
-		a.PrepareRestore()
-	case state.RestoreInProgress:
-		a.BeginRestore()
-	case state.RestoreFailed:
-		a.EndRestore()
-	}
-=======
-func (a *MachineAgent) maybeStopMongo(ver mongo.Version, isMaster bool) error {
-	if !a.mongoInitialized {
-		return nil
-	}
-
-	conf := a.AgentConfigWriter.CurrentConfig()
-	v := conf.MongoVersion()
-
-	logger.Errorf("Got version change %v", ver)
-	// TODO(perrito666) replace with "read-only" mode for environment when
-	// it is available.
-	if ver.NewerThan(v) > 0 {
-		err := a.AgentConfigWriter.ChangeConfig(func(config agent.ConfigSetter) error {
-			config.SetMongoVersion(mongo.MongoUpgrade)
-			return nil
-		})
-		if err != nil {
-			return err
-		}
-
-	}
-	return nil
-
-}
-
-// newRestoreStateWatcherWorker will return a worker or err if there
-// is a failure, the worker takes care of watching the state of
-// restoreInfo doc and put the agent in the different restore modes.
-func (a *MachineAgent) newRestoreStateWatcherWorker(st *state.State) (worker.Worker, error) {
-	rWorker := func(stopch <-chan struct{}) error {
-		return a.restoreStateWatcher(st, stopch)
-	}
-	return jworker.NewSimpleWorker(rWorker), nil
-}
-
 func (a *MachineAgent) getRestoreStatus() state.RestoreStatus {
 	a.restoreStatusMu.Lock()
 	defer a.restoreStatusMu.Unlock()
 	return a.restoreStatus
 }
 
-// restoreChanged will be called whenever restoreInfo doc changes signaling a new
-// step in the restore process.
-func (a *MachineAgent) restoreChanged(st *state.State) error {
+// restoreStatusChanged will be called whenever the restore status changes.
+func (a *MachineAgent) restoreStatusChanged(st *state.State) error {
 	status, err := st.RestoreInfo().Status()
 	if err != nil {
 		return errors.Annotate(err, "cannot read restore state")
@@ -735,7 +638,6 @@
 	a.restoreStatusMu.Lock()
 	a.restoreStatus = status
 	a.restoreStatusMu.Unlock()
->>>>>>> 6c170a30
 	return nil
 }
 
@@ -1096,127 +998,6 @@
 	return st, nil
 }
 
-<<<<<<< HEAD
-=======
-// startStateWorkers returns a worker running all the workers that
-// require a *state.State connection.
-func (a *MachineAgent) startStateWorkers(
-	st *state.State,
-	dependencyReporter dependency.Reporter,
-) (worker.Worker, error) {
-	agentConfig := a.CurrentConfig()
-
-	m, err := getMachine(st, agentConfig.Tag())
-	if err != nil {
-		return nil, errors.Annotate(err, "machine lookup")
-	}
-
-	runner := worker.NewRunner(worker.RunnerParams{
-		IsFatal:       cmdutil.PingerIsFatal(logger, st),
-		MoreImportant: cmdutil.MoreImportant,
-		RestartDelay:  jworker.RestartDelay,
-	})
-
-	for _, job := range m.Jobs() {
-		switch job {
-		case state.JobHostUnits:
-			// Implemented elsewhere with workers that use the API.
-		case state.JobManageModel:
-			useMultipleCPUs()
-			a.startWorkerAfterUpgrade(runner, "model worker manager", func() (worker.Worker, error) {
-				w, err := modelworkermanager.New(modelworkermanager.Config{
-					ControllerUUID: st.ControllerUUID(),
-					Backend:        st,
-					NewWorker:      a.startModelWorkers,
-					ErrorDelay:     jworker.RestartDelay,
-				})
-				if err != nil {
-					return nil, errors.Annotate(err, "cannot start model worker manager")
-				}
-				return w, nil
-			})
-			a.startWorkerAfterUpgrade(runner, "peergrouper", func() (worker.Worker, error) {
-				env, err := stateenvirons.GetNewEnvironFunc(environs.New)(st)
-				if err != nil {
-					return nil, errors.Annotate(err, "getting environ from state")
-				}
-				supportsSpaces := environs.SupportsSpaces(env)
-				w, err := peergrouperNew(st, clock.WallClock, supportsSpaces, a.centralHub)
-				if err != nil {
-					return nil, errors.Annotate(err, "cannot start peergrouper worker")
-				}
-				return w, nil
-			})
-			a.startWorkerAfterUpgrade(runner, "restore", func() (worker.Worker, error) {
-				w, err := a.newRestoreStateWatcherWorker(st)
-				if err != nil {
-					return nil, errors.Annotate(err, "cannot start backup-restorer worker")
-				}
-				return w, nil
-			})
-
-			// certChangedChan is shared by multiple workers it's up
-			// to the agent to close it rather than any one of the
-			// workers.  It is possible that multiple cert changes
-			// come in before the apiserver is up to receive them.
-			// Specify a bigger buffer to prevent deadlock when
-			// the apiserver isn't up yet.  Use a size of 10 since we
-			// allow up to 7 controllers, and might also update the
-			// addresses of the local machine (127.0.0.1, ::1, etc).
-			//
-			// TODO(cherylj/waigani) Remove this workaround when
-			// certupdater and apiserver can properly manage dependencies
-			// through the dependency engine.
-			//
-			// TODO(ericsnow) For now we simply do not close the channel.
-			certChangedChan := make(chan params.StateServingInfo, 10)
-			// Each time apiserver worker is restarted, we need a fresh copy of state due
-			// to the fact that state holds lease managers which are killed and need to be reset.
-			dialOpts, err := mongoDialOptions(
-				stateWorkerDialOpts,
-				agentConfig,
-				a.mongoDialCollector,
-			)
-			if err != nil {
-				return nil, errors.Trace(err)
-			}
-			stateOpener := func() (*state.State, error) {
-				logger.Debugf("opening state for apiserver worker")
-				st, _, err := openState(
-					agentConfig,
-					dialOpts,
-					a.mongoTxnCollector.AfterRunTransaction,
-				)
-				return st, err
-			}
-			runner.StartWorker("apiserver", a.apiserverWorkerStarter(
-				stateOpener,
-				certChangedChan,
-				dependencyReporter,
-			))
-			var stateServingSetter certupdater.StateServingInfoSetter = func(info params.StateServingInfo, done <-chan struct{}) error {
-				return a.ChangeConfig(func(config agent.ConfigSetter) error {
-					config.SetStateServingInfo(info)
-					logger.Infof("update apiserver worker with new certificate")
-					select {
-					case certChangedChan <- info:
-						return nil
-					case <-done:
-						return nil
-					}
-				})
-			}
-			a.startWorkerAfterUpgrade(runner, "certupdater", func() (worker.Worker, error) {
-				return newCertificateUpdater(m, agentConfig, st, st, stateServingSetter), nil
-			})
-		default:
-			return nil, errors.Errorf("unknown job type %q", job)
-		}
-	}
-	return runner, nil
-}
-
->>>>>>> 6c170a30
 // startModelWorkers starts the set of workers that run for every model
 // in each controller, both IAAS and CAAS.
 func (a *MachineAgent) startModelWorkers(modelUUID string, modelType state.ModelType) (worker.Worker, error) {
@@ -1271,407 +1052,6 @@
 // This must be overridden in tests, as it assumes
 // journaling is enabled.
 var stateWorkerDialOpts mongo.DialOpts
-
-<<<<<<< HEAD
-// limitLogins is called by the API server for each login attempt.
-// it returns an error if upgrades or restore are running.
-func (a *MachineAgent) limitLogins(authTag names.Tag) error {
-	if err := a.limitLoginsDuringRestore(authTag); err != nil {
-		return err
-	}
-	if err := a.limitLoginsDuringUpgrade(authTag); err != nil {
-		return err
-	}
-	return a.limitLoginsDuringMongoUpgrade()
-}
-
-func (a *MachineAgent) limitLoginsDuringMongoUpgrade() error {
-	// If upgrade is running we will not be able to lock AgentConfigWriter
-	// and it also means we are not upgrading mongo.
-	if a.isUpgradeRunning() {
-		return nil
-	}
-	cfg := a.AgentConfigWriter.CurrentConfig()
-	ver := cfg.MongoVersion()
-	if ver == mongo.MongoUpgrade {
-		return errors.New("Upgrading Mongo")
-	}
-	return nil
-}
-
-// limitLoginsDuringRestore will only allow logins for restore related purposes
-// while the different steps of restore are running.
-func (a *MachineAgent) limitLoginsDuringRestore(authTag names.Tag) error {
-	var err error
-	switch {
-	case a.IsRestoreRunning():
-		err = apiserver.RestoreInProgressError
-	case a.IsRestorePreparing():
-		err = apiserver.AboutToRestoreError
-	}
-	if err != nil {
-		// If anonymous login, disallow.
-		if authTag == nil {
-			return errors.Errorf("anonymous login blocked because restore is in progress")
-		}
-		switch authTag := authTag.(type) {
-		case names.UserTag:
-			// use a restricted API mode
-			return err
-		case names.MachineTag:
-			if authTag == a.Tag() {
-				// allow logins from the local machine
-				return nil
-			}
-		}
-		return errors.Errorf("login for %q blocked because restore is in progress", authTag)
-	}
-	return nil
-}
-
-// limitLoginsDuringUpgrade is called by the API server for each login
-// attempt. It returns an error if upgrades are in progress unless the
-// login is for a user (i.e. a client) or the local machine.
-func (a *MachineAgent) limitLoginsDuringUpgrade(authTag names.Tag) error {
-	if a.isUpgradeRunning() || a.isInitialUpgradeCheckPending() {
-		// If anonymous login, disallow.
-		if authTag == nil {
-			return errors.Errorf("anonymous login blocked because %s", params.CodeUpgradeInProgress)
-		}
-		switch authTag := authTag.(type) {
-		case names.UserTag:
-			// use a restricted API mode
-			return params.UpgradeInProgressError
-		case names.MachineTag:
-			if authTag == a.Tag() {
-				// allow logins from the local machine
-				return nil
-			}
-		}
-		return errors.Errorf("login for %q blocked because %s", authTag, params.CodeUpgradeInProgress)
-	} else {
-		return nil // allow all logins
-	}
-=======
-func (a *MachineAgent) apiserverWorkerStarter(
-	stateOpener func() (*state.State, error),
-	certChanged chan params.StateServingInfo,
-	dependencyReporter dependency.Reporter,
-) func() (worker.Worker, error) {
-	return func() (worker.Worker, error) {
-		st, err := stateOpener()
-		if err != nil {
-			return nil, errors.Trace(err)
-		}
-		statePool := state.NewStatePool(st)
-		w, err := a.newAPIserverWorker(
-			st, statePool, certChanged, dependencyReporter,
-		)
-		if err != nil {
-			statePool.Close()
-			st.Close()
-			return nil, errors.Trace(err)
-		}
-		return w, err
-	}
-}
-
-func (a *MachineAgent) newAPIserverWorker(
-	st *state.State,
-	statePool *state.StatePool,
-	certChanged chan params.StateServingInfo,
-	dependencyReporter dependency.Reporter,
-) (worker.Worker, error) {
-	agentConfig := a.CurrentConfig()
-	// If the configuration does not have the required information,
-	// it is currently not a recoverable error, so we kill the whole
-	// agent, potentially enabling human intervention to fix
-	// the agent's configuration file.
-	info, ok := agentConfig.StateServingInfo()
-	if !ok {
-		return nil, &cmdutil.FatalError{"StateServingInfo not available and we need it"}
-	}
-	cert := info.Cert
-	key := info.PrivateKey
-
-	if len(cert) == 0 || len(key) == 0 {
-		return nil, &cmdutil.FatalError{"configuration does not have controller cert/key"}
-	}
-	tag := agentConfig.Tag()
-	dataDir := agentConfig.DataDir()
-	logDir := agentConfig.LogDir()
-
-	endpoint := net.JoinHostPort("", strconv.Itoa(info.APIPort))
-	listener, err := net.Listen("tcp", endpoint)
-	if err != nil {
-		return nil, err
-	}
-
-	// TODO(katco): We should be doing something more serious than
-	// logging audit errors. Failures in the auditing systems should
-	// stop the api server until the problem can be corrected.
-	auditErrorHandler := func(err error) {
-		logger.Criticalf("%v", err)
-	}
-
-	controllerConfig, err := st.ControllerConfig()
-	if err != nil {
-		return nil, errors.Annotate(err, "cannot fetch the controller config")
-	}
-
-	newObserver, err := newObserverFn(
-		controllerConfig,
-		clock.WallClock,
-		jujuversion.Current,
-		agentConfig.Model().Id(),
-		newAuditEntrySink(st, logDir),
-		auditErrorHandler,
-		a.prometheusRegistry,
-	)
-	if err != nil {
-		return nil, errors.Annotate(err, "cannot create RPC observer factory")
-	}
-
-	registerIntrospectionHandlers := func(f func(string, http.Handler)) {
-		introspection.RegisterHTTPHandlers(
-			introspection.ReportSources{
-				DependencyEngine:   dependencyReporter,
-				StatePool:          statePool,
-				PrometheusGatherer: a.prometheusRegistry,
-			}, f)
-	}
-	rateLimitConfig, err := getRateLimitConfig(agentConfig)
-	if err != nil {
-		return nil, errors.Annotate(err, "getting rate limit config")
-	}
-	logSinkConfig, err := getLogSinkConfig(agentConfig)
-	if err != nil {
-		return nil, errors.Annotate(err, "getting log sink config")
-	}
-
-	server, err := apiserver.NewServer(statePool, listener, apiserver.ServerConfig{
-		Clock:                         clock.WallClock,
-		Cert:                          cert,
-		Key:                           key,
-		Tag:                           tag,
-		DataDir:                       dataDir,
-		LogDir:                        logDir,
-		Hub:                           a.centralHub,
-		CertChanged:                   certChanged,
-		UpgradeComplete:               a.upgradeComplete.IsUnlocked,
-		RestoreStatus:                 a.getRestoreStatus,
-		AutocertURL:                   controllerConfig.AutocertURL(),
-		AutocertDNSName:               controllerConfig.AutocertDNSName(),
-		AllowModelAccess:              controllerConfig.AllowModelAccess(),
-		NewObserver:                   newObserver,
-		RegisterIntrospectionHandlers: registerIntrospectionHandlers,
-		RateLimitConfig:               rateLimitConfig,
-		LogSinkConfig:                 &logSinkConfig,
-		PrometheusRegisterer:          a.prometheusRegistry,
-	})
-	if err != nil {
-		return nil, errors.Annotate(err, "cannot start api server worker")
-	}
-
-	// Report state metrics.
-	stateMetricsRunner := worker.NewRunner(worker.RunnerParams{
-		IsFatal:       cmdutil.IsFatal,
-		MoreImportant: cmdutil.MoreImportant,
-		RestartDelay:  jworker.RestartDelay,
-	})
-	stateMetricsRunner.StartWorker("statemetrics", func() (worker.Worker, error) {
-		return newStateMetricsWorker(statePool, a.prometheusRegistry), nil
-	})
-
-	var apiserverWorker catacombWorker
-	if err := catacomb.Invoke(catacomb.Plan{
-		Site: &apiserverWorker.Catacomb,
-		Work: func() error {
-			defer st.Close()
-			defer statePool.Close()
-			defer a.statePool.set(nil)
-			<-apiserverWorker.Catacomb.Dying()
-			// Wait for the workers to die before
-			// closing the state pool, as they
-			// may still be using it.
-			server.Wait()
-			stateMetricsRunner.Wait()
-			return apiserverWorker.Catacomb.ErrDying()
-		},
-		Init: []worker.Worker{server, stateMetricsRunner},
-	}); err != nil {
-		return nil, errors.Trace(err)
-	}
-	a.statePool.set(statePool)
-	return &apiserverWorker, nil
-}
-
-type catacombWorker struct {
-	catacomb.Catacomb
-}
-
-func (w *catacombWorker) Kill() {
-	w.Catacomb.Kill(nil)
-}
-
-func getRateLimitConfig(cfg agent.Config) (apiserver.RateLimitConfig, error) {
-	result := apiserver.DefaultRateLimitConfig()
-	if v := cfg.Value(agent.AgentLoginRateLimit); v != "" {
-		val, err := strconv.Atoi(v)
-		if err != nil {
-			return apiserver.RateLimitConfig{}, errors.Annotatef(
-				err, "parsing %s", agent.AgentLoginRateLimit,
-			)
-		}
-		result.LoginRateLimit = val
-	}
-	if v := cfg.Value(agent.AgentLoginMinPause); v != "" {
-		val, err := time.ParseDuration(v)
-		if err != nil {
-			return apiserver.RateLimitConfig{}, errors.Annotatef(
-				err, "parsing %s", agent.AgentLoginMinPause,
-			)
-		}
-		result.LoginMinPause = val
-	}
-	if v := cfg.Value(agent.AgentLoginMaxPause); v != "" {
-		val, err := time.ParseDuration(v)
-		if err != nil {
-			return apiserver.RateLimitConfig{}, errors.Annotatef(
-				err, "parsing %s", agent.AgentLoginMaxPause,
-			)
-		}
-		result.LoginMaxPause = val
-	}
-	if v := cfg.Value(agent.AgentLoginRetryPause); v != "" {
-		val, err := time.ParseDuration(v)
-		if err != nil {
-			return apiserver.RateLimitConfig{}, errors.Annotatef(
-				err, "parsing %s", agent.AgentLoginRetryPause,
-			)
-		}
-		result.LoginRetryPause = val
-	}
-	if v := cfg.Value(agent.AgentConnMinPause); v != "" {
-		val, err := time.ParseDuration(v)
-		if err != nil {
-			return apiserver.RateLimitConfig{}, errors.Annotatef(
-				err, "parsing %s", agent.AgentConnMinPause,
-			)
-		}
-		result.ConnMinPause = val
-	}
-	if v := cfg.Value(agent.AgentConnMaxPause); v != "" {
-		val, err := time.ParseDuration(v)
-		if err != nil {
-			return apiserver.RateLimitConfig{}, errors.Annotatef(
-				err, "parsing %s", agent.AgentConnMaxPause,
-			)
-		}
-		result.ConnMaxPause = val
-	}
-	if v := cfg.Value(agent.AgentConnLookbackWindow); v != "" {
-		val, err := time.ParseDuration(v)
-		if err != nil {
-			return apiserver.RateLimitConfig{}, errors.Annotatef(
-				err, "parsing %s", agent.AgentConnLookbackWindow,
-			)
-		}
-		result.ConnLookbackWindow = val
-	}
-	if v := cfg.Value(agent.AgentConnLowerThreshold); v != "" {
-		val, err := strconv.Atoi(v)
-		if err != nil {
-			return apiserver.RateLimitConfig{}, errors.Annotatef(
-				err, "parsing %s", agent.AgentConnLowerThreshold,
-			)
-		}
-		result.ConnLowerThreshold = val
-	}
-	if v := cfg.Value(agent.AgentConnUpperThreshold); v != "" {
-		val, err := strconv.Atoi(v)
-		if err != nil {
-			return apiserver.RateLimitConfig{}, errors.Annotatef(
-				err, "parsing %s", agent.AgentConnUpperThreshold,
-			)
-		}
-		result.ConnUpperThreshold = val
-	}
-	return result, nil
-}
-
-func newAuditEntrySink(st *state.State, logDir string) audit.AuditEntrySinkFn {
-	persistFn := st.PutAuditEntryFn()
-	fileSinkFn := audit.NewLogFileSink(logDir)
-	return func(entry audit.AuditEntry) error {
-		// We don't care about auditing anything but user actions.
-		if _, err := names.ParseUserTag(entry.OriginName); err != nil {
-			return nil
-		}
-		// TODO(wallyworld) - Pinger requests should not originate as a user action.
-		if strings.HasPrefix(entry.Operation, "Pinger:") {
-			return nil
-		}
-		persistErr := persistFn(entry)
-		sinkErr := fileSinkFn(entry)
-		if persistErr == nil {
-			return errors.Annotate(sinkErr, "cannot save audit record to file")
-		}
-		if sinkErr == nil {
-			return errors.Annotate(persistErr, "cannot save audit record to database")
-		}
-		return errors.Annotate(persistErr, "cannot save audit record to file or database")
-	}
-}
-
-func newObserverFn(
-	controllerConfig controller.Config,
-	clock clock.Clock,
-	jujuServerVersion version.Number,
-	modelUUID string,
-	persistAuditEntry audit.AuditEntrySinkFn,
-	auditErrorHandler observer.ErrorHandler,
-	prometheusRegisterer prometheus.Registerer,
-) (observer.ObserverFactory, error) {
-
-	var observerFactories []observer.ObserverFactory
-
-	// Common logging of RPC requests
-	observerFactories = append(observerFactories, func() observer.Observer {
-		logger := loggo.GetLogger("juju.apiserver")
-		ctx := observer.RequestObserverContext{
-			Clock:  clock,
-			Logger: logger,
-		}
-		return observer.NewRequestObserver(ctx)
-	})
-
-	// Auditing observer
-	// TODO(katco): Auditing needs feature tests (lp:1604551)
-	if controllerConfig.AuditingEnabled() {
-		observerFactories = append(observerFactories, func() observer.Observer {
-			ctx := &observer.AuditContext{
-				JujuServerVersion: jujuServerVersion,
-				ModelUUID:         modelUUID,
-			}
-			return observer.NewAudit(ctx, persistAuditEntry, auditErrorHandler)
-		})
-	}
-
-	// Metrics observer.
-	metricObserver, err := metricobserver.NewObserverFactory(metricobserver.Config{
-		Clock:                clock,
-		PrometheusRegisterer: prometheusRegisterer,
-	})
-	if err != nil {
-		return nil, errors.Annotate(err, "creating metric observer factory")
-	}
-	observerFactories = append(observerFactories, metricObserver)
-
-	return observer.ObserverFactoryMultiplexer(observerFactories...), nil
-
->>>>>>> 6c170a30
-}
 
 // ensureMongoServer ensures that mongo is installed and running,
 // and ready for opening a state connection.
