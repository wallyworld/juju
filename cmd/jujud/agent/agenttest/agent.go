--- conflicted
+++ resolved
@@ -231,16 +231,11 @@
 	s.primeAPIHostPorts(c)
 
 	err = database.BootstrapDqlite(
-<<<<<<< HEAD
-		context.TODO(), database.NewNodeManager(conf, logger, coredatabase.NoopSlowQueryLogger{}), logger)
-=======
 		context.Background(),
 		database.NewNodeManager(conf, logger, coredatabase.NoopSlowQueryLogger{}),
 		logger,
 		true,
-		s.InitialDBOps...,
 	)
->>>>>>> 4016256b
 	c.Assert(err, jc.ErrorIsNil)
 
 	return conf, agentTools
