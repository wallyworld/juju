--- conflicted
+++ resolved
@@ -28,10 +28,6 @@
 	statetesting "launchpad.net/juju-core/state/testing"
 	"launchpad.net/juju-core/state/watcher"
 	coretesting "launchpad.net/juju-core/testing"
-<<<<<<< HEAD
-	"launchpad.net/juju-core/testing"
-=======
->>>>>>> 8377a897
 	jc "launchpad.net/juju-core/testing/checkers"
 	"launchpad.net/juju-core/testing/testbase"
 	"launchpad.net/juju-core/tools"
@@ -581,10 +577,7 @@
 func (s *MachineSuite) TestMachineAgentRunsAuthorisedKeysWorker(c *gc.C) {
 	fakeHome := coretesting.MakeEmptyFakeHomeWithoutJuju(c)
 	s.AddCleanup(func(*gc.C) { fakeHome.Restore() })
-<<<<<<< HEAD
-=======
 	s.PatchValue(&authenticationworker.SSHUser, "")
->>>>>>> 8377a897
 
 	// Start the machine agent.
 	m, _, _ := s.primeAgent(c, state.JobHostUnits)
@@ -599,23 +592,14 @@
 
 	// Wait for ssh keys file to be updated.
 	s.State.StartSync()
-<<<<<<< HEAD
-	timeout := time.After(testing.LongWait)
-=======
 	timeout := time.After(coretesting.LongWait)
->>>>>>> 8377a897
 	sshKeyWithCommentPrefix := sshtesting.ValidKeyOne.Key + " Juju:user@host"
 	for {
 		select {
 		case <-timeout:
 			c.Fatalf("timeout while waiting for authorised ssh keys to change")
-<<<<<<< HEAD
-		case <-time.After(testing.ShortWait):
-			keys, err := ssh.ListKeys(ssh.FullKeys)
-=======
 		case <-time.After(coretesting.ShortWait):
 			keys, err := ssh.ListKeys(authenticationworker.SSHUser, ssh.FullKeys)
->>>>>>> 8377a897
 			c.Assert(err, gc.IsNil)
 			keysStr := strings.Join(keys, "\n")
 			if sshKeyWithCommentPrefix != keysStr {
