package cmd_test

import (
	. "launchpad.net/gocheck"
	"launchpad.net/juju-core/cmd"
	"launchpad.net/juju-core/log"
	"launchpad.net/juju-core/testing"
)

func initDefenestrate(args []string) (*cmd.SuperCommand, *TestCommand, error) {
	jc := cmd.NewSuperCommand(cmd.SuperCommandParams{Name: "jujutest"})
	tc := &TestCommand{Name: "defenestrate"}
	jc.Register(tc)
	return jc, tc, testing.InitCommand(jc, args)
}

type SuperCommandSuite struct{}

var _ = Suite(&SuperCommandSuite{})

const helpText = "\n    help\\s+- show help on a command or other topic"
const helpCommandsText = "commands:" + helpText

func (s *SuperCommandSuite) TestDispatch(c *C) {
	jc := cmd.NewSuperCommand(cmd.SuperCommandParams{Name: "jujutest"})
	info := jc.Info()
	c.Assert(info.Name, Equals, "jujutest")
	c.Assert(info.Args, Equals, "<command> ...")
	c.Assert(info.Doc, Matches, helpCommandsText)

	jc, _, err := initDefenestrate([]string{"discombobulate"})
	c.Assert(err, ErrorMatches, "unrecognized command: jujutest discombobulate")
	info = jc.Info()
	c.Assert(info.Name, Equals, "jujutest")
	c.Assert(info.Args, Equals, "<command> ...")
	c.Assert(info.Doc, Matches, "commands:\n    defenestrate - defenestrate the juju"+helpText)

	jc, tc, err := initDefenestrate([]string{"defenestrate"})
	c.Assert(err, IsNil)
	c.Assert(tc.Option, Equals, "")
	info = jc.Info()
	c.Assert(info.Name, Equals, "jujutest defenestrate")
	c.Assert(info.Args, Equals, "<something>")
	c.Assert(info.Doc, Equals, "defenestrate-doc")

	_, tc, err = initDefenestrate([]string{"defenestrate", "--option", "firmly"})
	c.Assert(err, IsNil)
	c.Assert(tc.Option, Equals, "firmly")

	_, tc, err = initDefenestrate([]string{"defenestrate", "gibberish"})
	c.Assert(err, ErrorMatches, `unrecognized args: \["gibberish"\]`)
}

func (s *SuperCommandSuite) TestRegister(c *C) {
	jc := cmd.NewSuperCommand(cmd.SuperCommandParams{Name: "jujutest"})
	jc.Register(&TestCommand{Name: "flip"})
	jc.Register(&TestCommand{Name: "flap"})
	badCall := func() { jc.Register(&TestCommand{Name: "flap"}) }
	c.Assert(badCall, PanicMatches, "command already registered: flap")
}

func (s *SuperCommandSuite) TestRegisterAlias(c *C) {
	jc := cmd.NewSuperCommand(cmd.SuperCommandParams{Name: "jujutest"})
	jc.Register(&TestCommand{Name: "flip", Aliases: []string{"flap", "flop"}})

	info := jc.Info()
	c.Assert(info.Doc, Equals, `commands:
    flap - alias for flip
    flip - flip the juju
    flop - alias for flip
    help - show help on a command or other topic`)
}

var commandsDoc = `commands:
    flapbabble - flapbabble the juju
    flip       - flip the juju`

func (s *SuperCommandSuite) TestInfo(c *C) {
	jc := cmd.NewSuperCommand(cmd.SuperCommandParams{
		Name:    "jujutest",
		Purpose: "to be purposeful",
		Doc:     "doc\nblah\ndoc",
	})
	info := jc.Info()
	c.Assert(info.Name, Equals, "jujutest")
	c.Assert(info.Purpose, Equals, "to be purposeful")
	// info doc starts with the jc.Doc and ends with the help command
	c.Assert(info.Doc, Matches, jc.Doc+"(.|\n)*")
	c.Assert(info.Doc, Matches, "(.|\n)*"+helpCommandsText)

	jc.Register(&TestCommand{Name: "flip"})
	jc.Register(&TestCommand{Name: "flapbabble"})
	info = jc.Info()
	c.Assert(info.Doc, Matches, jc.Doc+"\n\n"+commandsDoc+helpText)

	jc.Doc = ""
	info = jc.Info()
	c.Assert(info.Doc, Matches, commandsDoc+helpText)
}

func (s *SuperCommandSuite) TestLogging(c *C) {
	target, debug := log.Target, log.Debug
	defer func() {
		log.Target, log.Debug = target, debug
	}()
	jc := cmd.NewSuperCommand(cmd.SuperCommandParams{Name: "jujutest", Log: &cmd.Log{}})
	jc.Register(&TestCommand{Name: "blah"})
	ctx := testing.Context(c)
	code := cmd.Main(jc, ctx, []string{"blah", "--option", "error", "--debug"})
	c.Assert(code, Equals, 1)
<<<<<<< HEAD
	c.Assert(bufferString(ctx.Stderr), Matches, `\[JUJU\]jujutest:blah:.* ERROR: jujutest blah command failed: BAM!
=======
	c.Assert(bufferString(ctx.Stderr), Matches, `JUJU:jujutest:blah:.* INFO: jujutest blah command failed: BAM!
>>>>>>> 3ae30a89
error: BAM!
`)
}<|MERGE_RESOLUTION|>--- conflicted
+++ resolved
@@ -108,11 +108,7 @@
 	ctx := testing.Context(c)
 	code := cmd.Main(jc, ctx, []string{"blah", "--option", "error", "--debug"})
 	c.Assert(code, Equals, 1)
-<<<<<<< HEAD
-	c.Assert(bufferString(ctx.Stderr), Matches, `\[JUJU\]jujutest:blah:.* ERROR: jujutest blah command failed: BAM!
-=======
-	c.Assert(bufferString(ctx.Stderr), Matches, `JUJU:jujutest:blah:.* INFO: jujutest blah command failed: BAM!
->>>>>>> 3ae30a89
+	c.Assert(bufferString(ctx.Stderr), Matches, `JUJU:jujutest:blah:.* ERROR: jujutest blah command failed: BAM!
 error: BAM!
 `)
 }