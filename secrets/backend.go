// Copyright 2022 Canonical Ltd.
// Licensed under the AGPLv3, see LICENCE file for details.

package secrets

import (
	"context"

	"github.com/juju/errors"
	"github.com/juju/loggo"

	"github.com/juju/juju/core/secrets"
	"github.com/juju/juju/secrets/provider"
)

var logger = loggo.GetLogger("juju.secrets")

// PermissionDenied is returned when an api fails due to a permission issue.
const PermissionDenied = errors.ConstError("permission denied")

// secretsClient wraps a Juju secrets manager client.
// If a backend is specified, the secret content is managed
// by the backend instead of being stored in the Juju database.
type secretsClient struct {
<<<<<<< HEAD
	jujuAPI JujuAPIClient
=======
	jujuAPI         JujuAPIClient
	activeBackendID string
>>>>>>> dcb3432b
}

// For testing.
var (
	GetBackend = getBackend
)

func getBackend(cfg *provider.ModelBackendConfig) (provider.SecretsBackend, error) {
	p, err := provider.Provider(cfg.BackendType)
	if err != nil {
		return nil, errors.Trace(err)
	}
	return p.NewBackend(cfg)
}

// NewClient returns a new secret client configured to use the specified
// secret backend as a content backend.
func NewClient(jujuAPI JujuAPIClient) (*secretsClient, error) {
	c := &secretsClient{
		jujuAPI: jujuAPI,
	}
	return c, nil
}

<<<<<<< HEAD
func (c *secretsClient) getBackend(backendID *string) (provider.SecretsBackend, string, error) {
	info, err := c.jujuAPI.GetSecretBackendConfig(backendID)
=======
// GetBackend returns the secrets backend for the specified ID and the model's current active backend ID.
func (c *secretsClient) GetBackend(backendID *string) (provider.SecretsBackend, string, error) {
	info, err := c.jujuAPI.GetSecretBackendConfig()
>>>>>>> dcb3432b
	if err != nil {
		return nil, "", errors.Trace(err)
	}
	want := info.ActiveID
	if backendID != nil {
		want = *backendID
	}
	cfg, ok := info.Configs[want]
	if !ok {
		return nil, "", errors.Errorf("secret backend %q missing from config", want)
	}
<<<<<<< HEAD
	b, err := GetBackend(&cfg)
=======
	b, err := GetBackend(&provider.ModelBackendConfig{
		ControllerUUID: info.ControllerUUID,
		ModelUUID:      info.ModelUUID,
		ModelName:      info.ModelName,
		BackendConfig:  cfg,
	})
>>>>>>> dcb3432b
	return b, info.ActiveID, errors.Trace(err)
}

// GetContent implements Client.
func (c *secretsClient) GetContent(uri *secrets.URI, label string, refresh, peek bool) (secrets.SecretValue, error) {
	lastBackendID := ""
	for {
		content, backendCfg, wasDraining, err := c.jujuAPI.GetContentInfo(uri, label, refresh, peek)
		if err != nil {
			return nil, errors.Trace(err)
		}
		if err = content.Validate(); err != nil {
			return nil, errors.Trace(err)
		}
		if content.ValueRef == nil {
			return content.SecretValue, nil
		}

		backendID := content.ValueRef.BackendID
<<<<<<< HEAD
		backend, err := GetBackend(backendCfg)
=======
		backend, _, err := c.GetBackend(&backendID)
>>>>>>> dcb3432b
		if err != nil {
			return nil, errors.Trace(err)
		}
		val, err := backend.GetContent(context.TODO(), content.ValueRef.RevisionID)
		if err == nil || !errors.Is(err, errors.NotFound) || lastBackendID == backendID {
			return val, errors.Trace(err)
		}
		lastBackendID = backendID
		// Secret may have been drained to the active backend.
<<<<<<< HEAD
		if wasDraining {
=======
		if backendID != c.activeBackendID {
			logger.Tracef("secret %q revisionID %q may be draining from %q to %q", uri, content.ValueRef.RevisionID, backendID, c.activeBackendID)
>>>>>>> dcb3432b
			continue
		}
		return nil, errors.Trace(err)
	}
}

// GetRevisionContent implements Client.
func (c *secretsClient) GetRevisionContent(uri *secrets.URI, revision int) (secrets.SecretValue, error) {
	content, err := c.jujuAPI.GetRevisionContentInfo(uri, revision, false)
	if err != nil {
		return nil, errors.Trace(err)
	}
	if err = content.Validate(); err != nil {
		return nil, errors.Trace(err)
	}
	if content.ValueRef == nil {
		return content.SecretValue, nil
	}

	backendID := content.ValueRef.BackendID
	backend, _, err := c.GetBackend(&backendID)
	if err != nil {
		return nil, errors.Trace(err)
	}
	return backend.GetContent(context.TODO(), content.ValueRef.RevisionID)
}

// SaveContent implements Client.
func (c *secretsClient) SaveContent(uri *secrets.URI, revision int, value secrets.SecretValue) (secrets.ValueRef, error) {
<<<<<<< HEAD
	activeBackend, activeBackendID, err := c.getBackend(nil)
=======
	activeBackend, activeBackendID, err := c.GetBackend(nil)
>>>>>>> dcb3432b
	if err != nil {
		if errors.Is(err, errors.NotFound) {
			return secrets.ValueRef{}, errors.NotSupportedf("saving secret content to external backend")
		}
		return secrets.ValueRef{}, errors.Trace(err)
	}
	revId, err := activeBackend.SaveContent(context.TODO(), uri, revision, value)
	if err != nil {
		return secrets.ValueRef{}, errors.Trace(err)
	}
	return secrets.ValueRef{
		BackendID:  activeBackendID,
		RevisionID: revId,
	}, nil
}

// DeleteContent implements Client.
func (c *secretsClient) DeleteContent(uri *secrets.URI, revision int) error {
	lastBackendID := ""
	for {
		content, backendCfg, wasDraining, err := c.jujuAPI.GetRevisionContentInfo(uri, revision, true)
		if err != nil {
			return errors.Trace(err)
		}
		if err = content.Validate(); err != nil {
			return errors.Trace(err)
		}
		if content.ValueRef == nil {
			return nil
		}

		backendID := content.ValueRef.BackendID
<<<<<<< HEAD
		backend, err := GetBackend(backendCfg)
=======
		backend, _, err := c.GetBackend(&backendID)
>>>>>>> dcb3432b
		if err != nil {
			return errors.Trace(err)
		}
		err = backend.DeleteContent(context.TODO(), content.ValueRef.RevisionID)
		if err == nil || !errors.Is(err, errors.NotFound) || lastBackendID == backendID {
			return errors.Trace(err)
		}
		lastBackendID = backendID
		// Secret may have been drained to the active backend.
		if wasDraining {
			continue
		}
		return errors.Trace(err)
	}
}

// DeleteExternalContent implements Client.
func (c *secretsClient) DeleteExternalContent(ref secrets.ValueRef) error {
<<<<<<< HEAD
	backend, _, err := c.getBackend(&ref.BackendID)
=======
	backend, _, err := c.GetBackend(&ref.BackendID)
>>>>>>> dcb3432b
	if err != nil {
		return errors.Trace(err)
	}
	err = backend.DeleteContent(context.TODO(), ref.RevisionID)
	if errors.Is(err, errors.NotFound) {
		return nil
	}
	return errors.Trace(err)
}<|MERGE_RESOLUTION|>--- conflicted
+++ resolved
@@ -22,12 +22,7 @@
 // If a backend is specified, the secret content is managed
 // by the backend instead of being stored in the Juju database.
 type secretsClient struct {
-<<<<<<< HEAD
 	jujuAPI JujuAPIClient
-=======
-	jujuAPI         JujuAPIClient
-	activeBackendID string
->>>>>>> dcb3432b
 }
 
 // For testing.
@@ -52,14 +47,9 @@
 	return c, nil
 }
 
-<<<<<<< HEAD
-func (c *secretsClient) getBackend(backendID *string) (provider.SecretsBackend, string, error) {
-	info, err := c.jujuAPI.GetSecretBackendConfig(backendID)
-=======
 // GetBackend returns the secrets backend for the specified ID and the model's current active backend ID.
 func (c *secretsClient) GetBackend(backendID *string) (provider.SecretsBackend, string, error) {
-	info, err := c.jujuAPI.GetSecretBackendConfig()
->>>>>>> dcb3432b
+	info, err := c.jujuAPI.GetSecretBackendConfig(backendID)
 	if err != nil {
 		return nil, "", errors.Trace(err)
 	}
@@ -71,16 +61,7 @@
 	if !ok {
 		return nil, "", errors.Errorf("secret backend %q missing from config", want)
 	}
-<<<<<<< HEAD
 	b, err := GetBackend(&cfg)
-=======
-	b, err := GetBackend(&provider.ModelBackendConfig{
-		ControllerUUID: info.ControllerUUID,
-		ModelUUID:      info.ModelUUID,
-		ModelName:      info.ModelName,
-		BackendConfig:  cfg,
-	})
->>>>>>> dcb3432b
 	return b, info.ActiveID, errors.Trace(err)
 }
 
@@ -100,11 +81,7 @@
 		}
 
 		backendID := content.ValueRef.BackendID
-<<<<<<< HEAD
 		backend, err := GetBackend(backendCfg)
-=======
-		backend, _, err := c.GetBackend(&backendID)
->>>>>>> dcb3432b
 		if err != nil {
 			return nil, errors.Trace(err)
 		}
@@ -114,12 +91,7 @@
 		}
 		lastBackendID = backendID
 		// Secret may have been drained to the active backend.
-<<<<<<< HEAD
 		if wasDraining {
-=======
-		if backendID != c.activeBackendID {
-			logger.Tracef("secret %q revisionID %q may be draining from %q to %q", uri, content.ValueRef.RevisionID, backendID, c.activeBackendID)
->>>>>>> dcb3432b
 			continue
 		}
 		return nil, errors.Trace(err)
@@ -128,7 +100,7 @@
 
 // GetRevisionContent implements Client.
 func (c *secretsClient) GetRevisionContent(uri *secrets.URI, revision int) (secrets.SecretValue, error) {
-	content, err := c.jujuAPI.GetRevisionContentInfo(uri, revision, false)
+	content, _, _, err := c.jujuAPI.GetRevisionContentInfo(uri, revision, false)
 	if err != nil {
 		return nil, errors.Trace(err)
 	}
@@ -149,11 +121,7 @@
 
 // SaveContent implements Client.
 func (c *secretsClient) SaveContent(uri *secrets.URI, revision int, value secrets.SecretValue) (secrets.ValueRef, error) {
-<<<<<<< HEAD
-	activeBackend, activeBackendID, err := c.getBackend(nil)
-=======
 	activeBackend, activeBackendID, err := c.GetBackend(nil)
->>>>>>> dcb3432b
 	if err != nil {
 		if errors.Is(err, errors.NotFound) {
 			return secrets.ValueRef{}, errors.NotSupportedf("saving secret content to external backend")
@@ -186,11 +154,7 @@
 		}
 
 		backendID := content.ValueRef.BackendID
-<<<<<<< HEAD
 		backend, err := GetBackend(backendCfg)
-=======
-		backend, _, err := c.GetBackend(&backendID)
->>>>>>> dcb3432b
 		if err != nil {
 			return errors.Trace(err)
 		}
@@ -209,11 +173,7 @@
 
 // DeleteExternalContent implements Client.
 func (c *secretsClient) DeleteExternalContent(ref secrets.ValueRef) error {
-<<<<<<< HEAD
-	backend, _, err := c.getBackend(&ref.BackendID)
-=======
 	backend, _, err := c.GetBackend(&ref.BackendID)
->>>>>>> dcb3432b
 	if err != nil {
 		return errors.Trace(err)
 	}
