#
# Makefile for juju-core.
#

PROJECT := launchpad.net/juju-core
PROJECT_DIR := $(shell go list -e -f '{{.Dir}}' $(PACKAGE))

ifndef GOPATH
$(warning You need to set up a GOPATH.  See the README file.)
endif

define DEPENDENCIES
  build-essential
  bzr
  distro-info-data
  git-core
  golang-go
  mercurial
  zip
endef

default: build

# Start of GOPATH-dependent targets. Some targets only make sense -
# and will only work - when this tree is found on the GOPATH.
ifeq ($(CURDIR),$(PROJECT_DIR))

build:
	go build $(PROJECT)/...

check:
	go test $(PROJECT)/...

else # --------------------------------

build:
	$(error Cannot build package outside of GOPATH)

check:
	$(error Cannot check package outside of GOPATH)

endif
# End of GOPATH-dependent targets.

# Reformat the source files.
format:
	gofmt -w -l .

# Invoke gofmt's "simplify" option to streamline the source code.
simplify:
	gofmt -w -l -s .

# Clean the tree, including removing test executables.
clean:
	find . -name '*.test' -print0 | xargs -r0 $(RM) -v

# Install juju into $GOPATH/bin.
install:
	go install -v $(PROJECT)/...

# Install packages required to develop Juju and run tests.
install-dependencies:
<<<<<<< HEAD
	sudo apt-get install $(strip $(DEPENDENCIES))
	@echo
	@echo "Make sure you have MongoDB installed.  See the README file."
=======
	@echo Adding juju PPAs for golang and mongodb-server
	@sudo apt-add-repository ppa:juju/golang
	# The stable PPA includes the required mongodb-server binaries.
	@sudo apt-add-repository ppa:juju/stable
	@sudo apt-get update
	@echo Installing dependencies
	@sudo apt-get install golang mongodb-server build-essential bzr \
		zip git-core mercurial distro-info-data
	@if [ -z "$(GOPATH)" ]; then \
		echo; \
		echo "You need to set up a GOPATH.  See the README file."; \
	fi

# Invoke gofmt's "simplify" option to streamline the source code.
simplify:
	find "$(GOPATH)/src/$(PROJECT)/" -name \*.go | xargs gofmt -w -s
>>>>>>> 98d7671c


.PHONY: build check format simplify clean install-dependencies<|MERGE_RESOLUTION|>--- conflicted
+++ resolved
@@ -14,8 +14,9 @@
   bzr
   distro-info-data
   git-core
-  golang-go
+  golang
   mercurial
+  mongodb-server
   zip
 endef
 
@@ -58,30 +59,15 @@
 install:
 	go install -v $(PROJECT)/...
 
-# Install packages required to develop Juju and run tests.
+# Install packages required to develop Juju and run tests. The stable
+# PPA includes the required mongodb-server binaries.
 install-dependencies:
-<<<<<<< HEAD
-	sudo apt-get install $(strip $(DEPENDENCIES))
-	@echo
-	@echo "Make sure you have MongoDB installed.  See the README file."
-=======
 	@echo Adding juju PPAs for golang and mongodb-server
 	@sudo apt-add-repository ppa:juju/golang
-	# The stable PPA includes the required mongodb-server binaries.
 	@sudo apt-add-repository ppa:juju/stable
 	@sudo apt-get update
 	@echo Installing dependencies
-	@sudo apt-get install golang mongodb-server build-essential bzr \
-		zip git-core mercurial distro-info-data
-	@if [ -z "$(GOPATH)" ]; then \
-		echo; \
-		echo "You need to set up a GOPATH.  See the README file."; \
-	fi
-
-# Invoke gofmt's "simplify" option to streamline the source code.
-simplify:
-	find "$(GOPATH)/src/$(PROJECT)/" -name \*.go | xargs gofmt -w -s
->>>>>>> 98d7671c
+	@sudo apt-get install $(strip $(DEPENDENCIES))
 
 
-.PHONY: build check format simplify clean install-dependencies+.PHONY: build check format simplify clean install install-dependencies