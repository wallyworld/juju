// Copyright 2023 Canonical Ltd.
// Licensed under the AGPLv3, see LICENCE file for details.

package charms

import (
	"archive/zip"
	"context"
	"crypto/sha256"
	"encoding/hex"
	"fmt"
	"io"
	"os"
	"strings"

	"github.com/juju/charm/v12"
	"github.com/juju/errors"
	"github.com/juju/version/v2"

	"github.com/juju/juju/api/base"
	"github.com/juju/juju/core/lxdprofile"
	jujuversion "github.com/juju/juju/version"
)

// LocalCharmClient allows access to the API endpoints
// required to add a local charm
type LocalCharmClient struct {
	base.ClientFacade
	facade      base.FacadeCaller
	charmPutter CharmPutter
}

<<<<<<< HEAD
// NewLocalCharmClient creates a client which can be used to
// upload local charms to the server
func NewLocalCharmClient(st base.APICallCloser, charmPutter CharmPutter) *LocalCharmClient {
=======
func NewLocalCharmClient(st base.APICallCloser) (*LocalCharmClient, error) {
	httpPutter, err := newHTTPPutter(st)
	if err != nil {
		return nil, errors.Trace(err)
	}
	s3Putter, err := newS3Putter(st)
	if err != nil {
		return nil, errors.Trace(err)
	}
	fallbackPutter, err := newFallbackPutter(s3Putter, httpPutter)
	if err != nil {
		return nil, errors.Trace(err)
	}
>>>>>>> 31b4c57c
	frontend, backend := base.NewClientFacade(st, "Charms")
	return &LocalCharmClient{ClientFacade: frontend, facade: backend, charmPutter: fallbackPutter}, nil
}

// AddLocalCharm prepares the given charm with a local: schema in its
// URL, and uploads it via the API server, returning the assigned
// charm URL.
func (c *LocalCharmClient) AddLocalCharm(curl *charm.URL, ch charm.Charm, force bool, agentVersion version.Number) (*charm.URL, error) {
	if curl.Schema != "local" {
		return nil, errors.Errorf("expected charm URL with local: schema, got %q", curl.String())
	}

	if err := c.validateCharmVersion(ch, agentVersion); err != nil {
		return nil, errors.Trace(err)
	}
	if err := lxdprofile.ValidateLXDProfile(lxdCharmProfiler{Charm: ch}); err != nil {
		if !force {
			return nil, errors.Trace(err)
		}
	}

	// Package the charm for uploading.
	var archive *os.File
	switch ch := ch.(type) {
	case *charm.CharmDir:
		var err error
		if archive, err = os.CreateTemp("", "charm"); err != nil {
			return nil, errors.Annotate(err, "cannot create temp file")
		}
		defer func() {
			_ = archive.Close()
			_ = os.Remove(archive.Name())
		}()

		if err := ch.ArchiveTo(archive); err != nil {
			return nil, errors.Annotate(err, "cannot repackage charm")
		}
		if _, err := archive.Seek(0, os.SEEK_SET); err != nil {
			return nil, errors.Annotate(err, "cannot rewind packaged charm")
		}
	case *charm.CharmArchive:
		var err error
		if archive, err = os.Open(ch.Path); err != nil {
			return nil, errors.Annotate(err, "cannot read charm archive")
		}
		defer archive.Close()
	default:
		return nil, errors.Errorf("unknown charm type %T", ch)
	}

	anyHooksOrDispatch, err := hasHooksOrDispatch(archive.Name())
	if err != nil {
		return nil, errors.Trace(err)
	}
	if !anyHooksOrDispatch {
		return nil, errors.Errorf("invalid charm %q: has no hooks nor dispatch file", curl.Name)
	}

	hash, err := hashArchive(archive)
	if err != nil {
		return nil, errors.Trace(err)
	}
	charmRef := fmt.Sprintf("%s-%s", curl.Name, hash)

	modelTag, _ := c.facade.RawAPICaller().ModelTag()

	newCurlStr, err := c.charmPutter.PutCharm(context.Background(), modelTag.Id(), charmRef, curl.String(), archive)
	if err != nil {
		return nil, errors.Trace(err)
	}
	newCurl, err := charm.ParseURL(newCurlStr)
	if err != nil {
		return nil, errors.Trace(err)
	}
	return newCurl, nil
}

// lxdCharmProfiler massages a charm.Charm into a LXDProfiler inside of the
// core package.
type lxdCharmProfiler struct {
	Charm charm.Charm
}

// LXDProfile implements core.lxdprofile.LXDProfiler
func (p lxdCharmProfiler) LXDProfile() lxdprofile.LXDProfile {
	if p.Charm == nil {
		return nil
	}
	if profiler, ok := p.Charm.(charm.LXDProfiler); ok {
		profile := profiler.LXDProfile()
		if profile == nil {
			return nil
		}
		return profile
	}
	return nil
}

var hasHooksOrDispatch = hasHooksFolderOrDispatchFile

func hasHooksFolderOrDispatchFile(name string) (bool, error) {
	zipr, err := zip.OpenReader(name)
	if err != nil {
		return false, err
	}
	defer zipr.Close()
	count := 0
	// zip file spec 4.4.17.1 says that separators are always "/" even on Windows.
	hooksPath := "hooks/"
	dispatchPath := "dispatch"
	for _, f := range zipr.File {
		if strings.Contains(f.Name, hooksPath) {
			count++
		}
		if count > 1 {
			// 1 is the magic number here.
			// Charm zip archive is expected to contain several files and folders.
			// All properly built charms will have a non-empty "hooks" folders OR
			// a dispatch file.
			// File names in the archive will be of the form "hooks/" - for hooks folder; and
			// "hooks/*" for the actual charm hooks implementations.
			// For example, install hook may have a file with a name "hooks/install".
			// Once we know that there are, at least, 2 files that have names that start with "hooks/", we
			// know for sure that the charm has a non-empty hooks folder.
			return true, nil
		}
		if strings.Contains(f.Name, dispatchPath) {
			return true, nil
		}
	}
	return false, nil
}

func (c *LocalCharmClient) validateCharmVersion(ch charm.Charm, agentVersion version.Number) error {
	minver := ch.Meta().MinJujuVersion
	if minver != version.Zero {
		return jujuversion.CheckJujuMinVersion(minver, agentVersion)
	}
	return nil
}

<<<<<<< HEAD
// CharmPutter provides the methods required to upload a charm
// to the apiserver
type CharmPutter interface {
	PutCharm(ctx context.Context, curl string, body io.Reader) (string, error)
}

// HTTPPutter uploads charms via the ":modeluuid/charms" endpoint
type HTTPPutter struct {
	httpClient *httprequest.Client
}

// NewHTTPPutter creates a CharmPutter which uploads charms via the
// ":modeluuid/charms" endpoint
func NewHTTPPutter(apiConn api.Connection) (CharmPutter, error) {
	// The returned httpClient sets the base url to /model/<uuid> if it can.
	apiHTTPClient, err := apiConn.HTTPClient()
	if err != nil {
		return nil, errors.Annotate(err, "cannot retrieve http client from the api connection")
	}
	return &HTTPPutter{
		httpClient: apiHTTPClient,
	}, nil
}

func (h *HTTPPutter) PutCharm(ctx context.Context, curlStr string, body io.Reader) (string, error) {
	curl, err := charm.ParseURL(curlStr)
=======
func hashArchive(archive *os.File) (string, error) {
	hash := sha256.New()
	_, err := io.Copy(hash, archive)
>>>>>>> 31b4c57c
	if err != nil {
		return "", errors.Trace(err)
	}
	_, err = archive.Seek(0, os.SEEK_SET)
	if err != nil {
		return "", errors.Trace(err)
	}
	return hex.EncodeToString(hash.Sum(nil))[0:7], nil
}<|MERGE_RESOLUTION|>--- conflicted
+++ resolved
@@ -30,11 +30,8 @@
 	charmPutter CharmPutter
 }
 
-<<<<<<< HEAD
 // NewLocalCharmClient creates a client which can be used to
 // upload local charms to the server
-func NewLocalCharmClient(st base.APICallCloser, charmPutter CharmPutter) *LocalCharmClient {
-=======
 func NewLocalCharmClient(st base.APICallCloser) (*LocalCharmClient, error) {
 	httpPutter, err := newHTTPPutter(st)
 	if err != nil {
@@ -48,7 +45,6 @@
 	if err != nil {
 		return nil, errors.Trace(err)
 	}
->>>>>>> 31b4c57c
 	frontend, backend := base.NewClientFacade(st, "Charms")
 	return &LocalCharmClient{ClientFacade: frontend, facade: backend, charmPutter: fallbackPutter}, nil
 }
@@ -190,38 +186,9 @@
 	return nil
 }
 
-<<<<<<< HEAD
-// CharmPutter provides the methods required to upload a charm
-// to the apiserver
-type CharmPutter interface {
-	PutCharm(ctx context.Context, curl string, body io.Reader) (string, error)
-}
-
-// HTTPPutter uploads charms via the ":modeluuid/charms" endpoint
-type HTTPPutter struct {
-	httpClient *httprequest.Client
-}
-
-// NewHTTPPutter creates a CharmPutter which uploads charms via the
-// ":modeluuid/charms" endpoint
-func NewHTTPPutter(apiConn api.Connection) (CharmPutter, error) {
-	// The returned httpClient sets the base url to /model/<uuid> if it can.
-	apiHTTPClient, err := apiConn.HTTPClient()
-	if err != nil {
-		return nil, errors.Annotate(err, "cannot retrieve http client from the api connection")
-	}
-	return &HTTPPutter{
-		httpClient: apiHTTPClient,
-	}, nil
-}
-
-func (h *HTTPPutter) PutCharm(ctx context.Context, curlStr string, body io.Reader) (string, error) {
-	curl, err := charm.ParseURL(curlStr)
-=======
 func hashArchive(archive *os.File) (string, error) {
 	hash := sha256.New()
 	_, err := io.Copy(hash, archive)
->>>>>>> 31b4c57c
 	if err != nil {
 		return "", errors.Trace(err)
 	}
