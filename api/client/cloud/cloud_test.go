--- conflicted
+++ resolved
@@ -305,7 +305,6 @@
 }
 
 func (s *cloudSuite) TestUpdateCredentialModelErrors(c *gc.C) {
-<<<<<<< HEAD
 	ctrl := gomock.NewController(c)
 	defer ctrl.Finish()
 
@@ -332,30 +331,6 @@
 						Errors: []params.ErrorResult{
 							{apiservererrors.ServerError(errors.New("validation failure one"))},
 							{apiservererrors.ServerError(errors.New("validation failure two"))},
-=======
-	apiCaller := basetesting.BestVersionCaller{
-		APICallerFunc: basetesting.APICallerFunc(
-			func(objType string,
-				version int,
-				id, request string,
-				a, result interface{},
-			) error {
-				c.Check(request, gc.Equals, "UpdateCredentialsCheckModels")
-				*result.(*params.UpdateCredentialResults) = params.UpdateCredentialResults{
-					Results: []params.UpdateCredentialResult{
-						{
-							CredentialTag: testCredentialTag.String(),
-							Models: []params.UpdateCredentialModelResult{
-								{
-									ModelUUID: coretesting.ModelTag.Id(),
-									ModelName: "test-model",
-									Errors: []params.ErrorResult{
-										{Error: apiservererrors.ServerError(errors.New("validation failure one"))},
-										{Error: apiservererrors.ServerError(errors.New("validation failure two"))},
-									},
-								},
-							},
->>>>>>> ee4a977c
 						},
 					},
 				},
@@ -476,39 +451,9 @@
 		Force: &force,
 	}
 
-<<<<<<< HEAD
 	mockFacadeCaller := basemocks.NewMockFacadeCaller(ctrl)
 	mockFacadeCaller.EXPECT().FacadeCall("AddCloud", args, nil).Return(nil)
 	client := cloudapi.NewClientFromCaller(mockFacadeCaller)
-=======
-	apiCaller := basetesting.BestVersionCaller{
-		APICallerFunc: basetesting.APICallerFunc(
-			func(objType string,
-				version int,
-				id, request string,
-				a, result interface{},
-			) error {
-				s.called = true
-				c.Check(objType, gc.Equals, "Cloud")
-				c.Check(id, gc.Equals, "")
-				c.Check(request, gc.Equals, "UpdateCloud")
-				c.Assert(a, jc.DeepEquals, params.UpdateCloudArgs{Clouds: []params.AddCloudArgs{{
-					Name:  "foo",
-					Cloud: cloudapi.CloudToParams(updatedCloud),
-				}}})
-				c.Assert(result, gc.FitsTypeOf, &params.ErrorResults{})
-				*result.(*params.ErrorResults) = params.ErrorResults{
-					Results: []params.ErrorResult{{}},
-				}
-				return nil
-			},
-		),
-		BestVersion: 4,
-	}
-
-	client := cloudapi.NewClient(apiCaller)
-	err := client.UpdateCloud(updatedCloud)
->>>>>>> ee4a977c
 
 	err := client.AddCloud(testCloud, force)
 	c.Assert(err, jc.ErrorIsNil)
@@ -898,7 +843,6 @@
 }
 
 func (s *cloudSuite) TestUpdateCloudsCredentialsModelErrors(c *gc.C) {
-<<<<<<< HEAD
 	ctrl := gomock.NewController(c)
 	defer ctrl.Finish()
 
@@ -926,30 +870,6 @@
 						Errors: []params.ErrorResult{
 							{apiservererrors.ServerError(errors.New("validation failure one"))},
 							{apiservererrors.ServerError(errors.New("validation failure two"))},
-=======
-	apiCaller := basetesting.BestVersionCaller{
-		APICallerFunc: basetesting.APICallerFunc(
-			func(objType string,
-				version int,
-				id, request string,
-				a, result interface{},
-			) error {
-				c.Check(request, gc.Equals, "UpdateCredentialsCheckModels")
-				*result.(*params.UpdateCredentialResults) = params.UpdateCredentialResults{
-					Results: []params.UpdateCredentialResult{
-						{
-							CredentialTag: testCredentialTag.String(),
-							Models: []params.UpdateCredentialModelResult{
-								{
-									ModelUUID: coretesting.ModelTag.Id(),
-									ModelName: "test-model",
-									Errors: []params.ErrorResult{
-										{Error: apiservererrors.ServerError(errors.New("validation failure one"))},
-										{Error: apiservererrors.ServerError(errors.New("validation failure two"))},
-									},
-								},
-							},
->>>>>>> ee4a977c
 						},
 					},
 				},
