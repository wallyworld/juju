--- conflicted
+++ resolved
@@ -71,29 +71,10 @@
 			nicConfig.GatewayAddress = defaultRoute.String()
 		}
 
-<<<<<<< HEAD
-		if nicType == network.BridgeDevice {
-			updateParentForBridgePorts(source, nic.Name(), nameToConfigs)
-		}
-
-		seenSoFar := false
-		if existing, ok := nameToConfigs[nic.Name()]; ok {
-			nicConfig.ParentInterfaceName = existing[0].ParentInterfaceName
-			// If only ParentInterfaceName was set in a previous iteration (e.g.
-			// if the bridge appeared before the port), treat the interface as
-			// not yet seen.
-			seenSoFar = existing[0].InterfaceName != ""
-		}
-
-		if !seenSoFar {
-			nameToConfigs[nic.Name()] = []params.NetworkConfig(nil)
-			namesOrder = append(namesOrder, nic.Name())
-=======
 		// Collect all the bridge device names. We will use these to update all
 		// the parent device names for the bridge's port devices at the end.
 		if nic.Type() == network.BridgeDevice {
 			bridgeNames = append(bridgeNames, nic.Name())
->>>>>>> 4d120ac5
 		}
 
 		nicAddrs, err := nic.Addresses()
@@ -130,18 +111,10 @@
 }
 
 func interfaceToNetworkConfig(nic network.ConfigSourceNIC,
-<<<<<<< HEAD
-	nicType network.LinkLayerDeviceType,
-=======
->>>>>>> 4d120ac5
 	virtualPortType network.VirtualPortType,
 ) params.NetworkConfig {
 	configType := network.ConfigManual
-<<<<<<< HEAD
-	if nicType == network.LoopbackDevice {
-=======
 	if nic.Type() == network.LoopbackDevice {
->>>>>>> 4d120ac5
 		configType = network.ConfigLoopback
 	}
 
