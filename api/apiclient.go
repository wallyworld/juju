// Copyright 2012-2015 Canonical Ltd.
// Licensed under the AGPLv3, see LICENCE file for details.

package api

import (
	"bufio"
	"context"
	"crypto/tls"
	"crypto/x509"
	"encoding/json"
	"fmt"
	"io"
	"net"
	"net/http"
	"net/url"
	"strings"
	"sync/atomic"
	"time"

	"github.com/gorilla/websocket"
	"github.com/juju/errors"
	"github.com/juju/loggo"
	"github.com/juju/utils"
	"github.com/juju/utils/clock"
	"github.com/juju/utils/parallel"
	"github.com/juju/version"
	"gopkg.in/juju/names.v2"
	"gopkg.in/macaroon-bakery.v1/httpbakery"
	"gopkg.in/macaroon.v1"
	"gopkg.in/retry.v1"

	"github.com/juju/juju/api/base"
	"github.com/juju/juju/apiserver/params"
	"github.com/juju/juju/network"
	"github.com/juju/juju/rpc"
	"github.com/juju/juju/rpc/jsoncodec"
	"github.com/juju/juju/utils/proxy"
)

// PingPeriod defines how often the internal connection health check
// will run.
const PingPeriod = 1 * time.Minute

// pingTimeout defines how long a health check can take before we
// consider it to have failed.
const pingTimeout = 30 * time.Second

// modelRoot is the prefix that all model API paths begin with.
const modelRoot = "/model/"

// Use a 64k frame size for the websockets while we need to deal
// with x/net/websocket connections that don't deal with recieving
// fragmented messages.
const websocketFrameSize = 65536

var logger = loggo.GetLogger("juju.api")

type rpcConnection interface {
	Call(req rpc.Request, params, response interface{}) error
	Dead() <-chan struct{}
	Close() error
}

// state is the internal implementation of the Connection interface.
type state struct {
	client rpcConnection
	conn   jsoncodec.JSONConn
	clock  clock.Clock

	// addr is the address used to connect to the API server.
	addr string

	// ipAddr is the IP address used to connect to the API server.
	ipAddr string

	// cookieURL is the URL that HTTP cookies for the API
	// will be associated with (specifically macaroon auth cookies).
	cookieURL *url.URL

	// modelTag holds the model tag.
	// It is empty if there is no model tag associated with the connection.
	modelTag names.ModelTag

	// controllerTag holds the controller's tag once we're connected.
	controllerTag names.ControllerTag

	// serverVersion holds the version of the API server that we are
	// connected to.  It is possible that this version is 0 if the
	// server does not report this during login.
	serverVersion version.Number

	// hostPorts is the API server addresses returned from Login,
	// which the client may cache and use for failover.
	hostPorts [][]network.HostPort

	// publicDNSName is the public host name returned from Login
	// which the client can use to make a connection verified
	// by an officially signed certificate.
	publicDNSName string

	// facadeVersions holds the versions of all facades as reported by
	// Login
	facadeVersions map[string][]int

	// pingFacadeVersion is the version to use for the pinger. This is lazily
	// set at initialization to avoid a race in our tests. See
	// http://pad.lv/1614732 for more details regarding the race.
	pingerFacadeVersion int

	// authTag holds the authenticated entity's tag after login.
	authTag names.Tag

	// mpdelAccess holds the access level of the user to the connected model.
	modelAccess string

	// controllerAccess holds the access level of the user to the connected controller.
	controllerAccess string

	// broken is a channel that gets closed when the connection is
	// broken.
	broken chan struct{}

	// closed is a channel that gets closed when State.Close is called.
	closed chan struct{}

	// loggedIn holds whether the client has successfully logged
	// in. It's a int32 so that the atomic package can be used to
	// access it safely.
	loggedIn int32

	// tag, password, macaroons and nonce hold the cached login
	// credentials. These are only valid if loggedIn is 1.
	tag       string
	password  string
	macaroons []macaroon.Slice
	nonce     string

	// serverRootAddress holds the cached API server address and port used
	// to login.
	serverRootAddress string

	// serverScheme is the URI scheme of the API Server
	serverScheme string

	// tlsConfig holds the TLS config appropriate for making SSL
	// connections to the API endpoints.
	tlsConfig *tls.Config

	// bakeryClient holds the client that will be used to
	// authorize macaroon based login requests.
	bakeryClient *httpbakery.Client
}

// RedirectError is returned from Open when the controller
// needs to inform the client that the model is hosted
// on a different set of API addresses.
type RedirectError struct {
	// Servers holds the sets of addresses of the redirected
	// servers.
	Servers [][]network.HostPort

	// CACert holds the certificate of the remote server.
	CACert string
}

func (e *RedirectError) Error() string {
	return fmt.Sprintf("redirection to alternative server required")
}

// Open establishes a connection to the API server using the Info
// given, returning a State instance which can be used to make API
// requests.
//
// If the model is hosted on a different server, Open
// will return an error with a *RedirectError cause
// holding the details of another server to connect to.
//
// See Connect for details of the connection mechanics.
func Open(info *Info, opts DialOpts) (Connection, error) {
	if err := info.Validate(); err != nil {
		return nil, errors.Annotate(err, "validating info for opening an API connection")
	}
	if opts.Clock == nil {
		opts.Clock = clock.WallClock
	}
	ctx := context.TODO()
	dialCtx := ctx
	if opts.Timeout > 0 {
		ctx1, cancel := utils.ContextWithTimeout(dialCtx, opts.Clock, opts.Timeout)
		defer cancel()
		dialCtx = ctx1
	}
	dialResult, err := dialAPI(dialCtx, info, opts)
	if err != nil {
		return nil, errors.Trace(err)
	}

<<<<<<< HEAD
	client := rpc.NewConn(jsoncodec.New(dialResult.conn), observer.None())
	client.Start(ctx)
=======
	client := rpc.NewConn(jsoncodec.New(dialResult.conn), nil)
	client.Start()
>>>>>>> 9fe44fef

	bakeryClient := opts.BakeryClient
	if bakeryClient == nil {
		bakeryClient = httpbakery.NewClient()
	} else {
		// Make a copy of the bakery client and its HTTP client
		c := *opts.BakeryClient
		bakeryClient = &c
		httpc := *bakeryClient.Client
		bakeryClient.Client = &httpc
	}

	// Technically when there's no CACert, we don't need this
	// machinery, because we could just use http.DefaultTransport
	// for everything, but it's easier just to leave it in place.
	bakeryClient.Client.Transport = &hostSwitchingTransport{
		primaryHost: dialResult.addr,
		primary:     utils.NewHttpTLSTransport(dialResult.tlsConfig),
		fallback:    http.DefaultTransport,
	}

	st := &state{
		client: client,
		conn:   dialResult.conn,
		clock:  opts.Clock,
		addr:   dialResult.addr,
		ipAddr: dialResult.ipAddr,
		cookieURL: &url.URL{
			Scheme: "https",
			Host:   dialResult.addr,
			Path:   "/",
		},
		pingerFacadeVersion: facadeVersions["Pinger"],
		serverScheme:        "https",
		serverRootAddress:   dialResult.addr,
		// We populate the username and password before
		// login because, when doing HTTP requests, we'll want
		// to use the same username and password for authenticating
		// those. If login fails, we discard the connection.
		tag:          tagToString(info.Tag),
		password:     info.Password,
		macaroons:    info.Macaroons,
		nonce:        info.Nonce,
		tlsConfig:    dialResult.tlsConfig,
		bakeryClient: bakeryClient,
		modelTag:     info.ModelTag,
	}
	if !info.SkipLogin {
		if err := loginWithContext(dialCtx, st, info); err != nil {
			dialResult.conn.Close()
			return nil, errors.Trace(err)
		}
	}

	st.broken = make(chan struct{})
	st.closed = make(chan struct{})

	go (&monitor{
		clock:       opts.Clock,
		ping:        st.Ping,
		pingPeriod:  PingPeriod,
		pingTimeout: pingTimeout,
		closed:      st.closed,
		dead:        client.Dead(),
		broken:      st.broken,
	}).run()
	return st, nil
}

// loginWithContext wraps st.Login with code that terminates
// if the context is cancelled.
// TODO(rogpeppe) pass Context into Login (and all API calls) so
// that this becomes unnecessary.
func loginWithContext(ctx context.Context, st *state, info *Info) error {
	result := make(chan error, 1)
	go func() {
		result <- st.Login(info.Tag, info.Password, info.Nonce, info.Macaroons)
	}()
	select {
	case err := <-result:
		return errors.Trace(err)
	case <-ctx.Done():
		return errors.Annotatef(ctx.Err(), "cannot log in")
	}
}

// hostSwitchingTransport provides an http.RoundTripper
// that chooses an actual RoundTripper to use
// depending on the destination host.
//
// This makes it possible to use a different set of root
// CAs for the API and all other hosts.
type hostSwitchingTransport struct {
	primaryHost string
	primary     http.RoundTripper
	fallback    http.RoundTripper
}

// RoundTrip implements http.RoundTripper.RoundTrip.
func (t *hostSwitchingTransport) RoundTrip(req *http.Request) (*http.Response, error) {
	if req.URL.Host == t.primaryHost {
		return t.primary.RoundTrip(req)
	}
	return t.fallback.RoundTrip(req)
}

// ConnectStream implements StreamConnector.ConnectStream.
func (st *state) ConnectStream(path string, attrs url.Values) (base.Stream, error) {
	path, err := apiPath(st.modelTag, path)
	if err != nil {
		return nil, errors.Trace(err)
	}
	conn, err := st.connectStreamWithRetry(path, attrs, nil)
	if err != nil {
		return nil, errors.Trace(err)
	}
	return conn, nil
}

// ConnectControllerStream creates a stream connection to an API path
// that isn't prefixed with /model/uuid.
func (st *state) ConnectControllerStream(path string, attrs url.Values, headers http.Header) (base.Stream, error) {
	if !strings.HasPrefix(path, "/") {
		return nil, errors.Errorf("path %q is not absolute", path)
	}
	if strings.HasPrefix(path, modelRoot) {
		return nil, errors.Errorf("path %q is model-specific", path)
	}
	conn, err := st.connectStreamWithRetry(path, attrs, headers)
	if err != nil {
		return nil, errors.Trace(err)
	}
	return conn, nil
}

func (st *state) connectStreamWithRetry(path string, attrs url.Values, headers http.Header) (base.Stream, error) {
	if !st.isLoggedIn() {
		return nil, errors.New("cannot use ConnectStream without logging in")
	}
	// We use the standard "macaraq" macaroon authentication dance here.
	// That is, we attach any macaroons we have to the initial request,
	// and if that succeeds, all's good. If it fails with a DischargeRequired
	// error, the response will contain a macaroon that, when discharged,
	// may allow access, so we discharge it (using bakery.Client.HandleError)
	// and try the request again.
	conn, err := st.connectStream(path, attrs, headers)
	if err == nil {
		return conn, err
	}
	if params.ErrCode(err) != params.CodeDischargeRequired {
		return nil, errors.Trace(err)
	}
	if err := st.bakeryClient.HandleError(st.cookieURL, bakeryError(err)); err != nil {
		return nil, errors.Trace(err)
	}
	// Try again with the discharged macaroon.
	conn, err = st.connectStream(path, attrs, headers)
	if err != nil {
		return nil, errors.Trace(err)
	}
	return conn, nil
}

// connectStream is the internal version of ConnectStream. It differs from
// ConnectStream only in that it will not retry the connection if it encounters
// discharge-required error.
func (st *state) connectStream(path string, attrs url.Values, extraHeaders http.Header) (base.Stream, error) {
	target := url.URL{
		Scheme:   "wss",
		Host:     st.addr,
		Path:     path,
		RawQuery: attrs.Encode(),
	}
	// TODO(macgreagoir) IPv6. Ubuntu still always provides IPv4 loopback,
	// and when/if this changes localhost should resolve to IPv6 loopback
	// in any case (lp:1644009). Review.

	dialer := &websocket.Dialer{
		Proxy:           proxy.DefaultConfig.GetProxy,
		TLSClientConfig: st.tlsConfig,
		// In order to deal with the remote side not handling message
		// fragmentation, we default to largeish frames.
		ReadBufferSize:  websocketFrameSize,
		WriteBufferSize: websocketFrameSize,
	}
	var requestHeader http.Header
	if st.tag != "" {
		requestHeader = utils.BasicAuthHeader(st.tag, st.password)
	} else {
		requestHeader = make(http.Header)
	}
	requestHeader.Set("Origin", "http://localhost/")
	if st.nonce != "" {
		requestHeader.Set(params.MachineNonceHeader, st.nonce)
	}
	// Add any cookies because they will not be sent to websocket
	// connections by default.
	err := st.addCookiesToHeader(requestHeader)
	if err != nil {
		return nil, errors.Trace(err)
	}
	for header, values := range extraHeaders {
		for _, value := range values {
			requestHeader.Add(header, value)
		}
	}

	connection, err := websocketDial(dialer, target.String(), requestHeader)
	if err != nil {
		return nil, err
	}
	if err := readInitialStreamError(connection); err != nil {
		connection.Close()
		return nil, errors.Trace(err)
	}
	return connection, nil
}

// readInitialStreamError reads the initial error response
// from a stream connection and returns it.
func readInitialStreamError(ws base.Stream) error {
	// We can use bufio here because the websocket guarantees that a
	// single read will not read more than a single frame; there is
	// no guarantee that a single read might not read less than the
	// whole frame though, so using a single Read call is not
	// correct. By using ReadSlice rather than ReadBytes, we
	// guarantee that the error can't be too big (>4096 bytes).
	messageType, reader, err := ws.NextReader()
	if err != nil {
		return errors.Annotate(err, "unable to get reader")
	}
	if messageType != websocket.TextMessage {
		return errors.Errorf("unexpected message type %v", messageType)
	}
	line, err := bufio.NewReader(reader).ReadSlice('\n')
	if err != nil {
		return errors.Annotate(err, "unable to read initial response")
	}
	var errResult params.ErrorResult
	if err := json.Unmarshal(line, &errResult); err != nil {
		return errors.Annotate(err, "unable to unmarshal initial response")
	}
	if errResult.Error != nil {
		return errResult.Error
	}
	return nil
}

// addCookiesToHeader adds any cookies associated with the
// API host to the given header. This is necessary because
// otherwise cookies are not sent to websocket endpoints.
func (st *state) addCookiesToHeader(h http.Header) error {
	// net/http only allows adding cookies to a request,
	// but when it sends a request to a non-http endpoint,
	// it doesn't add the cookies, so make a request, starting
	// with the given header, add the cookies to use, then
	// throw away the request but keep the header.
	req := &http.Request{
		Header: h,
	}
	cookies := st.bakeryClient.Client.Jar.Cookies(st.cookieURL)
	for _, c := range cookies {
		req.AddCookie(c)
	}
	if len(cookies) == 0 && len(st.macaroons) > 0 {
		// These macaroons must have been added directly rather than
		// obtained from a request. Add them. (For example in the
		// logtransfer connection for a migration.)
		// See https://bugs.launchpad.net/juju/+bug/1650451
		for _, macaroon := range st.macaroons {
			cookie, err := httpbakery.NewCookie(macaroon)
			if err != nil {
				return errors.Trace(err)
			}
			req.AddCookie(cookie)
		}
	}
	return nil
}

// apiEndpoint returns a URL that refers to the given API slash-prefixed
// endpoint path and query parameters.
func (st *state) apiEndpoint(path, query string) (*url.URL, error) {
	path, err := apiPath(st.modelTag, path)
	if err != nil {
		return nil, errors.Trace(err)
	}
	return &url.URL{
		Scheme:   st.serverScheme,
		Host:     st.Addr(),
		Path:     path,
		RawQuery: query,
	}, nil
}

// Ping implements api.Connection.
func (s *state) Ping() error {
	return s.APICall("Pinger", s.pingerFacadeVersion, "", "Ping", nil, nil)
}

// apiPath returns the given API endpoint path relative
// to the given model tag.
func apiPath(modelTag names.ModelTag, path string) (string, error) {
	if !strings.HasPrefix(path, "/") {
		return "", errors.Errorf("cannot make API path from non-slash-prefixed path %q", path)
	}
	modelUUID := modelTag.Id()
	if modelUUID == "" {
		return path, nil
	}
	return modelRoot + modelUUID + path, nil
}

// tagToString returns the value of a tag's String method, or "" if the tag is nil.
func tagToString(tag names.Tag) string {
	if tag == nil {
		return ""
	}
	return tag.String()
}

// dialResult holds a dialled connection, the URL
// and TLS configuration used to connect to it.
type dialResult struct {
	conn      jsoncodec.JSONConn
	addr      string
	urlStr    string
	ipAddr    string
	tlsConfig *tls.Config
}

// Close implements io.Closer by closing the websocket
// connection. It is implemented so that a *dialResult
// value can be used as the result of a parallel.Try.
func (c *dialResult) Close() error {
	return c.conn.Close()
}

// dialOpts holds the original dial options
// but adds some information for the local dial logic.
type dialOpts struct {
	DialOpts
	sniHostName string
	deadline    time.Time
	// certPool holds a cert pool containing the CACert
	// if there is one.
	certPool *x509.CertPool
}

// dialAPI establishes a websocket connection to the RPC
// API websocket on the API server using Info. If multiple API addresses
// are provided in Info they will be tried concurrently - the first successful
// connection wins.
//
// It also returns the TLS configuration that it has derived from the Info.
func dialAPI(ctx context.Context, info *Info, opts0 DialOpts) (*dialResult, error) {
	if len(info.Addrs) == 0 {
		return nil, errors.New("no API addresses to connect to")
	}
	opts := dialOpts{
		DialOpts:    opts0,
		sniHostName: info.SNIHostName,
	}
	if info.CACert != "" {
		certPool, err := CreateCertPool(info.CACert)
		if err != nil {
			return nil, errors.Annotate(err, "cert pool creation failed")
		}
		opts.certPool = certPool
	}
	// Set opts.DialWebsocket and opts.Clock here rather than in open because
	// some tests call dialAPI directly.
	if opts.DialWebsocket == nil {
		opts.DialWebsocket = gorillaDialWebsocket
	}
	if opts.IPAddrResolver == nil {
		opts.IPAddrResolver = net.DefaultResolver
	}
	if opts.Clock == nil {
		opts.Clock = clock.WallClock
	}
	if opts.DNSCache == nil {
		opts.DNSCache = nopDNSCache{}
	}
	path, err := apiPath(info.ModelTag, "/api")
	if err != nil {
		return nil, errors.Trace(err)
	}
	if opts.DialTimeout > 0 {
		ctx1, cancel := utils.ContextWithTimeout(ctx, opts.Clock, opts.DialTimeout)
		defer cancel()
		ctx = ctx1
	}
	dialInfo, err := dialWebsocketMulti(ctx, info.Addrs, path, opts)
	if err != nil {
		return nil, errors.Trace(err)
	}
	logger.Infof("connection established to %q", dialInfo.urlStr)
	return dialInfo, nil
}

// gorillaDialWebsocket makes a websocket connection using the
// gorilla websocket package. The ipAddr parameter holds the
// actual IP address that will be contacted - the host in urlStr
// is used only for TLS verification when tlsConfig.ServerName
// is empty.
func gorillaDialWebsocket(ctx context.Context, urlStr string, tlsConfig *tls.Config, ipAddr string) (jsoncodec.JSONConn, error) {
	url, err := url.Parse(urlStr)
	if err != nil {
		return nil, errors.Trace(err)
	}
	// TODO(rogpeppe) We'd like to set Deadline here
	// but that would break lots of tests that rely on
	// setting a zero timeout.
	netDialer := net.Dialer{}
	dialer := &websocket.Dialer{
		NetDial: func(netw, addr string) (net.Conn, error) {
			if addr == url.Host {
				// Use pre-resolved IP address. The address
				// may be different if a proxy is in use.
				addr = ipAddr
			}
			return netDialer.DialContext(ctx, netw, addr)
		},
		Proxy:           proxy.DefaultConfig.GetProxy,
		TLSClientConfig: tlsConfig,
		// In order to deal with the remote side not handling message
		// fragmentation, we default to largeish frames.
		ReadBufferSize:  websocketFrameSize,
		WriteBufferSize: websocketFrameSize,
	}
	// Note: no extra headers.
	c, _, err := dialer.Dial(urlStr, nil)
	if err != nil {
		return nil, err
	}
	return jsoncodec.NewWebsocketConn(c), nil
}

// dialWebsocketMulti dials a websocket with one of the provided addresses, the
// specified URL path, TLS configuration, and dial options. Each of the
// specified addresses will be attempted concurrently, and the first
// successful connection will be returned.
func dialWebsocketMulti(ctx context.Context, addrs []string, path string, opts dialOpts) (*dialResult, error) {
	// Dial all addresses at reasonable intervals.
	try := parallel.NewTry(0, nil)
	defer try.Kill()
	// Make a context that's cancelled when the try
	// completes so that (for example) a slow DNS
	// query will be cancelled if a previous try succeeds.
	ctx, cancel := context.WithCancel(ctx)
	go func() {
		<-try.Dead()
		cancel()
	}()
	tried := make(map[string]bool)
	var cacheUsed []string
	for {
		if len(addrs) == 0 && len(cacheUsed) > 0 {
			// We've tried all the addresses but for some
			// of them we used cached values which might
			// have become out of date, so retry them
			// with no cache.
			addrs = cacheUsed
			cacheUsed = nil
			opts.DNSCache = emptyDNSCache{opts.DNSCache}
		}
		if len(addrs) == 0 {
			break
		}
		addr := addrs[0]
		addrs = addrs[1:]
		host, port, err := net.SplitHostPort(addr)
		if err != nil {
			// Defensive - this should never happen because
			// the addresses are checked with Info.Validate
			// beforehand.
			err := errors.Errorf("invalid address %q: %v", addr, err)
			recordTryError(try, err)
			continue
		}
		ips := opts.DNSCache.Lookup(host)
		if len(ips) > 0 {
			cacheUsed = append(cacheUsed, addr)
		} else if isNumericHost(host) {
			ips = []string{host}
		} else {
			var err error
			ips, err = lookupIPAddr(ctx, host, opts.IPAddrResolver)
			if err != nil {
				err := errors.Errorf("cannot resolve %q: %v", host, err)
				recordTryError(try, err)
				continue
			}
			opts.DNSCache.Add(host, ips)
			logger.Debugf("looked up %v -> %v", host, ips)
		}
		for _, ip := range ips {
			ipStr := net.JoinHostPort(ip, port)
			if tried[ipStr] {
				continue
			}
			tried[ipStr] = true
			err := startDialWebsocket(ctx, try, ipStr, addr, path, opts)
			if err == parallel.ErrStopped {
				break
			}
			if err != nil {
				return nil, errors.Trace(err)
			}
			select {
			case <-opts.Clock.After(opts.DialAddressInterval):
			case <-try.Dead():
			}
		}
	}
	try.Close()
	result, err := try.Result()
	if err != nil {
		return nil, errors.Trace(err)
	}
	return result.(*dialResult), nil
}

func lookupIPAddr(ctx context.Context, host string, resolver IPAddrResolver) ([]string, error) {
	addrs, err := resolver.LookupIPAddr(ctx, host)
	if err != nil {
		return nil, errors.Trace(err)
	}
	ips := make([]string, 0, len(addrs))
	for _, addr := range addrs {
		if addr.Zone != "" {
			// Ignore IPv6 zone. Hopefully this shouldn't
			// cause any problems in practice.
			logger.Infof("ignoring IP address with zone %q", addr)
			continue
		}
		ips = append(ips, addr.IP.String())
	}
	return ips, nil
}

// recordTryError starts a try that just returns the given error.
// This is so that we can use the usual Try error combination
// logic even for errors that happen before we start a try.
func recordTryError(try *parallel.Try, err error) {
	logger.Infof("%v", err)
	try.Start(func(_ <-chan struct{}) (io.Closer, error) {
		return nil, errors.Trace(err)
	})
}

var oneAttempt = retry.LimitCount(1, retry.Regular{
	Min: 1,
})

// startDialWebsocket starts websocket connection to a single address
// on the given try instance.
func startDialWebsocket(ctx context.Context, try *parallel.Try, ipAddr, addr, path string, opts dialOpts) error {
	var openAttempt retry.Strategy
	if opts.RetryDelay > 0 {
		openAttempt = retry.Regular{
			Total: opts.Timeout,
			Delay: opts.RetryDelay,
			Min:   int(opts.Timeout / opts.RetryDelay),
		}
	} else {
		// Zero retry delay implies exactly one try.
		openAttempt = oneAttempt
	}
	d := dialer{
		ctx:         ctx,
		openAttempt: openAttempt,
		serverName:  opts.sniHostName,
		ipAddr:      ipAddr,
		urlStr:      "wss://" + addr + path,
		addr:        addr,
		opts:        opts,
	}
	return try.Start(d.dial)
}

type dialer struct {
	ctx         context.Context
	openAttempt retry.Strategy

	// serverName holds the SNI name to use
	// when connecting with a public certificate.
	serverName string

	// addr holds the host:port that is being dialed.
	addr string

	// addr holds the ipaddr:port (one of the addresses
	// that addr resolves to) that is being dialed.
	ipAddr string

	// urlStr holds the URL that is being dialed.
	urlStr string

	// opts holds the dial options.
	opts dialOpts
}

// dial implements the function value expected by Try.Start
// by dialing the websocket as specified in d and retrying
// when appropriate.
func (d dialer) dial(_ <-chan struct{}) (io.Closer, error) {
	a := retry.StartWithCancel(d.openAttempt, d.opts.Clock, d.ctx.Done())
	for a.Next() {
		conn, tlsConfig, err := d.dial1()
		if err == nil {
			return &dialResult{
				conn:      conn,
				addr:      d.addr,
				ipAddr:    d.ipAddr,
				urlStr:    d.urlStr,
				tlsConfig: tlsConfig,
			}, nil
		}
		if isX509Error(err) || !a.More() {
			// certificate errors don't improve with retries.
			logger.Debugf("error dialing websocket: %v", err)
			return nil, errors.Annotatef(err, "unable to connect to API")
		}
	}
	return nil, parallel.ErrStopped
}

// dial1 makes a single dial attempt.
func (d dialer) dial1() (jsoncodec.JSONConn, *tls.Config, error) {
	tlsConfig := utils.SecureTLSConfig()
	tlsConfig.InsecureSkipVerify = d.opts.InsecureSkipVerify
	if d.opts.certPool != nil {
		// We want to be specific here (rather than just using "anything").
		// See commit 7fc118f015d8480dfad7831788e4b8c0432205e8 (PR 899).
		tlsConfig.RootCAs = d.opts.certPool
		tlsConfig.ServerName = "juju-apiserver"
	} else {
		tlsConfig.ServerName = d.serverName
	}
	conn, err := d.opts.DialWebsocket(d.ctx, d.urlStr, tlsConfig, d.ipAddr)
	if err == nil {
		logger.Debugf("successfully dialed %q", d.urlStr)
		return conn, tlsConfig, nil
	}
	if !isX509Error(err) {
		return nil, nil, errors.Trace(err)
	}
	if tlsConfig.RootCAs == nil || d.serverName == "" {
		// There's no private certificate or we don't have a
		// public hostname. In the former case, we've already
		// tried public certificates; in the latter, public cert
		// validation won't help, because you generally can't
		// obtain a public cert for a numeric IP address. In
		// both those cases, we won't succeed when trying again
		// because a cert error isn't temporary, so return
		// immediately.
		//
		// Note that the error returned from
		// websocket.DialConfig always includes the location in
		// the message.
		return nil, nil, errors.Trace(err)
	}
	// It's possible we're inappropriately using the private
	// CA certificate, so retry immediately with the public one.
	tlsConfig.RootCAs = nil
	tlsConfig.ServerName = d.serverName
	conn, rootCAErr := d.opts.DialWebsocket(d.ctx, d.urlStr, tlsConfig, d.ipAddr)
	if rootCAErr != nil {
		logger.Debugf("failed to dial websocket using fallback public CA: %v", rootCAErr)
		// We return the original error as it's usually more meaningful.
		return nil, nil, errors.Trace(err)
	}
	return conn, tlsConfig, nil
}

// isNumericHost reports whether the given host name is
// a numeric IP address.
func isNumericHost(host string) bool {
	return net.ParseIP(host) != nil
}

// isX509Error reports whether the given websocket error
// results from an X509 problem.
func isX509Error(err error) bool {
	switch errType := errors.Cause(err).(type) {
	case *websocket.CloseError:
		return errType.Code == websocket.CloseTLSHandshake
	case x509.CertificateInvalidError,
		x509.HostnameError,
		x509.InsecureAlgorithmError,
		x509.UnhandledCriticalExtension,
		x509.UnknownAuthorityError,
		x509.ConstraintViolationError,
		x509.SystemRootsError:
		return true
	default:
		return false
	}
}

var apiCallRetryStrategy = retry.LimitTime(10*time.Second,
	retry.Exponential{
		Initial:  100 * time.Millisecond,
		Factor:   2,
		MaxDelay: 1500 * time.Millisecond,
	},
)

// APICall places a call to the remote machine.
//
// This fills out the rpc.Request on the given facade, version for a given
// object id, and the specific RPC method. It marshalls the Arguments, and will
// unmarshall the result into the response object that is supplied.
func (s *state) APICall(facade string, version int, id, method string, args, response interface{}) error {
	for a := retry.Start(apiCallRetryStrategy, s.clock); a.Next(); {
		err := s.client.Call(rpc.Request{
			Type:    facade,
			Version: version,
			Id:      id,
			Action:  method,
		}, args, response)
		if params.ErrCode(err) != params.CodeRetry {
			return errors.Trace(err)
		}
		if !a.More() {
			return errors.Annotatef(err, "too many retries")
		}
	}
	panic("unreachable")
}

func (s *state) Close() error {
	err := s.client.Close()
	select {
	case <-s.closed:
	default:
		close(s.closed)
	}
	<-s.broken
	return err
}

// BakeryClient implements api.Connection.
func (s *state) BakeryClient() *httpbakery.Client {
	return s.bakeryClient
}

// Broken implements api.Connection.
func (s *state) Broken() <-chan struct{} {
	return s.broken
}

// IsBroken implements api.Connection.
func (s *state) IsBroken() bool {
	select {
	case <-s.broken:
		return true
	default:
	}
	if err := s.Ping(); err != nil {
		logger.Debugf("connection ping failed: %v", err)
		return true
	}
	return false
}

// Addr returns the address used to connect to the API server.
func (s *state) Addr() string {
	return s.addr
}

// IPAddr returns the resolved IP address that was used to
// connect to the API server.
func (s *state) IPAddr() string {
	return s.ipAddr
}

// ModelTag implements base.APICaller.ModelTag.
func (s *state) ModelTag() (names.ModelTag, bool) {
	return s.modelTag, s.modelTag.Id() != ""
}

// ControllerTag implements base.APICaller.ControllerTag.
func (s *state) ControllerTag() names.ControllerTag {
	return s.controllerTag
}

// APIHostPorts returns addresses that may be used to connect
// to the API server, including the address used to connect.
//
// The addresses are scoped (public, cloud-internal, etc.), so
// the client may choose which addresses to attempt. For the
// Juju CLI, all addresses must be attempted, as the CLI may
// be invoked both within and outside the model (think
// private clouds).
func (s *state) APIHostPorts() [][]network.HostPort {
	// NOTE: We're making a copy of s.hostPorts before returning it,
	// for safety.
	hostPorts := make([][]network.HostPort, len(s.hostPorts))
	for i, server := range s.hostPorts {
		hostPorts[i] = append([]network.HostPort{}, server...)
	}
	return hostPorts
}

// PublicDNSName returns the host name for which an officially
// signed certificate will be used for TLS connection to the server.
// If empty, the private Juju CA certificate must be used to verify
// the connection.
func (s *state) PublicDNSName() string {
	return s.publicDNSName
}

// AllFacadeVersions returns what versions we know about for all facades
func (s *state) AllFacadeVersions() map[string][]int {
	facades := make(map[string][]int, len(s.facadeVersions))
	for name, versions := range s.facadeVersions {
		facades[name] = append([]int{}, versions...)
	}
	return facades
}

// BestFacadeVersion compares the versions of facades that we know about, and
// the versions available from the server, and reports back what version is the
// 'best available' to use.
// TODO(jam) this is the eventual implementation of what version of a given
// Facade we will want to use. It needs to line up the versions that the server
// reports to us, with the versions that our client knows how to use.
func (s *state) BestFacadeVersion(facade string) int {
	return bestVersion(facadeVersions[facade], s.facadeVersions[facade])
}

// serverRoot returns the cached API server address and port used
// to login, prefixed with "<URI scheme>://" (usually https).
func (s *state) serverRoot() string {
	return s.serverScheme + "://" + s.serverRootAddress
}

func (s *state) isLoggedIn() bool {
	return atomic.LoadInt32(&s.loggedIn) == 1
}

func (s *state) setLoggedIn() {
	atomic.StoreInt32(&s.loggedIn, 1)
}

// emptyDNSCache implements DNSCache by
// never returning any entries but writing any
// added entries to the embedded DNSCache object.
type emptyDNSCache struct {
	DNSCache
}

func (emptyDNSCache) Lookup(host string) []string {
	return nil
}

type nopDNSCache struct{}

func (nopDNSCache) Lookup(host string) []string {
	return nil
}

func (nopDNSCache) Add(host string, ips []string) {
}<|MERGE_RESOLUTION|>--- conflicted
+++ resolved
@@ -196,13 +196,8 @@
 		return nil, errors.Trace(err)
 	}
 
-<<<<<<< HEAD
-	client := rpc.NewConn(jsoncodec.New(dialResult.conn), observer.None())
+	client := rpc.NewConn(jsoncodec.New(dialResult.conn), nil)
 	client.Start(ctx)
-=======
-	client := rpc.NewConn(jsoncodec.New(dialResult.conn), nil)
-	client.Start()
->>>>>>> 9fe44fef
 
 	bakeryClient := opts.BakeryClient
 	if bakeryClient == nil {
