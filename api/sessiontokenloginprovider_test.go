// Copyright 2024 Canonical Ltd.
// Licensed under the AGPLv3, see LICENCE file for details.

package api_test

import (
	"bytes"
	"context"
	"encoding/json"
<<<<<<< HEAD
	"fmt"
=======
	"net/http"
>>>>>>> 3e4a0580

	"github.com/juju/errors"
	jujuhttp "github.com/juju/http/v2"
	"github.com/juju/names/v5"
	jc "github.com/juju/testing/checkers"
	gc "gopkg.in/check.v1"

	"github.com/juju/juju/api"
	"github.com/juju/juju/api/base"
	apiservererrors "github.com/juju/juju/apiserver/errors"
	apiservertesting "github.com/juju/juju/apiserver/testing"
	jtesting "github.com/juju/juju/internal/testing"
	"github.com/juju/juju/rpc/params"
	coretesting "github.com/juju/juju/testing"
)

<<<<<<< HEAD
type sessionTokenLoginProviderProviderSuite struct {
	jtesting.BaseSuite
=======
type sessionTokenLoginProviderSuite struct {
	jujutesting.JujuConnSuite
>>>>>>> 3e4a0580
}

var _ = gc.Suite(&sessionTokenLoginProviderSuite{})

<<<<<<< HEAD
func (s *sessionTokenLoginProviderProviderSuite) APIInfo() *api.Info {
	srv := apiservertesting.NewAPIServer(func(modelUUID string) (interface{}, error) {
		var err error
		if modelUUID != "" && modelUUID != jtesting.ModelTag.Id() {
			err = fmt.Errorf("%w: %q", apiservererrors.UnknownModelError, modelUUID)
		}
		return &testRootAPI{}, err
	})
	s.AddCleanup(func(_ *gc.C) { srv.Close() })
	info := &api.Info{
		Addrs:          srv.Addrs,
		CACert:         jtesting.CACert,
		ControllerUUID: jtesting.ControllerTag.Id(),
		ModelTag:       jtesting.ModelTag,
	}
	return info
}

func (s *sessionTokenLoginProviderProviderSuite) TestSessionTokenLogin(c *gc.C) {
	info := s.APIInfo()
=======
func (s *sessionTokenLoginProviderSuite) TestSessionTokenLogin(c *gc.C) {
	info := s.APIInfo(c)
>>>>>>> 3e4a0580

	sessionToken := "test-session-token"
	userCode := "1234567"
	verificationURI := "http://localhost:8080/test-verification"

	var obtainedSessionToken string

	s.PatchValue(api.LoginDeviceAPICall, func(ctx context.Context, _ base.APICaller, request interface{}, response interface{}) error {
		lr := struct {
			UserCode        string `json:"user-code"`
			VerificationURI string `json:"verification-uri"`
		}{
			UserCode:        userCode,
			VerificationURI: verificationURI,
		}

		data, err := json.Marshal(lr)
		if err != nil {
			return errors.Trace(err)
		}

		return json.Unmarshal(data, response)
	})

	s.PatchValue(api.GetDeviceSessionTokenAPICall, func(ctx context.Context, _ base.APICaller, request interface{}, response interface{}) error {
		lr := struct {
			SessionToken string `json:"session-token"`
		}{
			SessionToken: sessionToken,
		}

		data, err := json.Marshal(lr)
		if err != nil {
			return errors.Trace(err)
		}

		return json.Unmarshal(data, response)
	})

	s.PatchValue(api.LoginWithSessionTokenAPICall, func(ctx context.Context, _ base.APICaller, request interface{}, response interface{}) error {
		data, err := json.Marshal(request)
		if err != nil {
			return errors.Trace(err)
		}

		var lr struct {
			SessionToken string `json:"session-token"`
		}

		err = json.Unmarshal(data, &lr)
		if err != nil {
			return errors.Trace(err)
		}

		if lr.SessionToken != sessionToken {
			return &params.Error{
				Message: "invalid token",
				Code:    params.CodeSessionTokenInvalid,
			}
		}

		loginResult, ok := response.(*params.LoginResult)
		if !ok {
			return errors.Errorf("expected %T, received %T for response type", loginResult, response)
		}
		loginResult.ControllerTag = names.NewControllerTag(info.ControllerUUID).String()
		loginResult.ServerVersion = "3.4.0"
		loginResult.UserInfo = &params.AuthUserInfo{
			DisplayName:      "alice@external",
			Identity:         names.NewUserTag("alice@external").String(),
			ControllerAccess: "superuser",
		}
		return nil
	})

	var output bytes.Buffer
	lp := api.NewSessionTokenLoginProvider(
		"expired-token",
		&output,
		func(sessionToken string) error {
			obtainedSessionToken = sessionToken
			return nil
		})
	apiState, err := api.Open(&api.Info{
		Addrs:          info.Addrs,
		ControllerUUID: info.ControllerUUID,
		CACert:         info.CACert,
	}, api.DialOpts{
		LoginProvider: lp,
	})
	c.Assert(err, jc.ErrorIsNil)
	defer func() { _ = apiState.Close() }()

	c.Check(output.String(), gc.Equals, "Please visit http://localhost:8080/test-verification and enter code 1234567 to log in.\n")
	c.Check(obtainedSessionToken, gc.Equals, sessionToken)
	c.Check(err, jc.ErrorIsNil)
}

<<<<<<< HEAD
func (s *sessionTokenLoginProviderProviderSuite) TestInvalidSessionTokenLogin(c *gc.C) {
	info := s.APIInfo()
=======
func (s *sessionTokenLoginProviderSuite) TestInvalidSessionTokenLogin(c *gc.C) {
	info := s.APIInfo(c)
>>>>>>> 3e4a0580

	expectedErr := &params.Error{
		Message: "unauthorized",
		Code:    params.CodeUnauthorized,
	}
	s.PatchValue(api.LoginWithSessionTokenAPICall, func(_ context.Context, _ base.APICaller, request interface{}, response interface{}) error {
		return expectedErr
	})

	var output bytes.Buffer
	_, err := api.Open(&api.Info{
		Addrs:          info.Addrs,
		ControllerUUID: info.ControllerUUID,
		CACert:         info.CACert,
	}, api.DialOpts{
		LoginProvider: api.NewSessionTokenLoginProvider(
			"random-token",
			&output,
			func(sessionToken string) error {
				return nil
			},
		),
	})
	c.Assert(err, jc.ErrorIs, expectedErr)
}

// A separate suite for tests that don't need to communicate with a controller.
type sessionTokenLoginProviderBasicSuite struct {
	coretesting.BaseSuite
}

var _ = gc.Suite(&sessionTokenLoginProviderBasicSuite{})

func (s *sessionTokenLoginProviderBasicSuite) TestSessionTokenAuthHeader(c *gc.C) {
	var output bytes.Buffer
	testCases := []struct {
		desc     string
		lp       api.LoginProvider
		expected http.Header
		err      string
	}{
		{
			desc:     "Non-empty session token is valid",
			expected: jujuhttp.BasicAuthHeader("", "test-token"),
			lp:       api.NewSessionTokenLoginProvider("test-token", &output, nil),
		},
		{
			desc: "Empty session token returns error",
			lp:   api.NewSessionTokenLoginProvider("", &output, nil),
			err:  "login provider needs to be logged in",
		},
	}
	for i, tC := range testCases {
		c.Logf("test %d: %s", i, tC.desc)
		header, err := tC.lp.AuthHeader()
		if tC.err != "" {
			c.Assert(err, gc.ErrorMatches, tC.err)
		} else {
			c.Assert(err, jc.ErrorIsNil)
			c.Check(tC.expected, gc.DeepEquals, header)
		}
	}
}<|MERGE_RESOLUTION|>--- conflicted
+++ resolved
@@ -7,14 +7,10 @@
 	"bytes"
 	"context"
 	"encoding/json"
-<<<<<<< HEAD
 	"fmt"
-=======
 	"net/http"
->>>>>>> 3e4a0580
 
 	"github.com/juju/errors"
-	jujuhttp "github.com/juju/http/v2"
 	"github.com/juju/names/v5"
 	jc "github.com/juju/testing/checkers"
 	gc "gopkg.in/check.v1"
@@ -23,23 +19,18 @@
 	"github.com/juju/juju/api/base"
 	apiservererrors "github.com/juju/juju/apiserver/errors"
 	apiservertesting "github.com/juju/juju/apiserver/testing"
+	jujuhttp "github.com/juju/juju/internal/http"
+	coretesting "github.com/juju/juju/internal/testing"
 	jtesting "github.com/juju/juju/internal/testing"
 	"github.com/juju/juju/rpc/params"
-	coretesting "github.com/juju/juju/testing"
 )
 
-<<<<<<< HEAD
 type sessionTokenLoginProviderProviderSuite struct {
 	jtesting.BaseSuite
-=======
-type sessionTokenLoginProviderSuite struct {
-	jujutesting.JujuConnSuite
->>>>>>> 3e4a0580
-}
-
-var _ = gc.Suite(&sessionTokenLoginProviderSuite{})
-
-<<<<<<< HEAD
+}
+
+var _ = gc.Suite(&sessionTokenLoginProviderProviderSuite{})
+
 func (s *sessionTokenLoginProviderProviderSuite) APIInfo() *api.Info {
 	srv := apiservertesting.NewAPIServer(func(modelUUID string) (interface{}, error) {
 		var err error
@@ -60,10 +51,6 @@
 
 func (s *sessionTokenLoginProviderProviderSuite) TestSessionTokenLogin(c *gc.C) {
 	info := s.APIInfo()
-=======
-func (s *sessionTokenLoginProviderSuite) TestSessionTokenLogin(c *gc.C) {
-	info := s.APIInfo(c)
->>>>>>> 3e4a0580
 
 	sessionToken := "test-session-token"
 	userCode := "1234567"
@@ -162,13 +149,8 @@
 	c.Check(err, jc.ErrorIsNil)
 }
 
-<<<<<<< HEAD
 func (s *sessionTokenLoginProviderProviderSuite) TestInvalidSessionTokenLogin(c *gc.C) {
 	info := s.APIInfo()
-=======
-func (s *sessionTokenLoginProviderSuite) TestInvalidSessionTokenLogin(c *gc.C) {
-	info := s.APIInfo(c)
->>>>>>> 3e4a0580
 
 	expectedErr := &params.Error{
 		Message: "unauthorized",
