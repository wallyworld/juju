// Copyright 2014 Canonical Ltd.
// Licensed under the AGPLv3, see LICENCE file for details.

package service_test

import (
	jc "github.com/juju/testing/checkers"
	gc "gopkg.in/check.v1"
	"gopkg.in/juju/charm.v6-unstable"

	"github.com/juju/juju/api/service"
	"github.com/juju/juju/apiserver/common"
	"github.com/juju/juju/apiserver/params"
	"github.com/juju/juju/constraints"
	"github.com/juju/juju/instance"
	jujutesting "github.com/juju/juju/juju/testing"
	"github.com/juju/juju/storage"
)

type serviceSuite struct {
	jujutesting.JujuConnSuite

	client *service.Client
}

var _ = gc.Suite(&serviceSuite{})

func (s *serviceSuite) SetUpTest(c *gc.C) {
	s.JujuConnSuite.SetUpTest(c)
	s.client = service.NewClient(s.APIState)
	c.Assert(s.client, gc.NotNil)
}

func (s *serviceSuite) TestSetServiceMetricCredentials(c *gc.C) {
	var called bool
	service.PatchFacadeCall(s, s.client, func(request string, a, response interface{}) error {
		called = true
		c.Assert(request, gc.Equals, "SetMetricCredentials")
		args, ok := a.(params.ServiceMetricCredentials)
		c.Assert(ok, jc.IsTrue)
		c.Assert(args.Creds, gc.HasLen, 1)
		c.Assert(args.Creds[0].ServiceName, gc.Equals, "serviceA")
		c.Assert(args.Creds[0].MetricCredentials, gc.DeepEquals, []byte("creds 1"))

		result := response.(*params.ErrorResults)
		result.Results = make([]params.ErrorResult, 1)
		return nil
	})
	err := s.client.SetMetricCredentials("serviceA", []byte("creds 1"))
	c.Assert(err, jc.ErrorIsNil)
	c.Assert(called, jc.IsTrue)
}

func (s *serviceSuite) TestSetServiceMetricCredentialsFails(c *gc.C) {
	var called bool
	service.PatchFacadeCall(s, s.client, func(request string, args, response interface{}) error {
		called = true
		c.Assert(request, gc.Equals, "SetMetricCredentials")
		result := response.(*params.ErrorResults)
		result.Results = make([]params.ErrorResult, 1)
		result.Results[0].Error = common.ServerError(common.ErrPerm)
		return result.OneError()
	})
	err := s.client.SetMetricCredentials("service", []byte("creds"))
	c.Assert(err, gc.ErrorMatches, "permission denied")
	c.Assert(called, jc.IsTrue)
}

func (s *serviceSuite) TestSetServiceMetricCredentialsNoMocks(c *gc.C) {
	service := s.Factory.MakeService(c, nil)
	err := s.client.SetMetricCredentials(service.Name(), []byte("creds"))
	c.Assert(err, jc.ErrorIsNil)
	err = service.Refresh()
	c.Assert(err, jc.ErrorIsNil)
	c.Assert(service.MetricCredentials(), gc.DeepEquals, []byte("creds"))
}

func (s *serviceSuite) TestSetServiceDeploy(c *gc.C) {
	var called bool
	service.PatchFacadeCall(s, s.client, func(request string, a, response interface{}) error {
		called = true
		c.Assert(request, gc.Equals, "Deploy")
		args, ok := a.(params.ServicesDeploy)
		c.Assert(ok, jc.IsTrue)
		c.Assert(args.Services, gc.HasLen, 1)
		c.Assert(args.Services[0].CharmUrl, gc.Equals, "charmURL")
		c.Assert(args.Services[0].ServiceName, gc.Equals, "serviceA")
		c.Assert(args.Services[0].Series, gc.Equals, "series")
		c.Assert(args.Services[0].NumUnits, gc.Equals, 2)
		c.Assert(args.Services[0].ConfigYAML, gc.Equals, "configYAML")
		c.Assert(args.Services[0].Constraints, gc.DeepEquals, constraints.MustParse("mem=4G"))
		c.Assert(args.Services[0].Placement, gc.DeepEquals, []*instance.Placement{{"scope", "directive"}})
		c.Assert(args.Services[0].Networks, gc.DeepEquals, []string{"neta"})
		c.Assert(args.Services[0].Storage, gc.DeepEquals, map[string]storage.Constraints{"data": storage.Constraints{Pool: "pool"}})
		c.Assert(args.Services[0].Resources, gc.DeepEquals, map[string]string{"foo": "bar"})

		result := response.(*params.ErrorResults)
		result.Results = make([]params.ErrorResult, 1)
		return nil
	})
<<<<<<< HEAD

	args := service.ServiceDeployArgs{
		CharmURL:      "charmURL",
		ServiceName:   "serviceA",
		Series:        "series",
		NumUnits:      2,
		ConfigYAML:    "configYAML",
		Cons:          constraints.MustParse("mem=4G"),
		ToMachineSpec: "machineSpec",
		Placement:     nil,
		Networks:      []string{"neta"},
		Storage:       map[string]storage.Constraints{"data": storage.Constraints{Pool: "pool"}},
		Resources:     map[string]string{"foo": "bar"},
	}
	err := s.client.ServiceDeploy(args)
=======
	err := s.client.Deploy("charmURL", "serviceA", "series", 2, "configYAML", constraints.MustParse("mem=4G"),
		[]*instance.Placement{{"scope", "directive"}}, []string{"neta"},
		map[string]storage.Constraints{"data": storage.Constraints{Pool: "pool"}})
>>>>>>> 7b91d0fb
	c.Assert(err, jc.ErrorIsNil)
	c.Assert(called, jc.IsTrue)
}

func (s *serviceSuite) TestServiceGetCharmURL(c *gc.C) {
	var called bool
	service.PatchFacadeCall(s, s.client, func(request string, a, response interface{}) error {
		called = true
		c.Assert(request, gc.Equals, "GetCharmURL")
		args, ok := a.(params.ServiceGet)
		c.Assert(ok, jc.IsTrue)
		c.Assert(args.ServiceName, gc.Equals, "service")

		result := response.(*params.StringResult)
		result.Result = "curl"
		return nil
	})
	curl, err := s.client.GetCharmURL("service")
	c.Assert(err, jc.ErrorIsNil)
	c.Assert(curl, gc.DeepEquals, charm.MustParseURL("curl"))
	c.Assert(called, jc.IsTrue)
}

func (s *serviceSuite) TestServiceSetCharm(c *gc.C) {
	var called bool
	service.PatchFacadeCall(s, s.client, func(request string, a, response interface{}) error {
		called = true
		c.Assert(request, gc.Equals, "SetCharm")
		args, ok := a.(params.ServiceSetCharm)
		c.Assert(ok, jc.IsTrue)
		c.Assert(args.ServiceName, gc.Equals, "service")
		c.Assert(args.CharmUrl, gc.Equals, "charmURL")
		c.Assert(args.ForceSeries, gc.Equals, true)
		c.Assert(args.ForceUnits, gc.Equals, true)
		return nil
	})
	err := s.client.SetCharm("service", "charmURL", true, true)
	c.Assert(err, jc.ErrorIsNil)
	c.Assert(called, jc.IsTrue)
}<|MERGE_RESOLUTION|>--- conflicted
+++ resolved
@@ -98,27 +98,20 @@
 		result.Results = make([]params.ErrorResult, 1)
 		return nil
 	})
-<<<<<<< HEAD
 
-	args := service.ServiceDeployArgs{
-		CharmURL:      "charmURL",
-		ServiceName:   "serviceA",
-		Series:        "series",
-		NumUnits:      2,
-		ConfigYAML:    "configYAML",
-		Cons:          constraints.MustParse("mem=4G"),
-		ToMachineSpec: "machineSpec",
-		Placement:     nil,
-		Networks:      []string{"neta"},
-		Storage:       map[string]storage.Constraints{"data": storage.Constraints{Pool: "pool"}},
-		Resources:     map[string]string{"foo": "bar"},
+	args := service.DeployArgs{
+		CharmURL:    "charmURL",
+		ServiceName: "serviceA",
+		Series:      "series",
+		NumUnits:    2,
+		ConfigYAML:  "configYAML",
+		Cons:        constraints.MustParse("mem=4G"),
+		Placement:   []*instance.Placement{{"scope", "directive"}},
+		Networks:    []string{"neta"},
+		Storage:     map[string]storage.Constraints{"data": storage.Constraints{Pool: "pool"}},
+		Resources:   map[string]string{"foo": "bar"},
 	}
-	err := s.client.ServiceDeploy(args)
-=======
-	err := s.client.Deploy("charmURL", "serviceA", "series", 2, "configYAML", constraints.MustParse("mem=4G"),
-		[]*instance.Placement{{"scope", "directive"}}, []string{"neta"},
-		map[string]storage.Constraints{"data": storage.Constraints{Pool: "pool"}})
->>>>>>> 7b91d0fb
+	err := s.client.Deploy(args)
 	c.Assert(err, jc.ErrorIsNil)
 	c.Assert(called, jc.IsTrue)
 }
