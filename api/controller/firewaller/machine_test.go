--- conflicted
+++ resolved
@@ -4,12 +4,7 @@
 package firewaller_test
 
 import (
-<<<<<<< HEAD
-	"github.com/juju/names/v4"
-=======
-	"github.com/juju/errors"
 	"github.com/juju/names/v5"
->>>>>>> 985d5a51
 	jc "github.com/juju/testing/checkers"
 	gc "gopkg.in/check.v1"
 
